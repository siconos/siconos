--- conflicted
+++ resolved
@@ -14,7 +14,7 @@
  * WITHOUT WARRANTIES OR CONDITIONS OF ANY KIND, either express or implied.
  * See the License for the specific language governing permissions and
  * limitations under the License.
-*/
+ */
 #include "SimpleMatrix.hpp"
 
 #include <assert.h>                                             // for assert
@@ -905,246 +905,9 @@
   }
 }
 
-
-
-<<<<<<< HEAD
-void prod(const SiconosMatrix& A, const BlockVector& x, SiconosVector& y, bool init)
-{
-
-  assert(!(A.isPLUFactorizedInPlace()) && "A is PLUFactorized in place in prod !!");
-
-
-  if(init)
-    y.zero();
-  unsigned int startRow = 0;
-  unsigned int startCol = 0;
-  // In private_addprod, the sum of all blocks of x, x[i], is computed: y = Sum_i (subA x[i]), with subA a submatrix of A,
-  // starting from position startRow in rows and startCol in columns.
-  // private_prod takes also into account the fact that each block of x can also be a block.
-  VectorOfVectors::const_iterator it;
-  for(it = x.begin(); it != x.end(); ++it)
-  {
-    private_addprod(A, startRow, startCol, **it, y);
-    startCol += (*it)->size();
-  }
-}
-
-void prod(const SiconosMatrix& A, const SiconosVector& x, BlockVector& y, bool init)
-{
-  assert(!(A.isPLUFactorizedInPlace()) && "A is PLUFactorized in place in prod !!");
-
-  unsigned int startRow = 0;
-  VectorOfVectors::const_iterator it;
-  // For Each subvector of y, y[i], private_prod computes y[i] = subA x, subA being a submatrix of A corresponding to y[i] position.
-  //       // private_prod takes into account the fact that x and y[i] may be block vectors.
-  for(it = y.begin(); it != y.end(); ++it)
-  {
-    private_prod(A, startRow, x, **it, init);
-    startRow += (*it)->size();
-  }
-
-}
-
-void subprod(const SiconosMatrix& A, const BlockVector& x, SiconosVector& y, const Index& coord, bool init)
-{
-  assert(!(A.isPLUFactorizedInPlace()) && "A is PLUFactorized in place in prod !!");
-
-  // Number of the subvector of x that handles element at position coord[4]
-  std::size_t firstBlockNum = x.getNumVectorAtPos(coord[4]);
-  // Number of the subvector of x that handles element at position coord[5]
-  unsigned int lastBlockNum = x.getNumVectorAtPos(coord[5]);
-  Index subCoord = coord;
-  SPC::SiconosVector  tmp = x[firstBlockNum];
-  std::size_t subSize =  tmp->size(); // Size of the sub-vector
-  const SP::Index xTab = x.tabIndex();
-  if(firstBlockNum != 0)
-  {
-    subCoord[4] -= (*xTab)[firstBlockNum - 1];
-    subCoord[5] =  std::min(coord[5] - (*xTab)[firstBlockNum - 1], subSize);
-  }
-  else
-    subCoord[5] =  std::min(coord[5], subSize);
-
-  if(firstBlockNum == lastBlockNum)
-  {
-    subprod(A, *tmp, y, subCoord, init);
-  }
-  else
-  {
-    unsigned int xPos = 0 ; // Position in x of the current sub-vector of x
-    bool firstLoop = true;
-    subCoord[3] = coord[2] + subCoord[5] - subCoord[4];
-    for(VectorOfVectors::const_iterator it = x.begin(); it != x.end(); ++it)
-    {
-      if((*it)->num() == 0)
-        SiconosMatrixException::selfThrow("subprod(A,x,y) error: not yet implemented for x block of blocks ...");
-      if(xPos >= firstBlockNum && xPos <= lastBlockNum)
-      {
-        tmp = x[xPos];
-        if(firstLoop)
-        {
-          subprod(A, *tmp, y, subCoord, init);
-          firstLoop = false;
-        }
-        else
-        {
-          subCoord[2] += subCoord[5] - subCoord[4]; // !! old values for 4 and 5
-          subSize = tmp->size();
-          subCoord[4] = 0;
-          subCoord[5] = std::min(coord[5] - (*xTab)[xPos - 1], subSize);
-          subCoord[3] = subCoord[2] + subCoord[5] - subCoord[4];
-          subprod(A, *tmp, y, subCoord, false);
-        }
-      }
-      xPos++;
-    }
-  }
-}
-
-void prod(const SiconosVector& x, const SiconosMatrix& A, BlockVector& y, bool init)
-{
-
-  assert(!(A.isPLUFactorizedInPlace()) && "A is PLUFactorized in place in prod !!");
-
-  if(A.size(0) != x.size())
-    SiconosMatrixException::selfThrow("prod(x,A,y) error: inconsistent sizes between A and x.");
-
-  if(A.size(1) != y.size())
-    SiconosMatrixException::selfThrow("prod(x,A,y) error: inconsistent sizes between A and y.");
-  unsigned int startRow = 0;
-  VectorOfVectors::const_iterator it;
-  // For Each subvector of y, y[i], private_prod computes y[i] = subA x, subA being a submatrix of A corresponding to y[i] position.
-  // private_prod takes into account the fact that x and y[i] may be block vectors.
-  for(it = y.begin(); it != y.end(); ++it)
-  {
-    private_prod(createSPtrConstSiconosVector(x), createSPtrConstSiconosMatrix(A), startRow, *it, init);
-    startRow += (*it)->size();
-  }
-}
-
-void private_addprod(const SiconosMatrix& A, unsigned startRow, unsigned int startCol, const SiconosVector& x, SiconosVector& y)
-{
-  assert(!(A.isPLUFactorizedInPlace()) && "A is PLUFactorized in place in prod !!");
-  assert(!A.isBlock() && "private_addprod(A,start,x,y) error: not yet implemented for block matrix.");
-
-
-  // we take a submatrix subA of A, starting from row startRow to row (startRow+sizeY) and between columns startCol and (startCol+sizeX).
-  // Then computation of y = subA*x + y.
-  unsigned int numA = A.num();
-  unsigned int numY = y.num();
-  unsigned int numX = x.num();
-  unsigned int sizeX = x.size();
-  unsigned int sizeY = y.size();
-
-  assert(numX == numY && "private_addprod(A,start,x,y) error: not yet implemented for x and y of different types.");
-
-  if(numY == 1 && numX == 1)
-  {
-
-    assert(y.dense() != x.dense());
-
-    if(numA == 1)
-      noalias(*y.dense()) += prod(ublas::subrange(*A.dense(), startRow, startRow + sizeY, startCol, startCol + sizeX), *x.dense());
-    else if(numA == 2)
-      noalias(*y.dense()) += prod(ublas::subrange(*A.triang(), startRow, startRow + sizeY, startCol, startCol + sizeX), *x.dense());
-    else if(numA == 3)
-      noalias(*y.dense()) += prod(ublas::subrange(*A.sym(), startRow, startRow + sizeY, startCol, startCol + sizeX), *x.dense());
-    else if(numA == 4)
-      noalias(*y.dense()) += prod(ublas::subrange(*A.sparse(), startRow, startRow + sizeY, startCol, startCol + sizeX), *x.dense());
-    else //if(numA==5)
-      noalias(*y.dense()) += prod(ublas::subrange(*A.banded(), startRow, startRow + sizeY, startCol, startCol + sizeX), *x.dense());
-  }
-  else // x and y sparse
-  {
-    if(numA == 4)
-      *y.sparse() += prod(ublas::subrange(*A.sparse(), startRow, startRow + sizeY, startCol, startCol + sizeX), *x.sparse());
-    else
-      SiconosMatrixException::selfThrow("private_addprod(A,start,x,y) error: not yet implemented for x, y  sparse and A not sparse.");
-  }
-}
-
-void private_addprod(const SiconosMatrix& A, unsigned int startRow, unsigned int startCol, const BlockVector& x, SiconosVector& y)
-{
-  assert(!(A.isPLUFactorizedInPlace()) && "A is PLUFactorized in place in prod !!");
-
-  assert(!A.isBlock() && "private_addprod(A,start,x,y) error: not yet implemented for block matrix.");
-
-  VectorOfVectors::const_iterator it;
-  unsigned int startColBis = startCol;
-  for(it = x.begin(); it != x.end(); ++it)
-  {
-    private_addprod(A, startRow, startColBis, **it, y);
-    startColBis += (*it)->size();
-  }
-
-}
-
-// x block, y siconos
-void private_prod(const SiconosMatrix& A, unsigned int startRow, const BlockVector& x, SiconosVector& y, bool init)
-{
-  assert(!(A.isPLUFactorizedInPlace()) && "A is PLUFactorized in place in prod !!");
-
-  // Computes y = subA *x (or += if init = false), subA being a sub-matrix of A, between el. of index (row) startRow and startRow + sizeY
-
-  if(init)  // y = subA * x , else y += subA * x
-    y.zero();
-  private_addprod(A, startRow, 0, x, y);
-}
-
-// x and y blocks
-void private_prod(SPC::SiconosMatrix A, const unsigned int startRow, SPC::BlockVector x, SP::BlockVector y, bool init)
-{
-  assert(!(A->isPLUFactorizedInPlace()) && "A is PLUFactorized in place in prod !!");
-
-  unsigned int row = startRow;
-  VectorOfVectors::const_iterator it;
-  for(it = y->begin(); it != y->end(); ++it)
-  {
-    private_prod(*A, row, *x, **it, init);
-    row += (*it)->size();
-  }
-}
-
-// x block, y siconos
-void private_prod(const SiconosMatrix& A, unsigned int startRow, const SiconosVector& x, SiconosVector& y, bool init)
-{
-  assert(!(A.isPLUFactorizedInPlace()) && "A is PLUFactorized in place in prod !!");
-
-  // Computes y = subA *x (or += if init = false), subA being a sub-matrix of A, between el. of index (row) startRow and startRow + sizeY
-
-  if(init)  // y = subA * x , else y += subA * x
-    y.zero();
-  private_addprod(A, startRow, 0, x, y);
-}
-
-// x and y blocks
-void private_prod(SPC::SiconosMatrix A, const unsigned int startRow, SPC::SiconosVector x, SP::BlockVector y, bool init)
-{
-  assert(!(A->isPLUFactorizedInPlace()) && "A is PLUFactorized in place in prod !!");
-
-  unsigned int row = startRow;
-  VectorOfVectors::const_iterator it;
-  for(it = y->begin(); it != y->end(); ++it)
-  {
-    private_prod(*A, row, *x, **it, init);
-    row += (*it)->size();
-  }
-}
-// With trans(A) ...
-void private_addprod(SPC::SiconosVector x, SPC::SiconosMatrix A, unsigned int startRow, unsigned int startCol, SP::SiconosVector y)
-{
-  assert(!(A->isPLUFactorizedInPlace()) && "A is PLUFactorized in place in prod !!");
-
-  if(A->isBlock())
-    SiconosMatrixException::selfThrow("private_addprod(x,A,start,y) error: not yet implemented for block matrix.");
-=======
 // void prod(const SiconosMatrix& A, const BlockVector& x, SiconosVector& y, bool init)
 // {
->>>>>>> 78632e6b
-
 //   assert(!(A.isPLUFactorized()) && "A is PLUFactorized in prod !!");
-
-
 //   if(init)
 //     y.zero();
 //   unsigned int startRow = 0;
@@ -1165,15 +928,7 @@
 // void private_addprod(const SiconosMatrix& A, unsigned int startRow, unsigned int startCol, const BlockVector& x, SiconosVector& y)
 // {
 //   assert(!(A.isPLUFactorized()) && "A is PLUFactorized in prod !!");
-
-<<<<<<< HEAD
-void private_addprod(SPC::BlockVector x, SPC::SiconosMatrix A, unsigned int startRow, unsigned int startCol, SP::SiconosVector y)
-{
-  assert(!(A->isPLUFactorizedInPlace()) && "A is PLUFactorized in place in prod !!");
-=======
 //   assert(!A.isBlock() && "private_addprod(A,start,x,y) error: not yet implemented for block matrix.");
->>>>>>> 78632e6b
-
 //   VectorOfVectors::const_iterator it;
 //   unsigned int startColBis = startCol;
 //   for(it = x.begin(); it != x.end(); ++it)
@@ -1184,31 +939,15 @@
 
 // }
 
-<<<<<<< HEAD
-void private_prod(SPC::SiconosVector x, SPC::SiconosMatrix A, unsigned int startCol, SP::SiconosVector  y, bool init)
-{
-  assert(!(A->isPLUFactorizedInPlace()) && "A is PLUFactorized in place in prod !!");
-=======
 // // x block, y siconos
 // void private_prod(const SiconosMatrix& A, unsigned int startRow, const BlockVector& x, SiconosVector& y, bool init)
 // {
 //   assert(!(A.isPLUFactorized()) && "A is PLUFactorized in prod !!");
->>>>>>> 78632e6b
-
 //   // Computes y = subA *x (or += if init = false), subA being a sub-matrix of A, between el. of index (row) startRow and startRow + sizeY
-
-<<<<<<< HEAD
-}
-
-void private_prod(SPC::SiconosVector x, SPC::SiconosMatrix A, unsigned int startCol, SP::BlockVector  y, bool init)
-{
-  assert(!(A->isPLUFactorizedInPlace()) && "A is PLUFactorized in place in prod !!");
-=======
 //   if(init)  // y = subA * x , else y += subA * x
 //     y.zero();
 //   private_addprod(A, startRow, 0, x, y);
 // }
->>>>>>> 78632e6b
 
 // // x and y blocks
 // void private_prod(SPC::SiconosMatrix A, const unsigned int startRow, SPC::BlockVector x, SP::BlockVector y, bool init)
@@ -1224,13 +963,6 @@
 //   }
 // }
 
-<<<<<<< HEAD
-void private_prod(SPC::BlockVector x, SPC::SiconosMatrix A, unsigned int startCol, SP::SiconosVector  y, bool init)
-{
-  assert(!(A->isPLUFactorizedInPlace()) && "A is PLUFactorized in place in prod !!");
-=======
->>>>>>> 78632e6b
-
 // // x and y blocks
 // void private_prod(SPC::SiconosMatrix A, const unsigned int startRow, SPC::SiconosVector x, SP::BlockVector y, bool init)
 // {
@@ -1248,12 +980,6 @@
 // void private_addprod(SPC::BlockVector x, SPC::SiconosMatrix A, unsigned int startRow, unsigned int startCol, SP::SiconosVector y)
 // {
 //   assert(!(A->isPLUFactorized()) && "A is PLUFactorized in prod !!");
-
-<<<<<<< HEAD
-void private_prod(SPC::BlockVector x, SPC::SiconosMatrix A, unsigned int startCol, SP::BlockVector  y, bool init)
-{
-  assert(!(A->isPLUFactorizedInPlace()) && "A is PLUFactorized in place in prod !!");
-=======
 //   VectorOfVectors::const_iterator it;
 //   unsigned int startColBis = startCol;
 //   for(it = x->begin(); it != x->end(); ++it)
@@ -1261,15 +987,9 @@
 //     private_addprod((*it), A, startRow, startColBis, y);
 //     startColBis += (*it)->size();
 //   }
->>>>>>> 78632e6b
-
-// }
-
-<<<<<<< HEAD
-void private_addprod(double a, SPC::SiconosMatrix A, unsigned int startRow, unsigned int startCol, SPC::SiconosVector x, SP::SiconosVector y)
-{
-  assert(!(A->isPLUFactorizedInPlace()) && "A is PLUFactorized in place in prod !!");
-=======
+
+// }
+
 // void private_prod(SPC::SiconosVector x, SPC::SiconosMatrix A, unsigned int startCol, SP::BlockVector  y, bool init)
 // {
 //   assert(!(A->isPLUFactorized()) && "A is PLUFactorized in prod !!");
@@ -1282,7 +1002,6 @@
 //     col += (*it)->size();
 //   }
 // }
->>>>>>> 78632e6b
 
 // void private_prod(SPC::BlockVector x, SPC::SiconosMatrix A, unsigned int startCol, SP::SiconosVector  y, bool init)
 // {
@@ -1352,15 +1071,10 @@
 
 // }
 
-<<<<<<< HEAD
-void private_prod(double a, SPC::SiconosMatrix A, unsigned int startRow, SPC::SiconosVector x, SP::SiconosVector  y, bool init)
-{
-  assert(!(A->isPLUFactorizedInPlace()) && "A is PLUFactorized in place in prod !!");
-=======
 // void private_prod(double a, SPC::SiconosMatrix A, unsigned int startRow, SPC::SiconosVector x, SP::SiconosVector  y, bool init)
 // {
 //   assert(!(A->isPLUFactorized()) && "A is PLUFactorized in prod !!");
->>>>>>> 78632e6b
+
 
 //   // Computes y = subA *x (or += if init = false), subA being a sub-matrix of A, between el. of index (row) startRow and startRow + sizeY
 
