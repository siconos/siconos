/* Siconos is a program dedicated to modeling, simulation and control
 * of non smooth dynamical systems.
 *
 * Copyright 2018 INRIA.
 *
 * Licensed under the Apache License, Version 2.0 (the "License");
 * you may not use this file except in compliance with the License.
 * You may obtain a copy of the License at
 *
 * http://www.apache.org/licenses/LICENSE-2.0
 *
 * Unless required by applicable law or agreed to in writing, software
 * distributed under the License is distributed on an "AS IS" BASIS,
 * WITHOUT WARRANTIES OR CONDITIONS OF ANY KIND, either express or implied.
 * See the License for the specific language governing permissions and
 * limitations under the License.
*/

#include "SiconosConfig.h"
#include <boost/numeric/bindings/ublas/vector_proxy.hpp>
#include <boost/numeric/ublas/matrix_proxy.hpp>
#include <boost/numeric/bindings/trans.hpp>
#include <boost/numeric/bindings/blas/level2.hpp>
#include <boost/numeric/bindings/ublas/vector.hpp>
#include <boost/numeric/bindings/ublas/matrix.hpp>
#include <boost/numeric/bindings/std/vector.hpp>

namespace siconosBindings = boost::numeric::bindings;

// for ublas::axpy_prod, ...
#include <boost/numeric/ublas/operation.hpp>

#include "SiconosVector.hpp"
#include "SimpleMatrix.hpp"
#include "BlockMatrixIterators.hpp"
#include "BlockMatrix.hpp"
#include "SiconosAlgebra.hpp"

using namespace Siconos;

<<<<<<< HEAD
// ========== Products matrix - vector //

// Computation of y = A*x
//
// Two specific functions are used to handle all the cases where x or y are blocks.
// All of their blocks can also be blocks. Then we use:
// - private_prod to "slice" A when y is block, ie according to its rows.
// - private_addprod to "slice" A when x is block, and to sum over the columns of blocks to compute y = sum subA x[i].

// The following function is private and used inside prod(...) public functions.
// It is required to deal with block vectors of blocks ( of blocks ...).
// It computes res = subA*x +res, subA being a submatrix of A (rows from startRow to startRow+sizeY and columns between startCol and startCol+sizeX).
// If x is a block vector, it call the present function for all blocks.
const SiconosVector prod(const SiconosMatrix& A, const SiconosVector& x)
{
  // To compute y = A * x
  assert(!(A.isPLUFactorizedInPlace()) && "A is PLUFactorized in place in prod !!");

  if(A.size(1) != x.size())
    SiconosMatrixException::selfThrow("prod(matrix,vector) error: inconsistent sizes.");

  unsigned int numA = A.num();
  unsigned int numX = x.num();

  if(numA == 0)  // if A is block ...
    SiconosMatrixException::selfThrow("prod(matrix,vector) error: not yet implemented for block matrix.");

  if(numA == 6)  // A = 0
    return (DenseVect)(ublas::zero_vector<double>(x.size()));

  else if(numA == 7)  // A = Identity
    return x;

  else
  {
    if(numX == 1)
    {
      if(numA == 1)
        return (DenseVect)(prod(*A.dense(), *x.dense()));
      else if(numA == 2)
        return (DenseVect)(prod(*A.triang(), *x.dense()));
      else if(numA == 3)
        return (DenseVect)(prod(*A.sym(), *x.dense()));
      else if(numA == 4)
        return (DenseVect)(prod(*A.sparse(), *x.dense()));
      else // if(numA==5)
        return (DenseVect)(prod(*A.banded(), *x.dense()));
    }
    else //if(numX == 4)
    {
      if(numA == 1)
        return (DenseVect)(prod(*A.dense(), *x.sparse()));
      else if(numA == 2)
        return (DenseVect)(prod(*A.triang(), *x.sparse()));
      else if(numA == 3)
        return (DenseVect)(prod(*A.sym(), *x.sparse()));
      else if(numA == 4)
        return (DenseVect)(prod(*A.sparse(), *x.sparse()));
      else // if(numA==5)
        return (DenseVect)(prod(*A.banded(), *x.sparse()));
    }
  }
}


void prod(double a, const SiconosMatrix& A, const SiconosVector& x, SiconosVector& y, bool init)
{
  // To compute y = a*A * x in an "optimized" way (in comparison with y = prod(A,x) )
  // or y += a*A*x if init = false.
  assert(!(A.isPLUFactorizedInPlace()) && "A is PLUFactorized in place in prod !!");

  if(A.size(1) != x.size())
    SiconosMatrixException::selfThrow("prod(A,x,y) error: inconsistent sizes between A and x.");

  if(A.size(0) != y.size())
    SiconosMatrixException::selfThrow("prod(A,x,y) error: inconsistent sizes between A and y.");

  unsigned int numA = A.num();
  unsigned int numX = x.num();
  unsigned int numY = y.num();

  if(numA == 0)  // If A is Block
    SiconosMatrixException::selfThrow("prod(A,x,y) error: not yet implemented for block matrices.");

  if(numA == 6)  // A = 0
  {
    if(init)
      y.zero();
    //else nothing
  }

  else if(numA == 7)  // A = identity
  {
    scal(a, x, y, init);
  }

  else // A is not 0 or identity
  {

    // === First case: y is not a block vector ===
    {
      {
        if(init)
        {
          if(&x != &y)  // if no common memory between x and y.
          {
            if(numX == 1)
            {
              if(numY != 1)
                SiconosMatrixException::selfThrow("prod(A,x,y) error: y (output) must be a dense vector.");

              if(numA == 1)
                noalias(*y.dense()) = a * ublas::prod(*A.dense(), *x.dense());
              else if(numA == 2)
                noalias(*y.dense()) = a * ublas::prod(*A.triang(), *x.dense());
              else if(numA == 3)
                noalias(*y.dense()) = a * ublas::prod(*A.sym(), *x.dense());
              else if(numA == 4)
                noalias(*y.dense()) = a * ublas::prod(*A.sparse(), *x.dense());
              else //if(numA==5)
                noalias(*y.dense()) = a * ublas::prod(*A.banded(), *x.dense());
            }
            else //if(numX == 4)
            {
              if(numY != 1 && numA != 4)
                SiconosMatrixException::selfThrow("prod(A,x,y) error: y (output) must be a dense vector.");

              if(numA == 1)
                noalias(*y.dense()) = a * ublas::prod(*A.dense(), *x.sparse());
              else if(numA == 2)
                noalias(*y.dense()) = a * ublas::prod(*A.triang(), *x.sparse());
              else if(numA == 3)
                noalias(*y.dense()) = a * ublas::prod(*A.sym(), *x.sparse());
              else if(numA == 4)
              {
                if(numY == 1)
                  noalias(*y.dense()) = a * ublas::prod(*A.sparse(), *x.sparse());
                else
                  noalias(*y.sparse()) = a * ublas::prod(*A.sparse(), *x.sparse());
              }
              else //if(numA==5)
                noalias(*y.dense()) = a * ublas::prod(*A.banded(), *x.sparse());
            }
          }
          else // if x and y are the same object => alias
          {
            if(numX == 1)
            {
              if(numA == 1)
                *y.dense() = a * ublas::prod(*A.dense(), *x.dense());
              else if(numA == 2)
                *y.dense() = a * ublas::prod(*A.triang(), *x.dense());
              else if(numA == 3)
                *y.dense() = a * ublas::prod(*A.sym(), *x.dense());
              else if(numA == 4)
                *y.dense() = a * ublas::prod(*A.sparse(), *x.dense());
              else //if(numA==5)
                *y.dense() = a * ublas::prod(*A.banded(), *x.dense());
            }
            else //if(numX == 4)
            {
              if(numA == 1)
                *y.sparse() = a * ublas::prod(*A.dense(), *x.sparse());
              else if(numA == 2)
                *y.sparse() = a * ublas::prod(*A.triang(), *x.sparse());
              else if(numA == 3)
                *y.sparse() = a * ublas::prod(*A.sym(), *x.sparse());
              else if(numA == 4)
                *y.sparse() = a * ublas::prod(*A.sparse(), *x.sparse());
              else //if(numA==5)
                *y.sparse() = a * ublas::prod(*A.banded(), *x.sparse());
            }
          }
        }
        else // += case
        {
          if(&x != &y)  // if no common memory between x and y.
          {
            if(numX == 1)
            {
              if(numY != 1)
                SiconosMatrixException::selfThrow("prod(A,x,y) error: y (output) must be a dense vector.");

              if(numA == 1)
                noalias(*y.dense()) += a * ublas::prod(*A.dense(), *x.dense());
              else if(numA == 2)
                noalias(*y.dense()) += a * ublas::prod(*A.triang(), *x.dense());
              else if(numA == 3)
                noalias(*y.dense()) += a * ublas::prod(*A.sym(), *x.dense());
              else if(numA == 4)
                noalias(*y.dense()) += a * ublas::prod(*A.sparse(), *x.dense());
              else //if(numA==5)
                noalias(*y.dense()) += a * ublas::prod(*A.banded(), *x.dense());
            }
            else //if(numX == 4)
            {
              if(numY != 1 && numA != 4)
                SiconosMatrixException::selfThrow("prod(A,x,y) error: y (output) must be a dense vector.");

              if(numA == 1)
                noalias(*y.dense()) += a * ublas::prod(*A.dense(), *x.sparse());
              else if(numA == 2)
                noalias(*y.dense()) += a * ublas::prod(*A.triang(), *x.sparse());
              else if(numA == 3)
                noalias(*y.dense()) += a * ublas::prod(*A.sym(), *x.sparse());
              else if(numA == 4)
              {
                if(numY == 1)
                  noalias(*y.dense()) += a * ublas::prod(*A.sparse(), *x.sparse());
                else
                  noalias(*y.sparse()) += a * ublas::prod(*A.sparse(), *x.sparse());
              }
              else //if(numA==5)
                noalias(*y.dense()) += a * ublas::prod(*A.banded(), *x.sparse());
            }
          }
          else // if x and y are the same object => alias
          {
            if(numX == 1)
            {
              if(numA == 1)
                *y.dense() += a * ublas::prod(*A.dense(), *x.dense());
              else if(numA == 2)
                *y.dense() += a * ublas::prod(*A.triang(), *x.dense());
              else if(numA == 3)
                *y.dense() += a * ublas::prod(*A.sym(), *x.dense());
              else if(numA == 4)
                *y.dense() += a * ublas::prod(*A.sparse(), *x.dense());
              else //if(numA==5)
                *y.dense() += a * ublas::prod(*A.banded(), *x.dense());
            }
            else //if(numX == 4)
            {
              if(numA == 1)
                *y.sparse() += a * ublas::prod(*A.dense(), *x.sparse());
              else if(numA == 2)
                *y.sparse() += a * ublas::prod(*A.triang(), *x.sparse());
              else if(numA == 3)
                *y.sparse() += a * ublas::prod(*A.sym(), *x.sparse());
              else if(numA == 4)
                *y.sparse() += a * ublas::prod(*A.sparse(), *x.sparse());
              else //if(numA==5)
                *y.sparse() += a * ublas::prod(*A.banded(), *x.sparse());
            }
          }
        }
      }
    }
  }
}

void prod(const SiconosVector& x, const SiconosMatrix& A, SiconosVector& y, bool init)
{
  // To compute y = trans(A) * x in an "optimized" way, if init = true
  // (or y = trans(A) * x + y if init = false
  assert(!(A.isPLUFactorizedInPlace()) && "A is PLUFactorized in place in prod !!");

  if(A.size(0) != x.size())
    SiconosMatrixException::selfThrow("prod(x,A,y) error: inconsistent sizes between A and x.");

  if(A.size(1) != y.size())
    SiconosMatrixException::selfThrow("prod(x,A,y) error: inconsistent sizes between A and y.");

  unsigned int numA = A.num();
  unsigned int numX = x.num();
  unsigned int numY = y.num();

  if(numA == 0)  // If A is Block
    SiconosMatrixException::selfThrow("prod(x,A,y) error: not yet implemented for block matrices.");

  if(numA == 6)  // A = 0
  {
    if(init)
      y.zero();
    // else nothing
  }

  else if(numA == 7)  // A = identity
  {
    if(!init)
      y += x;
    else
    {
      if(&x != &y) y = x ;  // if x and y do not share memory (ie are different objects)
      // else nothing
    }
  }

  else // A is not 0 or identity
  {
    {
      if(init)
      {

        if(&x != &y)  // if no common memory between x and y.
        {
          if(numX == 1)
          {
            if(numY != 1)
              SiconosMatrixException::selfThrow("prod(x,A,y) error: y (output) must be a dense vector.");

            if(numA == 1)
              noalias(*y.dense()) = ublas::prod(trans(*A.dense()), *x.dense());
            else if(numA == 2)
              noalias(*y.dense()) = ublas::prod(trans(*A.triang()), *x.dense());
            else if(numA == 3)
              noalias(*y.dense()) = ublas::prod(trans(*A.sym()), *x.dense());
            else if(numA == 4)
              noalias(*y.dense()) = ublas::prod(trans(*A.sparse()), *x.dense());
            else //if(numA==5)
              noalias(*y.dense()) = ublas::prod(trans(*A.banded()), *x.dense());
          }
          else //if(numX == 4)
          {
            if(numY != 1 && numA != 4)
              SiconosMatrixException::selfThrow("prod(x,A,y) error: y (output) must be a dense vector.");

            if(numA == 1)
              noalias(*y.dense()) = ublas::prod(trans(*A.dense()), *x.sparse());
            else if(numA == 2)
              noalias(*y.dense()) = ublas::prod(trans(*A.triang()), *x.sparse());
            else if(numA == 3)
              noalias(*y.dense()) = ublas::prod(trans(*A.sym()), *x.sparse());
            else if(numA == 4)
            {
              if(numY == 1)
                noalias(*y.dense()) = ublas::prod(trans(*A.sparse()), *x.sparse());
              else
                noalias(*y.sparse()) = ublas::prod(trans(*A.sparse()), *x.sparse());
            }
            else //if(numA==5)
              noalias(*y.dense()) = ublas::prod(trans(*A.banded()), *x.sparse());
          }
        }
        else // if x and y are the same object => alias
        {
          if(numX == 1)
          {
            if(numA == 1)
              *y.dense() = ublas::prod(trans(*A.dense()), *x.dense());
            else if(numA == 2)
              *y.dense() = ublas::prod(trans(*A.triang()), *x.dense());
            else if(numA == 3)
              *y.dense() = ublas::prod(trans(*A.sym()), *x.dense());
            else if(numA == 4)
              *y.dense() = ublas::prod(trans(*A.sparse()), *x.dense());
            else //if(numA==5)
              *y.dense() = ublas::prod(trans(*A.banded()), *x.dense());
          }
          else //if(numX == 4)
          {
            if(numA == 1)
              *y.sparse() = ublas::prod(trans(*A.dense()), *x.sparse());
            else if(numA == 2)
              *y.sparse() = ublas::prod(trans(*A.triang()), *x.sparse());
            else if(numA == 3)
              *y.sparse() = ublas::prod(trans(*A.sym()), *x.sparse());
            else if(numA == 4)
              *y.sparse() = ublas::prod(trans(*A.sparse()), *x.sparse());
            else //if(numA==5)
              *y.sparse() = ublas::prod(trans(*A.banded()), *x.sparse());
          }
        }
      }
      else // += case
      {

        if(&x != &y)  // if no common memory between x and y.
        {
          if(numX == 1)
          {
            if(numY != 1)
              SiconosMatrixException::selfThrow("prod(x,A,y) error: y (output) must be a dense vector.");

            if(numA == 1)
              noalias(*y.dense()) += ublas::prod(trans(*A.dense()), *x.dense());
            else if(numA == 2)
              noalias(*y.dense()) += ublas::prod(trans(*A.triang()), *x.dense());
            else if(numA == 3)
              noalias(*y.dense()) += ublas::prod(trans(*A.sym()), *x.dense());
            else if(numA == 4)
              noalias(*y.dense()) += ublas::prod(trans(*A.sparse()), *x.dense());
            else //if(numA==5)
              noalias(*y.dense()) += ublas::prod(trans(*A.banded()), *x.dense());
          }
          else //if(numX == 4)
          {
            if(numY != 1 && numA != 4)
              SiconosMatrixException::selfThrow("prod(x,A,y) error: y (output) must be a dense vector.");

            if(numA == 1)
              noalias(*y.dense()) += ublas::prod(trans(*A.dense()), *x.sparse());
            else if(numA == 2)
              noalias(*y.dense()) += ublas::prod(trans(*A.triang()), *x.sparse());
            else if(numA == 3)
              noalias(*y.dense()) += ublas::prod(trans(*A.sym()), *x.sparse());
            else if(numA == 4)
            {
              if(numY == 1)
                noalias(*y.dense()) += ublas::prod(trans(*A.sparse()), *x.sparse());
              else
                noalias(*y.sparse()) += ublas::prod(trans(*A.sparse()), *x.sparse());
            }
            else //if(numA==5)
              noalias(*y.dense()) += ublas::prod(trans(*A.banded()), *x.sparse());
          }
        }
        else // if x and y are the same object => alias
        {
          if(numX == 1)
          {
            if(numA == 1)
              *y.dense() += ublas::prod(trans(*A.dense()), *x.dense());
            else if(numA == 2)
              *y.dense() += ublas::prod(trans(*A.triang()), *x.dense());
            else if(numA == 3)
              *y.dense() += ublas::prod(trans(*A.sym()), *x.dense());
            else if(numA == 4)
              *y.dense() += ublas::prod(trans(*A.sparse()), *x.dense());
            else //if(numA==5)
              *y.dense() += ublas::prod(trans(*A.banded()), *x.dense());
          }
          else //if(numX == 4)
          {
            if(numA == 1)
              *y.sparse() += ublas::prod(trans(*A.dense()), *x.sparse());
            else if(numA == 2)
              *y.sparse() += ublas::prod(trans(*A.triang()), *x.sparse());
            else if(numA == 3)
              *y.sparse() += ublas::prod(trans(*A.sym()), *x.sparse());
            else if(numA == 4)
              *y.sparse() += ublas::prod(trans(*A.sparse()), *x.sparse());
            else //if(numA==5)
              *y.sparse() += ublas::prod(trans(*A.banded()), *x.sparse());
          }
        }
      }
    }
  }
}

void prod(const SiconosMatrix& A, const SiconosVector& x, SiconosVector& y, bool init)
{
  // To compute y = A * x in an "optimized" way (in comparison with y = prod(A,x) )
  // or y += A*x if init = false.
  assert(!(A.isPLUFactorizedInPlace()) && "A is PLUFactorized in place in prod !!");

  if(A.size(1) != x.size())
    SiconosMatrixException::selfThrow("prod(A,x,y) error: inconsistent sizes between A and x.");

  if(A.size(0) != y.size())
    SiconosMatrixException::selfThrow("prod(A,x,y) error: inconsistent sizes between A and y.");

  unsigned int numA = A.num();
  unsigned int numX = x.num();
  unsigned int numY = y.num();

  if(numA == 0)  // If A is Block
    SiconosMatrixException::selfThrow("prod(A,x,y) error: not yet implemented for block matrices.");

  if(numA == 6)  // A = 0
  {
    if(init)
      y.zero();
    //else nothing
  }

  else if(numA == 7)  // A = identity
  {
    if(!init)
      y += x;
    else
    {
      if(&x != &y) y = x ;  // if x and y do not share memory (ie are different objects)
      // else nothing
    }
  }

  else // A is not 0 or identity
  {

    // === First case: y is not a block vector ===
    if(init)
    {
      if(&x != &y)  // if no common memory between x and y.
      {
        if(numX == 1)
        {
          if(numY != 1)
            SiconosMatrixException::selfThrow("prod(A,x,y) error: y (output) must be a dense vector.");

          assert(y.dense() != x.dense());

          if(numA == 1)
            noalias(*y.dense()) = ublas::prod(*A.dense(), *x.dense());
          else if(numA == 2)
            noalias(*y.dense()) = ublas::prod(*A.triang(), *x.dense());
          else if(numA == 3)
            noalias(*y.dense()) = ublas::prod(*A.sym(), *x.dense());
          else if(numA == 4)
            noalias(*y.dense()) = ublas::prod(*A.sparse(), *x.dense());
          else //if(numA==5)
            noalias(*y.dense()) = ublas::prod(*A.banded(), *x.dense());
        }
        else //if(numX == 4)
        {
          if(numY != 1 && numA != 4)
            SiconosMatrixException::selfThrow("prod(A,x,y) error: y (output) must be a dense vector.");

          if(numA == 1)
            noalias(*y.dense()) = ublas::prod(*A.dense(), *x.sparse());
          else if(numA == 2)
            noalias(*y.dense()) = ublas::prod(*A.triang(), *x.sparse());
          else if(numA == 3)
            noalias(*y.dense()) = ublas::prod(*A.sym(), *x.sparse());
          else if(numA == 4)
          {
            if(numY == 1)
              noalias(*y.dense()) = ublas::prod(*A.sparse(), *x.sparse());
            else
              noalias(*y.sparse()) = ublas::prod(*A.sparse(), *x.sparse());
          }
          else //if(numA==5)
            noalias(*y.dense()) = ublas::prod(*A.banded(), *x.sparse());
        }
      }
      else // if x and y are the same object => alias
      {
        if(numX == 1)
        {
          if(numA == 1)
            *y.dense() = ublas::prod(*A.dense(), *x.dense());
          else if(numA == 2)
            *y.dense() = ublas::prod(*A.triang(), *x.dense());
          else if(numA == 3)
            *y.dense() = ublas::prod(*A.sym(), *x.dense());
          else if(numA == 4)
            *y.dense() = ublas::prod(*A.sparse(), *x.dense());
          else //if(numA==5)
            *y.dense() = ublas::prod(*A.banded(), *x.dense());
        }
        else //if(numX == 4)
        {
          if(numA == 1)
            *y.sparse() = ublas::prod(*A.dense(), *x.sparse());
          else if(numA == 2)
            *y.sparse() = ublas::prod(*A.triang(), *x.sparse());
          else if(numA == 3)
            *y.sparse() = ublas::prod(*A.sym(), *x.sparse());
          else if(numA == 4)
            *y.sparse() = ublas::prod(*A.sparse(), *x.sparse());
          else //if(numA==5)
            *y.sparse() = ublas::prod(*A.banded(), *x.sparse());
        }
      }
    }
    else // += case
    {
      if(&x != &y)  // if no common memory between x and y.
      {
        if(numX == 1)
        {
          if(numY != 1)
            SiconosMatrixException::selfThrow("prod(A,x,y) error: y (output) must be a dense vector.");

          if(numA == 1)
            noalias(*y.dense()) += ublas::prod(*A.dense(), *x.dense());
          else if(numA == 2)
            noalias(*y.dense()) += ublas::prod(*A.triang(), *x.dense());
          else if(numA == 3)
            noalias(*y.dense()) += ublas::prod(*A.sym(), *x.dense());
          else if(numA == 4)
            noalias(*y.dense()) += ublas::prod(*A.sparse(), *x.dense());
          else //if(numA==5)
            noalias(*y.dense()) += ublas::prod(*A.banded(), *x.dense());
        }
        else //if(numX == 4)
        {
          if(numY != 1 && numA != 4)
            SiconosMatrixException::selfThrow("prod(A,x,y) error: y (output) must be a dense vector.");

          if(numA == 1)
            noalias(*y.dense()) += ublas::prod(*A.dense(), *x.sparse());
          else if(numA == 2)
            noalias(*y.dense()) += ublas::prod(*A.triang(), *x.sparse());
          else if(numA == 3)
            noalias(*y.dense()) += ublas::prod(*A.sym(), *x.sparse());
          else if(numA == 4)
          {
            if(numY == 1)
              noalias(*y.dense()) += ublas::prod(*A.sparse(), *x.sparse());
            else
              noalias(*y.sparse()) += ublas::prod(*A.sparse(), *x.sparse());
          }
          else //if(numA==5)
            noalias(*y.dense()) += ublas::prod(*A.banded(), *x.sparse());
        }
      }
      else // if x and y are the same object => alias
      {
        if(numX == 1)
        {
          if(numA == 1)
            *y.dense() += ublas::prod(*A.dense(), *x.dense());
          else if(numA == 2)
            *y.dense() += ublas::prod(*A.triang(), *x.dense());
          else if(numA == 3)
            *y.dense() += ublas::prod(*A.sym(), *x.dense());
          else if(numA == 4)
            *y.dense() += ublas::prod(*A.sparse(), *x.dense());
          else //if(numA==5)
            *y.dense() += ublas::prod(*A.banded(), *x.dense());
        }
        else //if(numX == 4)
        {
          if(numA == 1)
            *y.sparse() += ublas::prod(*A.dense(), *x.sparse());
          else if(numA == 2)
            *y.sparse() += ublas::prod(*A.triang(), *x.sparse());
          else if(numA == 3)
            *y.sparse() += ublas::prod(*A.sym(), *x.sparse());
          else if(numA == 4)
            *y.sparse() += ublas::prod(*A.sparse(), *x.sparse());
          else //if(numA==5)
            *y.sparse() += ublas::prod(*A.banded(), *x.sparse());
        }
      }
    }
  }
}


void axpy_prod(const SiconosMatrix& A, const SiconosVector& x, SiconosVector& y, bool init)
{
  // To compute y = A * x ( init = true) or y += A * x (init = false) using ublas::axpy_prod
  assert(!(A.isPLUFactorizedInPlace()) && "A is PLUFactorized in place in prod !!");

  if(A.size(1) != x.size())
    SiconosMatrixException::selfThrow("prod(A,x,y) error: inconsistent sizes between A and x.");

  if(A.size(0) != y.size())
    SiconosMatrixException::selfThrow("prod(A,x,y) error: inconsistent sizes between A and y.");

  unsigned int numA = A.num();
  unsigned int numX = x.num();
  unsigned int numY = y.num();

  if(numA == 0)  // If A is Block
    SiconosMatrixException::selfThrow("axpy_prod(A,x,y) error: not yet implemented for block matrices.");

  if(numA == 6)  // A = 0
  {
    if(init) y.zero();  // else nothing ...
  }

  else if(numA == 7)  // A = identity
  {
    if(!init) y += x;
    else
    {
      if(&x != &y)
        y = x ; // if x and y do not share memory (ie are different objects)
    }
    // else nothing
  }

  else // A is not 0 or identity
  {
    {
      {
        if(&x != &y)  // if no common memory between x and y.
        {
          if(numX == 1)
          {
            if(numY != 1)
              SiconosMatrixException::selfThrow("prod(A,x,y) error: y (output) must be a dense vector.");

            if(numA == 1)
              ublas::axpy_prod(*A.dense(), *x.dense(), *y.dense(), init);
            else if(numA == 2)
              ublas::axpy_prod(*A.triang(), *x.dense(), *y.dense(), init);
            else if(numA == 3)
              ublas::axpy_prod(*A.sym(), *x.dense(), *y.dense(), init);
            else if(numA == 4)
              ublas::axpy_prod(*A.sparse(), *x.dense(), *y.dense(), init);
            else //if(numA==5)
              ublas::axpy_prod(*A.banded(), *x.dense(), *y.dense(), init);
          }
          else //if(numX == 4)
          {
            if(numY != 1 && numA != 4)
              SiconosMatrixException::selfThrow("axpy_prod(A,x,y) error: y (output) must be a dense vector.");

            if(numA == 1)
              ublas::axpy_prod(*A.dense(), *x.sparse(), *y.dense(), init);
            else if(numA == 2)
              ublas::axpy_prod(*A.triang(), *x.sparse(), *y.dense(), init);
            else if(numA == 3)
              ublas::axpy_prod(*A.sym(), *x.sparse(), *y.dense(), init);
            else if(numA == 4)
            {
              if(numY == 1)
                ublas::axpy_prod(*A.sparse(), *x.sparse(), *y.dense(), init);
              else
                ublas::axpy_prod(*A.sparse(), *x.sparse(), *y.sparse(), init);
            }
            else //if(numA==5)
              ublas::axpy_prod(*A.banded(), *x.sparse(), *y.dense(), init);
          }
        }
        else // if x and y are the same object => alias
        {
          if(numX == 1)
          {
            if(numA == 1)
              ublas::axpy_prod(*A.dense(), *x.dense(), *x.dense(), init);
            else if(numA == 2)
              ublas::axpy_prod(*A.triang(), *x.dense(), *x.dense(), init);
            else if(numA == 3)
              ublas::axpy_prod(*A.sym(), *x.dense(), *x.dense(), init);
            else if(numA == 4)
              ublas::axpy_prod(*A.sparse(), *x.dense(), *x.dense(), init);
            else //if(numA==5)
              ublas::axpy_prod(*A.banded(), *x.dense(), *x.dense(), init);
          }
          else //if(numX == 4)
          {
            if(numA == 1)
              ublas::axpy_prod(*A.dense(), *x.sparse(), *x.sparse(), init);
            else if(numA == 2)
              ublas::axpy_prod(*A.triang(), *x.sparse(), *x.sparse(), init);
            else if(numA == 3)
              ublas::axpy_prod(*A.sym(), *x.sparse(), *x.sparse(), init);
            else if(numA == 4)
              ublas::axpy_prod(*A.sparse(), *x.sparse(), *x.sparse(), init);
            else //if(numA==5)
              ublas::axpy_prod(*A.banded(), *x.sparse(), *x.sparse(), init);
          }
        }
      }
    }
  }
}

void gemvtranspose(double a, const SiconosMatrix& A, const SiconosVector& x, double b, SiconosVector& y)
{
  if(A.isBlock())
    SiconosMatrixException::selfThrow("gemv(...) not yet implemented for block vectors or matrices.");
  assert(!(A.isPLUFactorizedInPlace()) && "A is PLUFactorized in place in prod !!");

  unsigned int numA = A.num();
  unsigned int numX = x.num();
  unsigned int numY = y.num();
  if(numA != 1 || numX != 1 || numY != 1)
    SiconosMatrixException::selfThrow("gemv(...) failed: reserved to dense matrices or vectors.");
=======
>>>>>>> 78632e6b


<<<<<<< HEAD
void gemv(double a, const SiconosMatrix& A, const SiconosVector& x, double b, SiconosVector& y)
{
  if(A.isBlock())
    SiconosMatrixException::selfThrow("gemv(...) not yet implemented for block vectors or matrices.");
  assert(!(A.isPLUFactorizedInPlace()) && "A is PLUFactorized in place in prod !!");
=======
>>>>>>> 78632e6b


// void axpy_prod(const SiconosMatrix& A, const SiconosVector& x, SiconosVector& y, bool init)
// {
//   // To compute y = A * x ( init = true) or y += A * x (init = false) using ublas::axpy_prod
//   assert(!(A.isPLUFactorized()) && "A is PLUFactorized in prod !!");

//   if(A.size(1) != x.size())
//     SiconosMatrixException::selfThrow("prod(A,x,y) error: inconsistent sizes between A and x.");

//   if(A.size(0) != y.size())
//     SiconosMatrixException::selfThrow("prod(A,x,y) error: inconsistent sizes between A and y.");

//   unsigned int numA = A.num();
//   unsigned int numX = x.num();
//   unsigned int numY = y.num();

//   if(numA == 0)  // If A is Block
//     SiconosMatrixException::selfThrow("axpy_prod(A,x,y) error: not yet implemented for block matrices.");

//   if(numA == ZERO)  // A = 0
//   {
//     if(init) y.zero();  // else nothing ...
//   }

//   else if(numA == IDENTITY)  // A = identity
//   {
//     if(!init) y += x;
//     else
//     {
//       if(&x != &y)
//         y = x ; // if x and y do not share memory (ie are different objects)
//     }
//     // else nothing
//   }

//   else // A is not 0 or identity
//   {
//     {
//       {
//         if(&x != &y)  // if no common memory between x and y.
//         {
//           if(numX == DENSE)
//           {
//             if(numY != DENSE)
//               SiconosMatrixException::selfThrow("prod(A,x,y) error: y (output) must be a dense vector.");

//             if(numA == DENSE)
//               ublas::axpy_prod(*A.dense(), *x.dense(), *y.dense(), init);
//             else if(numA == TRIANGULAR)
//               ublas::axpy_prod(*A.triang(), *x.dense(), *y.dense(), init);
//             else if(numA == SYMMETRIC)
//               ublas::axpy_prod(*A.sym(), *x.dense(), *y.dense(), init);
//             else if(numA == SPARSE)
//               ublas::axpy_prod(*A.sparse(), *x.dense(), *y.dense(), init);
//             else //if(numA==BANDED)
//               ublas::axpy_prod(*A.banded(), *x.dense(), *y.dense(), init);
//           }
//           else //if(numX == SPARSE)
//           {
//             if(numY != DENSE && numA != SPARSE)
//               SiconosMatrixException::selfThrow("axpy_prod(A,x,y) error: y (output) must be a dense vector.");

//             if(numA == DENSE)
//               ublas::axpy_prod(*A.dense(), *x.sparse(), *y.dense(), init);
//             else if(numA == TRIANGULAR)
//               ublas::axpy_prod(*A.triang(), *x.sparse(), *y.dense(), init);
//             else if(numA == SYMMETRIC)
//               ublas::axpy_prod(*A.sym(), *x.sparse(), *y.dense(), init);
//             else if(numA == SPARSE)
//             {
//               if(numY == DENSE)
//                 ublas::axpy_prod(*A.sparse(), *x.sparse(), *y.dense(), init);
//               else
//                 ublas::axpy_prod(*A.sparse(), *x.sparse(), *y.sparse(), init);
//             }
//             else //if(numA==BANDED)
//               ublas::axpy_prod(*A.banded(), *x.sparse(), *y.dense(), init);
//           }
//         }
//         else // if x and y are the same object => alias
//         {
//           if(numX == DENSE)
//           {
//             if(numA == DENSE)
//               ublas::axpy_prod(*A.dense(), *x.dense(), *x.dense(), init);
//             else if(numA == TRIANGULAR)
//               ublas::axpy_prod(*A.triang(), *x.dense(), *x.dense(), init);
//             else if(numA == SYMMETRIC)
//               ublas::axpy_prod(*A.sym(), *x.dense(), *x.dense(), init);
//             else if(numA == SPARSE)
//               ublas::axpy_prod(*A.sparse(), *x.dense(), *x.dense(), init);
//             else //if(numA==BANDED)
//               ublas::axpy_prod(*A.banded(), *x.dense(), *x.dense(), init);
//           }
//           else //if(numX == SPARSE)
//           {
//             if(numA == DENSE)
//               ublas::axpy_prod(*A.dense(), *x.sparse(), *x.sparse(), init);
//             else if(numA == TRIANGULAR)
//               ublas::axpy_prod(*A.triang(), *x.sparse(), *x.sparse(), init);
//             else if(numA == SYMMETRIC)
//               ublas::axpy_prod(*A.sym(), *x.sparse(), *x.sparse(), init);
//             else if(numA == SPARSE)
//               ublas::axpy_prod(*A.sparse(), *x.sparse(), *x.sparse(), init);
//             else //if(numA==BANDED)
//               ublas::axpy_prod(*A.banded(), *x.sparse(), *x.sparse(), init);
//           }
//         }
//       }
//     }
//   }
// }

// void gemvtranspose(double a, const SiconosMatrix& A, const SiconosVector& x, double b, SiconosVector& y)
// {
//   if(A.isBlock())
//     SiconosMatrixException::selfThrow("gemv(...) not yet implemented for block vectors or matrices.");
//   assert(!(A.isPLUFactorized()) && "A is PLUFactorized in prod !!");

//   unsigned int numA = A.num();
//   unsigned int numX = x.num();
//   unsigned int numY = y.num();
//   if(numA != DENSE || numX != DENSE || numY != DENSE)
//     SiconosMatrixException::selfThrow("gemv(...) failed: reserved to dense matrices or vectors.");

//   siconosBindings::blas::gemv(a, siconosBindings::trans(*A.dense()), *x.dense(), b, *y.dense());
// }

// void gemv(double a, const SiconosMatrix& A, const SiconosVector& x, double b, SiconosVector& y)
// {
//   if(A.isBlock())
//     SiconosMatrixException::selfThrow("gemv(...) not yet implemented for block vectors or matrices.");
//   assert(!(A.isPLUFactorized()) && "A is PLUFactorized in prod !!");

//   unsigned int numA = A.num();
//   unsigned int numX = x.num();
//   unsigned int numY = y.num();
//   if(numA != DENSE || numX != DENSE || numY != DENSE)
//     SiconosMatrixException::selfThrow("gemv(...) failed: reserved to dense matrices or vectors.");

//   siconosBindings::blas::gemv(a, *A.dense(), *x.dense(), b, *y.dense());
// }<|MERGE_RESOLUTION|>--- conflicted
+++ resolved
@@ -37,776 +37,6 @@
 #include "SiconosAlgebra.hpp"
 
 using namespace Siconos;
-
-<<<<<<< HEAD
-// ========== Products matrix - vector //
-
-// Computation of y = A*x
-//
-// Two specific functions are used to handle all the cases where x or y are blocks.
-// All of their blocks can also be blocks. Then we use:
-// - private_prod to "slice" A when y is block, ie according to its rows.
-// - private_addprod to "slice" A when x is block, and to sum over the columns of blocks to compute y = sum subA x[i].
-
-// The following function is private and used inside prod(...) public functions.
-// It is required to deal with block vectors of blocks ( of blocks ...).
-// It computes res = subA*x +res, subA being a submatrix of A (rows from startRow to startRow+sizeY and columns between startCol and startCol+sizeX).
-// If x is a block vector, it call the present function for all blocks.
-const SiconosVector prod(const SiconosMatrix& A, const SiconosVector& x)
-{
-  // To compute y = A * x
-  assert(!(A.isPLUFactorizedInPlace()) && "A is PLUFactorized in place in prod !!");
-
-  if(A.size(1) != x.size())
-    SiconosMatrixException::selfThrow("prod(matrix,vector) error: inconsistent sizes.");
-
-  unsigned int numA = A.num();
-  unsigned int numX = x.num();
-
-  if(numA == 0)  // if A is block ...
-    SiconosMatrixException::selfThrow("prod(matrix,vector) error: not yet implemented for block matrix.");
-
-  if(numA == 6)  // A = 0
-    return (DenseVect)(ublas::zero_vector<double>(x.size()));
-
-  else if(numA == 7)  // A = Identity
-    return x;
-
-  else
-  {
-    if(numX == 1)
-    {
-      if(numA == 1)
-        return (DenseVect)(prod(*A.dense(), *x.dense()));
-      else if(numA == 2)
-        return (DenseVect)(prod(*A.triang(), *x.dense()));
-      else if(numA == 3)
-        return (DenseVect)(prod(*A.sym(), *x.dense()));
-      else if(numA == 4)
-        return (DenseVect)(prod(*A.sparse(), *x.dense()));
-      else // if(numA==5)
-        return (DenseVect)(prod(*A.banded(), *x.dense()));
-    }
-    else //if(numX == 4)
-    {
-      if(numA == 1)
-        return (DenseVect)(prod(*A.dense(), *x.sparse()));
-      else if(numA == 2)
-        return (DenseVect)(prod(*A.triang(), *x.sparse()));
-      else if(numA == 3)
-        return (DenseVect)(prod(*A.sym(), *x.sparse()));
-      else if(numA == 4)
-        return (DenseVect)(prod(*A.sparse(), *x.sparse()));
-      else // if(numA==5)
-        return (DenseVect)(prod(*A.banded(), *x.sparse()));
-    }
-  }
-}
-
-
-void prod(double a, const SiconosMatrix& A, const SiconosVector& x, SiconosVector& y, bool init)
-{
-  // To compute y = a*A * x in an "optimized" way (in comparison with y = prod(A,x) )
-  // or y += a*A*x if init = false.
-  assert(!(A.isPLUFactorizedInPlace()) && "A is PLUFactorized in place in prod !!");
-
-  if(A.size(1) != x.size())
-    SiconosMatrixException::selfThrow("prod(A,x,y) error: inconsistent sizes between A and x.");
-
-  if(A.size(0) != y.size())
-    SiconosMatrixException::selfThrow("prod(A,x,y) error: inconsistent sizes between A and y.");
-
-  unsigned int numA = A.num();
-  unsigned int numX = x.num();
-  unsigned int numY = y.num();
-
-  if(numA == 0)  // If A is Block
-    SiconosMatrixException::selfThrow("prod(A,x,y) error: not yet implemented for block matrices.");
-
-  if(numA == 6)  // A = 0
-  {
-    if(init)
-      y.zero();
-    //else nothing
-  }
-
-  else if(numA == 7)  // A = identity
-  {
-    scal(a, x, y, init);
-  }
-
-  else // A is not 0 or identity
-  {
-
-    // === First case: y is not a block vector ===
-    {
-      {
-        if(init)
-        {
-          if(&x != &y)  // if no common memory between x and y.
-          {
-            if(numX == 1)
-            {
-              if(numY != 1)
-                SiconosMatrixException::selfThrow("prod(A,x,y) error: y (output) must be a dense vector.");
-
-              if(numA == 1)
-                noalias(*y.dense()) = a * ublas::prod(*A.dense(), *x.dense());
-              else if(numA == 2)
-                noalias(*y.dense()) = a * ublas::prod(*A.triang(), *x.dense());
-              else if(numA == 3)
-                noalias(*y.dense()) = a * ublas::prod(*A.sym(), *x.dense());
-              else if(numA == 4)
-                noalias(*y.dense()) = a * ublas::prod(*A.sparse(), *x.dense());
-              else //if(numA==5)
-                noalias(*y.dense()) = a * ublas::prod(*A.banded(), *x.dense());
-            }
-            else //if(numX == 4)
-            {
-              if(numY != 1 && numA != 4)
-                SiconosMatrixException::selfThrow("prod(A,x,y) error: y (output) must be a dense vector.");
-
-              if(numA == 1)
-                noalias(*y.dense()) = a * ublas::prod(*A.dense(), *x.sparse());
-              else if(numA == 2)
-                noalias(*y.dense()) = a * ublas::prod(*A.triang(), *x.sparse());
-              else if(numA == 3)
-                noalias(*y.dense()) = a * ublas::prod(*A.sym(), *x.sparse());
-              else if(numA == 4)
-              {
-                if(numY == 1)
-                  noalias(*y.dense()) = a * ublas::prod(*A.sparse(), *x.sparse());
-                else
-                  noalias(*y.sparse()) = a * ublas::prod(*A.sparse(), *x.sparse());
-              }
-              else //if(numA==5)
-                noalias(*y.dense()) = a * ublas::prod(*A.banded(), *x.sparse());
-            }
-          }
-          else // if x and y are the same object => alias
-          {
-            if(numX == 1)
-            {
-              if(numA == 1)
-                *y.dense() = a * ublas::prod(*A.dense(), *x.dense());
-              else if(numA == 2)
-                *y.dense() = a * ublas::prod(*A.triang(), *x.dense());
-              else if(numA == 3)
-                *y.dense() = a * ublas::prod(*A.sym(), *x.dense());
-              else if(numA == 4)
-                *y.dense() = a * ublas::prod(*A.sparse(), *x.dense());
-              else //if(numA==5)
-                *y.dense() = a * ublas::prod(*A.banded(), *x.dense());
-            }
-            else //if(numX == 4)
-            {
-              if(numA == 1)
-                *y.sparse() = a * ublas::prod(*A.dense(), *x.sparse());
-              else if(numA == 2)
-                *y.sparse() = a * ublas::prod(*A.triang(), *x.sparse());
-              else if(numA == 3)
-                *y.sparse() = a * ublas::prod(*A.sym(), *x.sparse());
-              else if(numA == 4)
-                *y.sparse() = a * ublas::prod(*A.sparse(), *x.sparse());
-              else //if(numA==5)
-                *y.sparse() = a * ublas::prod(*A.banded(), *x.sparse());
-            }
-          }
-        }
-        else // += case
-        {
-          if(&x != &y)  // if no common memory between x and y.
-          {
-            if(numX == 1)
-            {
-              if(numY != 1)
-                SiconosMatrixException::selfThrow("prod(A,x,y) error: y (output) must be a dense vector.");
-
-              if(numA == 1)
-                noalias(*y.dense()) += a * ublas::prod(*A.dense(), *x.dense());
-              else if(numA == 2)
-                noalias(*y.dense()) += a * ublas::prod(*A.triang(), *x.dense());
-              else if(numA == 3)
-                noalias(*y.dense()) += a * ublas::prod(*A.sym(), *x.dense());
-              else if(numA == 4)
-                noalias(*y.dense()) += a * ublas::prod(*A.sparse(), *x.dense());
-              else //if(numA==5)
-                noalias(*y.dense()) += a * ublas::prod(*A.banded(), *x.dense());
-            }
-            else //if(numX == 4)
-            {
-              if(numY != 1 && numA != 4)
-                SiconosMatrixException::selfThrow("prod(A,x,y) error: y (output) must be a dense vector.");
-
-              if(numA == 1)
-                noalias(*y.dense()) += a * ublas::prod(*A.dense(), *x.sparse());
-              else if(numA == 2)
-                noalias(*y.dense()) += a * ublas::prod(*A.triang(), *x.sparse());
-              else if(numA == 3)
-                noalias(*y.dense()) += a * ublas::prod(*A.sym(), *x.sparse());
-              else if(numA == 4)
-              {
-                if(numY == 1)
-                  noalias(*y.dense()) += a * ublas::prod(*A.sparse(), *x.sparse());
-                else
-                  noalias(*y.sparse()) += a * ublas::prod(*A.sparse(), *x.sparse());
-              }
-              else //if(numA==5)
-                noalias(*y.dense()) += a * ublas::prod(*A.banded(), *x.sparse());
-            }
-          }
-          else // if x and y are the same object => alias
-          {
-            if(numX == 1)
-            {
-              if(numA == 1)
-                *y.dense() += a * ublas::prod(*A.dense(), *x.dense());
-              else if(numA == 2)
-                *y.dense() += a * ublas::prod(*A.triang(), *x.dense());
-              else if(numA == 3)
-                *y.dense() += a * ublas::prod(*A.sym(), *x.dense());
-              else if(numA == 4)
-                *y.dense() += a * ublas::prod(*A.sparse(), *x.dense());
-              else //if(numA==5)
-                *y.dense() += a * ublas::prod(*A.banded(), *x.dense());
-            }
-            else //if(numX == 4)
-            {
-              if(numA == 1)
-                *y.sparse() += a * ublas::prod(*A.dense(), *x.sparse());
-              else if(numA == 2)
-                *y.sparse() += a * ublas::prod(*A.triang(), *x.sparse());
-              else if(numA == 3)
-                *y.sparse() += a * ublas::prod(*A.sym(), *x.sparse());
-              else if(numA == 4)
-                *y.sparse() += a * ublas::prod(*A.sparse(), *x.sparse());
-              else //if(numA==5)
-                *y.sparse() += a * ublas::prod(*A.banded(), *x.sparse());
-            }
-          }
-        }
-      }
-    }
-  }
-}
-
-void prod(const SiconosVector& x, const SiconosMatrix& A, SiconosVector& y, bool init)
-{
-  // To compute y = trans(A) * x in an "optimized" way, if init = true
-  // (or y = trans(A) * x + y if init = false
-  assert(!(A.isPLUFactorizedInPlace()) && "A is PLUFactorized in place in prod !!");
-
-  if(A.size(0) != x.size())
-    SiconosMatrixException::selfThrow("prod(x,A,y) error: inconsistent sizes between A and x.");
-
-  if(A.size(1) != y.size())
-    SiconosMatrixException::selfThrow("prod(x,A,y) error: inconsistent sizes between A and y.");
-
-  unsigned int numA = A.num();
-  unsigned int numX = x.num();
-  unsigned int numY = y.num();
-
-  if(numA == 0)  // If A is Block
-    SiconosMatrixException::selfThrow("prod(x,A,y) error: not yet implemented for block matrices.");
-
-  if(numA == 6)  // A = 0
-  {
-    if(init)
-      y.zero();
-    // else nothing
-  }
-
-  else if(numA == 7)  // A = identity
-  {
-    if(!init)
-      y += x;
-    else
-    {
-      if(&x != &y) y = x ;  // if x and y do not share memory (ie are different objects)
-      // else nothing
-    }
-  }
-
-  else // A is not 0 or identity
-  {
-    {
-      if(init)
-      {
-
-        if(&x != &y)  // if no common memory between x and y.
-        {
-          if(numX == 1)
-          {
-            if(numY != 1)
-              SiconosMatrixException::selfThrow("prod(x,A,y) error: y (output) must be a dense vector.");
-
-            if(numA == 1)
-              noalias(*y.dense()) = ublas::prod(trans(*A.dense()), *x.dense());
-            else if(numA == 2)
-              noalias(*y.dense()) = ublas::prod(trans(*A.triang()), *x.dense());
-            else if(numA == 3)
-              noalias(*y.dense()) = ublas::prod(trans(*A.sym()), *x.dense());
-            else if(numA == 4)
-              noalias(*y.dense()) = ublas::prod(trans(*A.sparse()), *x.dense());
-            else //if(numA==5)
-              noalias(*y.dense()) = ublas::prod(trans(*A.banded()), *x.dense());
-          }
-          else //if(numX == 4)
-          {
-            if(numY != 1 && numA != 4)
-              SiconosMatrixException::selfThrow("prod(x,A,y) error: y (output) must be a dense vector.");
-
-            if(numA == 1)
-              noalias(*y.dense()) = ublas::prod(trans(*A.dense()), *x.sparse());
-            else if(numA == 2)
-              noalias(*y.dense()) = ublas::prod(trans(*A.triang()), *x.sparse());
-            else if(numA == 3)
-              noalias(*y.dense()) = ublas::prod(trans(*A.sym()), *x.sparse());
-            else if(numA == 4)
-            {
-              if(numY == 1)
-                noalias(*y.dense()) = ublas::prod(trans(*A.sparse()), *x.sparse());
-              else
-                noalias(*y.sparse()) = ublas::prod(trans(*A.sparse()), *x.sparse());
-            }
-            else //if(numA==5)
-              noalias(*y.dense()) = ublas::prod(trans(*A.banded()), *x.sparse());
-          }
-        }
-        else // if x and y are the same object => alias
-        {
-          if(numX == 1)
-          {
-            if(numA == 1)
-              *y.dense() = ublas::prod(trans(*A.dense()), *x.dense());
-            else if(numA == 2)
-              *y.dense() = ublas::prod(trans(*A.triang()), *x.dense());
-            else if(numA == 3)
-              *y.dense() = ublas::prod(trans(*A.sym()), *x.dense());
-            else if(numA == 4)
-              *y.dense() = ublas::prod(trans(*A.sparse()), *x.dense());
-            else //if(numA==5)
-              *y.dense() = ublas::prod(trans(*A.banded()), *x.dense());
-          }
-          else //if(numX == 4)
-          {
-            if(numA == 1)
-              *y.sparse() = ublas::prod(trans(*A.dense()), *x.sparse());
-            else if(numA == 2)
-              *y.sparse() = ublas::prod(trans(*A.triang()), *x.sparse());
-            else if(numA == 3)
-              *y.sparse() = ublas::prod(trans(*A.sym()), *x.sparse());
-            else if(numA == 4)
-              *y.sparse() = ublas::prod(trans(*A.sparse()), *x.sparse());
-            else //if(numA==5)
-              *y.sparse() = ublas::prod(trans(*A.banded()), *x.sparse());
-          }
-        }
-      }
-      else // += case
-      {
-
-        if(&x != &y)  // if no common memory between x and y.
-        {
-          if(numX == 1)
-          {
-            if(numY != 1)
-              SiconosMatrixException::selfThrow("prod(x,A,y) error: y (output) must be a dense vector.");
-
-            if(numA == 1)
-              noalias(*y.dense()) += ublas::prod(trans(*A.dense()), *x.dense());
-            else if(numA == 2)
-              noalias(*y.dense()) += ublas::prod(trans(*A.triang()), *x.dense());
-            else if(numA == 3)
-              noalias(*y.dense()) += ublas::prod(trans(*A.sym()), *x.dense());
-            else if(numA == 4)
-              noalias(*y.dense()) += ublas::prod(trans(*A.sparse()), *x.dense());
-            else //if(numA==5)
-              noalias(*y.dense()) += ublas::prod(trans(*A.banded()), *x.dense());
-          }
-          else //if(numX == 4)
-          {
-            if(numY != 1 && numA != 4)
-              SiconosMatrixException::selfThrow("prod(x,A,y) error: y (output) must be a dense vector.");
-
-            if(numA == 1)
-              noalias(*y.dense()) += ublas::prod(trans(*A.dense()), *x.sparse());
-            else if(numA == 2)
-              noalias(*y.dense()) += ublas::prod(trans(*A.triang()), *x.sparse());
-            else if(numA == 3)
-              noalias(*y.dense()) += ublas::prod(trans(*A.sym()), *x.sparse());
-            else if(numA == 4)
-            {
-              if(numY == 1)
-                noalias(*y.dense()) += ublas::prod(trans(*A.sparse()), *x.sparse());
-              else
-                noalias(*y.sparse()) += ublas::prod(trans(*A.sparse()), *x.sparse());
-            }
-            else //if(numA==5)
-              noalias(*y.dense()) += ublas::prod(trans(*A.banded()), *x.sparse());
-          }
-        }
-        else // if x and y are the same object => alias
-        {
-          if(numX == 1)
-          {
-            if(numA == 1)
-              *y.dense() += ublas::prod(trans(*A.dense()), *x.dense());
-            else if(numA == 2)
-              *y.dense() += ublas::prod(trans(*A.triang()), *x.dense());
-            else if(numA == 3)
-              *y.dense() += ublas::prod(trans(*A.sym()), *x.dense());
-            else if(numA == 4)
-              *y.dense() += ublas::prod(trans(*A.sparse()), *x.dense());
-            else //if(numA==5)
-              *y.dense() += ublas::prod(trans(*A.banded()), *x.dense());
-          }
-          else //if(numX == 4)
-          {
-            if(numA == 1)
-              *y.sparse() += ublas::prod(trans(*A.dense()), *x.sparse());
-            else if(numA == 2)
-              *y.sparse() += ublas::prod(trans(*A.triang()), *x.sparse());
-            else if(numA == 3)
-              *y.sparse() += ublas::prod(trans(*A.sym()), *x.sparse());
-            else if(numA == 4)
-              *y.sparse() += ublas::prod(trans(*A.sparse()), *x.sparse());
-            else //if(numA==5)
-              *y.sparse() += ublas::prod(trans(*A.banded()), *x.sparse());
-          }
-        }
-      }
-    }
-  }
-}
-
-void prod(const SiconosMatrix& A, const SiconosVector& x, SiconosVector& y, bool init)
-{
-  // To compute y = A * x in an "optimized" way (in comparison with y = prod(A,x) )
-  // or y += A*x if init = false.
-  assert(!(A.isPLUFactorizedInPlace()) && "A is PLUFactorized in place in prod !!");
-
-  if(A.size(1) != x.size())
-    SiconosMatrixException::selfThrow("prod(A,x,y) error: inconsistent sizes between A and x.");
-
-  if(A.size(0) != y.size())
-    SiconosMatrixException::selfThrow("prod(A,x,y) error: inconsistent sizes between A and y.");
-
-  unsigned int numA = A.num();
-  unsigned int numX = x.num();
-  unsigned int numY = y.num();
-
-  if(numA == 0)  // If A is Block
-    SiconosMatrixException::selfThrow("prod(A,x,y) error: not yet implemented for block matrices.");
-
-  if(numA == 6)  // A = 0
-  {
-    if(init)
-      y.zero();
-    //else nothing
-  }
-
-  else if(numA == 7)  // A = identity
-  {
-    if(!init)
-      y += x;
-    else
-    {
-      if(&x != &y) y = x ;  // if x and y do not share memory (ie are different objects)
-      // else nothing
-    }
-  }
-
-  else // A is not 0 or identity
-  {
-
-    // === First case: y is not a block vector ===
-    if(init)
-    {
-      if(&x != &y)  // if no common memory between x and y.
-      {
-        if(numX == 1)
-        {
-          if(numY != 1)
-            SiconosMatrixException::selfThrow("prod(A,x,y) error: y (output) must be a dense vector.");
-
-          assert(y.dense() != x.dense());
-
-          if(numA == 1)
-            noalias(*y.dense()) = ublas::prod(*A.dense(), *x.dense());
-          else if(numA == 2)
-            noalias(*y.dense()) = ublas::prod(*A.triang(), *x.dense());
-          else if(numA == 3)
-            noalias(*y.dense()) = ublas::prod(*A.sym(), *x.dense());
-          else if(numA == 4)
-            noalias(*y.dense()) = ublas::prod(*A.sparse(), *x.dense());
-          else //if(numA==5)
-            noalias(*y.dense()) = ublas::prod(*A.banded(), *x.dense());
-        }
-        else //if(numX == 4)
-        {
-          if(numY != 1 && numA != 4)
-            SiconosMatrixException::selfThrow("prod(A,x,y) error: y (output) must be a dense vector.");
-
-          if(numA == 1)
-            noalias(*y.dense()) = ublas::prod(*A.dense(), *x.sparse());
-          else if(numA == 2)
-            noalias(*y.dense()) = ublas::prod(*A.triang(), *x.sparse());
-          else if(numA == 3)
-            noalias(*y.dense()) = ublas::prod(*A.sym(), *x.sparse());
-          else if(numA == 4)
-          {
-            if(numY == 1)
-              noalias(*y.dense()) = ublas::prod(*A.sparse(), *x.sparse());
-            else
-              noalias(*y.sparse()) = ublas::prod(*A.sparse(), *x.sparse());
-          }
-          else //if(numA==5)
-            noalias(*y.dense()) = ublas::prod(*A.banded(), *x.sparse());
-        }
-      }
-      else // if x and y are the same object => alias
-      {
-        if(numX == 1)
-        {
-          if(numA == 1)
-            *y.dense() = ublas::prod(*A.dense(), *x.dense());
-          else if(numA == 2)
-            *y.dense() = ublas::prod(*A.triang(), *x.dense());
-          else if(numA == 3)
-            *y.dense() = ublas::prod(*A.sym(), *x.dense());
-          else if(numA == 4)
-            *y.dense() = ublas::prod(*A.sparse(), *x.dense());
-          else //if(numA==5)
-            *y.dense() = ublas::prod(*A.banded(), *x.dense());
-        }
-        else //if(numX == 4)
-        {
-          if(numA == 1)
-            *y.sparse() = ublas::prod(*A.dense(), *x.sparse());
-          else if(numA == 2)
-            *y.sparse() = ublas::prod(*A.triang(), *x.sparse());
-          else if(numA == 3)
-            *y.sparse() = ublas::prod(*A.sym(), *x.sparse());
-          else if(numA == 4)
-            *y.sparse() = ublas::prod(*A.sparse(), *x.sparse());
-          else //if(numA==5)
-            *y.sparse() = ublas::prod(*A.banded(), *x.sparse());
-        }
-      }
-    }
-    else // += case
-    {
-      if(&x != &y)  // if no common memory between x and y.
-      {
-        if(numX == 1)
-        {
-          if(numY != 1)
-            SiconosMatrixException::selfThrow("prod(A,x,y) error: y (output) must be a dense vector.");
-
-          if(numA == 1)
-            noalias(*y.dense()) += ublas::prod(*A.dense(), *x.dense());
-          else if(numA == 2)
-            noalias(*y.dense()) += ublas::prod(*A.triang(), *x.dense());
-          else if(numA == 3)
-            noalias(*y.dense()) += ublas::prod(*A.sym(), *x.dense());
-          else if(numA == 4)
-            noalias(*y.dense()) += ublas::prod(*A.sparse(), *x.dense());
-          else //if(numA==5)
-            noalias(*y.dense()) += ublas::prod(*A.banded(), *x.dense());
-        }
-        else //if(numX == 4)
-        {
-          if(numY != 1 && numA != 4)
-            SiconosMatrixException::selfThrow("prod(A,x,y) error: y (output) must be a dense vector.");
-
-          if(numA == 1)
-            noalias(*y.dense()) += ublas::prod(*A.dense(), *x.sparse());
-          else if(numA == 2)
-            noalias(*y.dense()) += ublas::prod(*A.triang(), *x.sparse());
-          else if(numA == 3)
-            noalias(*y.dense()) += ublas::prod(*A.sym(), *x.sparse());
-          else if(numA == 4)
-          {
-            if(numY == 1)
-              noalias(*y.dense()) += ublas::prod(*A.sparse(), *x.sparse());
-            else
-              noalias(*y.sparse()) += ublas::prod(*A.sparse(), *x.sparse());
-          }
-          else //if(numA==5)
-            noalias(*y.dense()) += ublas::prod(*A.banded(), *x.sparse());
-        }
-      }
-      else // if x and y are the same object => alias
-      {
-        if(numX == 1)
-        {
-          if(numA == 1)
-            *y.dense() += ublas::prod(*A.dense(), *x.dense());
-          else if(numA == 2)
-            *y.dense() += ublas::prod(*A.triang(), *x.dense());
-          else if(numA == 3)
-            *y.dense() += ublas::prod(*A.sym(), *x.dense());
-          else if(numA == 4)
-            *y.dense() += ublas::prod(*A.sparse(), *x.dense());
-          else //if(numA==5)
-            *y.dense() += ublas::prod(*A.banded(), *x.dense());
-        }
-        else //if(numX == 4)
-        {
-          if(numA == 1)
-            *y.sparse() += ublas::prod(*A.dense(), *x.sparse());
-          else if(numA == 2)
-            *y.sparse() += ublas::prod(*A.triang(), *x.sparse());
-          else if(numA == 3)
-            *y.sparse() += ublas::prod(*A.sym(), *x.sparse());
-          else if(numA == 4)
-            *y.sparse() += ublas::prod(*A.sparse(), *x.sparse());
-          else //if(numA==5)
-            *y.sparse() += ublas::prod(*A.banded(), *x.sparse());
-        }
-      }
-    }
-  }
-}
-
-
-void axpy_prod(const SiconosMatrix& A, const SiconosVector& x, SiconosVector& y, bool init)
-{
-  // To compute y = A * x ( init = true) or y += A * x (init = false) using ublas::axpy_prod
-  assert(!(A.isPLUFactorizedInPlace()) && "A is PLUFactorized in place in prod !!");
-
-  if(A.size(1) != x.size())
-    SiconosMatrixException::selfThrow("prod(A,x,y) error: inconsistent sizes between A and x.");
-
-  if(A.size(0) != y.size())
-    SiconosMatrixException::selfThrow("prod(A,x,y) error: inconsistent sizes between A and y.");
-
-  unsigned int numA = A.num();
-  unsigned int numX = x.num();
-  unsigned int numY = y.num();
-
-  if(numA == 0)  // If A is Block
-    SiconosMatrixException::selfThrow("axpy_prod(A,x,y) error: not yet implemented for block matrices.");
-
-  if(numA == 6)  // A = 0
-  {
-    if(init) y.zero();  // else nothing ...
-  }
-
-  else if(numA == 7)  // A = identity
-  {
-    if(!init) y += x;
-    else
-    {
-      if(&x != &y)
-        y = x ; // if x and y do not share memory (ie are different objects)
-    }
-    // else nothing
-  }
-
-  else // A is not 0 or identity
-  {
-    {
-      {
-        if(&x != &y)  // if no common memory between x and y.
-        {
-          if(numX == 1)
-          {
-            if(numY != 1)
-              SiconosMatrixException::selfThrow("prod(A,x,y) error: y (output) must be a dense vector.");
-
-            if(numA == 1)
-              ublas::axpy_prod(*A.dense(), *x.dense(), *y.dense(), init);
-            else if(numA == 2)
-              ublas::axpy_prod(*A.triang(), *x.dense(), *y.dense(), init);
-            else if(numA == 3)
-              ublas::axpy_prod(*A.sym(), *x.dense(), *y.dense(), init);
-            else if(numA == 4)
-              ublas::axpy_prod(*A.sparse(), *x.dense(), *y.dense(), init);
-            else //if(numA==5)
-              ublas::axpy_prod(*A.banded(), *x.dense(), *y.dense(), init);
-          }
-          else //if(numX == 4)
-          {
-            if(numY != 1 && numA != 4)
-              SiconosMatrixException::selfThrow("axpy_prod(A,x,y) error: y (output) must be a dense vector.");
-
-            if(numA == 1)
-              ublas::axpy_prod(*A.dense(), *x.sparse(), *y.dense(), init);
-            else if(numA == 2)
-              ublas::axpy_prod(*A.triang(), *x.sparse(), *y.dense(), init);
-            else if(numA == 3)
-              ublas::axpy_prod(*A.sym(), *x.sparse(), *y.dense(), init);
-            else if(numA == 4)
-            {
-              if(numY == 1)
-                ublas::axpy_prod(*A.sparse(), *x.sparse(), *y.dense(), init);
-              else
-                ublas::axpy_prod(*A.sparse(), *x.sparse(), *y.sparse(), init);
-            }
-            else //if(numA==5)
-              ublas::axpy_prod(*A.banded(), *x.sparse(), *y.dense(), init);
-          }
-        }
-        else // if x and y are the same object => alias
-        {
-          if(numX == 1)
-          {
-            if(numA == 1)
-              ublas::axpy_prod(*A.dense(), *x.dense(), *x.dense(), init);
-            else if(numA == 2)
-              ublas::axpy_prod(*A.triang(), *x.dense(), *x.dense(), init);
-            else if(numA == 3)
-              ublas::axpy_prod(*A.sym(), *x.dense(), *x.dense(), init);
-            else if(numA == 4)
-              ublas::axpy_prod(*A.sparse(), *x.dense(), *x.dense(), init);
-            else //if(numA==5)
-              ublas::axpy_prod(*A.banded(), *x.dense(), *x.dense(), init);
-          }
-          else //if(numX == 4)
-          {
-            if(numA == 1)
-              ublas::axpy_prod(*A.dense(), *x.sparse(), *x.sparse(), init);
-            else if(numA == 2)
-              ublas::axpy_prod(*A.triang(), *x.sparse(), *x.sparse(), init);
-            else if(numA == 3)
-              ublas::axpy_prod(*A.sym(), *x.sparse(), *x.sparse(), init);
-            else if(numA == 4)
-              ublas::axpy_prod(*A.sparse(), *x.sparse(), *x.sparse(), init);
-            else //if(numA==5)
-              ublas::axpy_prod(*A.banded(), *x.sparse(), *x.sparse(), init);
-          }
-        }
-      }
-    }
-  }
-}
-
-void gemvtranspose(double a, const SiconosMatrix& A, const SiconosVector& x, double b, SiconosVector& y)
-{
-  if(A.isBlock())
-    SiconosMatrixException::selfThrow("gemv(...) not yet implemented for block vectors or matrices.");
-  assert(!(A.isPLUFactorizedInPlace()) && "A is PLUFactorized in place in prod !!");
-
-  unsigned int numA = A.num();
-  unsigned int numX = x.num();
-  unsigned int numY = y.num();
-  if(numA != 1 || numX != 1 || numY != 1)
-    SiconosMatrixException::selfThrow("gemv(...) failed: reserved to dense matrices or vectors.");
-=======
->>>>>>> 78632e6b
-
-
-<<<<<<< HEAD
-void gemv(double a, const SiconosMatrix& A, const SiconosVector& x, double b, SiconosVector& y)
-{
-  if(A.isBlock())
-    SiconosMatrixException::selfThrow("gemv(...) not yet implemented for block vectors or matrices.");
-  assert(!(A.isPLUFactorizedInPlace()) && "A is PLUFactorized in place in prod !!");
-=======
->>>>>>> 78632e6b
-
 
 // void axpy_prod(const SiconosMatrix& A, const SiconosVector& x, SiconosVector& y, bool init)
 // {
