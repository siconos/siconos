/* Siconos is a program dedicated to modeling, simulation and control
 * of non smooth dynamical systems.
 *
 * Copyright 2016 INRIA.
 *
 * Licensed under the Apache License, Version 2.0 (the "License");
 * you may not use this file except in compliance with the License.
 * You may obtain a copy of the License at
 *
 * http://www.apache.org/licenses/LICENSE-2.0
 *
 * Unless required by applicable law or agreed to in writing, software
 * distributed under the License is distributed on an "AS IS" BASIS,
 * WITHOUT WARRANTIES OR CONDITIONS OF ANY KIND, either express or implied.
 * See the License for the specific language governing permissions and
 * limitations under the License.
*/
#include "SiconosMemory.hpp"
#include "BlockVector.hpp"
#include "SiconosVector.hpp"

#include <iostream>


// --- CONSTRUCTORS ---


// from data: _size
SiconosMemory::SiconosMemory(const unsigned int size, const unsigned int vectorSize):
  _nbVectorsInMemory(0)
{
  _indx = size-1;
  for (unsigned int i = 0; i < size; i++)
  {
    push_back(SiconosVector(vectorSize));
  }
}

// copy of a std::vector of siconos vectors
SiconosMemory::SiconosMemory(const MemoryContainer& V):
  _nbVectorsInMemory(V.size())
{
  _indx = V.size()-1;
  for (unsigned int i = 0; i < V.size(); i++)
  {
    push_back(V[i]);
  }
}

// copy of a std::vector of siconos vectors  + _size
SiconosMemory::SiconosMemory(const unsigned int newMemorySize, const MemoryContainer& V):
  _nbVectorsInMemory(V.size())
{
  _indx = newMemorySize-1;
  if (newMemorySize < V.size())
    SiconosMemoryException::selfThrow(
      "SiconosMemory(int _size, vector<SP::SiconosVector> V) : V.size > _size");
  else
  {
    unsigned int i;
    for (i = 0; i < V.size(); i++)
    {
      push_back(V[i]);
    }
    for (; i < newMemorySize; i++)
    {
      push_back(SiconosVector(V[0].size()));
    }
  }
}

//Copy constructor
SiconosMemory::SiconosMemory(const SiconosMemory& Mem)
{
  _indx = Mem.getMemorySize()-1;
  _nbVectorsInMemory = Mem.nbVectorsInMemory();

  for (unsigned int i = 0; i < Mem.getMemorySize(); i++)
  {
    push_back(Mem[i]);
  }
}

// Destructor
SiconosMemory::~SiconosMemory()
{
}

// Assignment
void SiconosMemory::operator=(const SiconosMemory& V)
{
  if (size() != V.size()) {
    resize(V.size());
  }
  for (unsigned int i = 0; i < V.size(); i++) {
    (*this)[i] = V[i];
  }
  _indx = V._indx;
  _nbVectorsInMemory = V._nbVectorsInMemory;
}

// Assignment from container
void SiconosMemory::operator=(const MemoryContainer& V)
{
  _nbVectorsInMemory = V.size();
  if (V.size() > size())
    resize(V.size());
  _indx = size()-1;
  for (unsigned int i = 0; i < V.size(); i++)
  {
    (*this)[i] = V[i];
  }
}

// Copy from container
void SiconosMemory::setVectorMemory(const MemoryContainer& V,
                                    MemoryContainer::size_type _size)
{
  _nbVectorsInMemory = std::min(V.size(), _size);
  if (_size > size())
    resize(_size);
  _indx = size()-1;
  for (unsigned int i = 0; i < _nbVectorsInMemory; i++)
  {
    (*this)[i] = V[i];
  }
}

// Set the size of an existing SiconosMemory
void SiconosMemory::setMemorySize(const unsigned int steps,
                                  const unsigned int vectorSize)
{
  for (unsigned int i = size(); i < steps; i++)
  {
    push_back(SiconosVector(vectorSize));
  }
}

// --- GETTERS/SETTERS ---

const SiconosVector& SiconosMemory::getSiconosVector(const unsigned int index) const
{
  assert(index < _nbVectorsInMemory && "getSiconosVector(index) : inconsistent index value");
  return this->at( (_indx + 1 + index) % this->size() );
}

SiconosVector& SiconosMemory::getSiconosVectorMutable(const unsigned int index) const
{
  assert(index < _nbVectorsInMemory && "getSiconosVector(index) : inconsistent index value");
  return *(SiconosVector*)(&this->at( (_indx + 1 + index) % this->size() ));
}

void SiconosMemory::swap(const SiconosVector& v)
{
<<<<<<< HEAD
  // Be robust to empty memory
  if (size()==0)
    return;

  // If _nbVectorsInMemory is this->size(), we remove the last element.
  (*this)[_indx] = v;
  _nbVectorsInMemory = std::min(_nbVectorsInMemory+1, this->size());
  if (_indx > 0)
    _indx--;
  else
    _indx = this->size()-1;
}

void SiconosMemory::swap(SP::SiconosVector v)
{
  // Be robust to empty memory
  // Be robust to null pointer
  if (size()==0 || !v)
    return;

  // If _nbVectorsInMemory is this->size(), we remove the last element.
  (*this)[_indx] = *v;
  _nbVectorsInMemory = std::min(_nbVectorsInMemory+1, this->size());
=======
  // In case of no memory (e.g. ZeroOrderHoldOSI), do nothing.
  if (_size == 0)
    return;
  // If vectorMemory size is _size, we remove its last element.
  *(*_vectorMemory)[_indx] = v;
  _nbVectorsInMemory = std::min(_nbVectorsInMemory+1, _size);
>>>>>>> e4dcb334
  if (_indx > 0)
    _indx--;
  else
    _indx = this->size()-1;
}

void SiconosMemory::display() const
{
  std::cout << " ====== Memory vector display ======= " <<std::endl;
  std::cout << "| size : " << this->size() <<std::endl;
  std::cout << "| _nbVectorsInMemory : " << _nbVectorsInMemory <<std::endl;
  for (unsigned int i = 0; i < _nbVectorsInMemory; i++)
  {
<<<<<<< HEAD
    std::cout << "vector number " << i << ": address = "
              << &this->at(i) << " | " << std::endl;
    this->at(i).display();
=======
    std::cout << "vector number " << i << ": address = " << (*_vectorMemory)[i] << " | " <<std::endl; ;
    (*_vectorMemory)[i]->display();
>>>>>>> e4dcb334
  }
  std::cout << " ===================================== " <<std::endl;
}<|MERGE_RESOLUTION|>--- conflicted
+++ resolved
@@ -26,10 +26,11 @@
 
 
 // from data: _size
-SiconosMemory::SiconosMemory(const unsigned int size, const unsigned int vectorSize):
-  _nbVectorsInMemory(0)
-{
-  _indx = size-1;
+SiconosMemory::SiconosMemory(const unsigned int size, const unsigned int vectorSize)
+  : MemoryContainer(),
+    _nbVectorsInMemory(0),
+    _indx(size-1)
+{
   for (unsigned int i = 0; i < size; i++)
   {
     push_back(SiconosVector(vectorSize));
@@ -37,10 +38,11 @@
 }
 
 // copy of a std::vector of siconos vectors
-SiconosMemory::SiconosMemory(const MemoryContainer& V):
-  _nbVectorsInMemory(V.size())
-{
-  _indx = V.size()-1;
+SiconosMemory::SiconosMemory(const MemoryContainer& V)
+  : MemoryContainer(),
+    _nbVectorsInMemory(V.size()),
+    _indx(V.size()-1)
+{
   for (unsigned int i = 0; i < V.size(); i++)
   {
     push_back(V[i]);
@@ -48,10 +50,12 @@
 }
 
 // copy of a std::vector of siconos vectors  + _size
-SiconosMemory::SiconosMemory(const unsigned int newMemorySize, const MemoryContainer& V):
-  _nbVectorsInMemory(V.size())
-{
-  _indx = newMemorySize-1;
+SiconosMemory::SiconosMemory(const unsigned int newMemorySize,
+                             const MemoryContainer& V)
+  : MemoryContainer(),
+    _nbVectorsInMemory(V.size()),
+    _indx(newMemorySize-1)
+{
   if (newMemorySize < V.size())
     SiconosMemoryException::selfThrow(
       "SiconosMemory(int _size, vector<SP::SiconosVector> V) : V.size > _size");
@@ -71,10 +75,10 @@
 
 //Copy constructor
 SiconosMemory::SiconosMemory(const SiconosMemory& Mem)
-{
-  _indx = Mem.getMemorySize()-1;
-  _nbVectorsInMemory = Mem.nbVectorsInMemory();
-
+  : MemoryContainer(),
+    _nbVectorsInMemory(Mem.nbVectorsInMemory()),
+    _indx(Mem.getMemorySize()-1)
+{
   for (unsigned int i = 0; i < Mem.getMemorySize(); i++)
   {
     push_back(Mem[i]);
@@ -90,9 +94,10 @@
 void SiconosMemory::operator=(const SiconosMemory& V)
 {
   if (size() != V.size()) {
-    resize(V.size());
+    this->resize(V.size());
   }
   for (unsigned int i = 0; i < V.size(); i++) {
+    (*this)[i].resize(V[i].size(), true);
     (*this)[i] = V[i];
   }
   _indx = V._indx;
@@ -104,10 +109,11 @@
 {
   _nbVectorsInMemory = V.size();
   if (V.size() > size())
-    resize(V.size());
+    this->resize(V.size());
   _indx = size()-1;
   for (unsigned int i = 0; i < V.size(); i++)
   {
+    (*this)[i].resize(V[i].size(), true);
     (*this)[i] = V[i];
   }
 }
@@ -122,6 +128,7 @@
   _indx = size()-1;
   for (unsigned int i = 0; i < _nbVectorsInMemory; i++)
   {
+    (*this)[i].resize(V[i].size(), true);
     (*this)[i] = V[i];
   }
 }
@@ -130,9 +137,15 @@
 void SiconosMemory::setMemorySize(const unsigned int steps,
                                   const unsigned int vectorSize)
 {
+  _nbVectorsInMemory = 0;
+  _indx = steps-1;
+  for (unsigned int i = 0; i < size(); i++)
+  {
+    this->at(i).resize(vectorSize, true);
+  }
   for (unsigned int i = size(); i < steps; i++)
   {
-    push_back(SiconosVector(vectorSize));
+    this->push_back(SiconosVector(vectorSize));
   }
 }
 
@@ -144,7 +157,7 @@
   return this->at( (_indx + 1 + index) % this->size() );
 }
 
-SiconosVector& SiconosMemory::getSiconosVectorMutable(const unsigned int index) const
+SiconosVector& SiconosMemory::getSiconosVectorMutable(const unsigned int index)
 {
   assert(index < _nbVectorsInMemory && "getSiconosVector(index) : inconsistent index value");
   return *(SiconosVector*)(&this->at( (_indx + 1 + index) % this->size() ));
@@ -152,7 +165,6 @@
 
 void SiconosMemory::swap(const SiconosVector& v)
 {
-<<<<<<< HEAD
   // Be robust to empty memory
   if (size()==0)
     return;
@@ -176,14 +188,6 @@
   // If _nbVectorsInMemory is this->size(), we remove the last element.
   (*this)[_indx] = *v;
   _nbVectorsInMemory = std::min(_nbVectorsInMemory+1, this->size());
-=======
-  // In case of no memory (e.g. ZeroOrderHoldOSI), do nothing.
-  if (_size == 0)
-    return;
-  // If vectorMemory size is _size, we remove its last element.
-  *(*_vectorMemory)[_indx] = v;
-  _nbVectorsInMemory = std::min(_nbVectorsInMemory+1, _size);
->>>>>>> e4dcb334
   if (_indx > 0)
     _indx--;
   else
@@ -197,14 +201,9 @@
   std::cout << "| _nbVectorsInMemory : " << _nbVectorsInMemory <<std::endl;
   for (unsigned int i = 0; i < _nbVectorsInMemory; i++)
   {
-<<<<<<< HEAD
     std::cout << "vector number " << i << ": address = "
               << &this->at(i) << " | " << std::endl;
     this->at(i).display();
-=======
-    std::cout << "vector number " << i << ": address = " << (*_vectorMemory)[i] << " | " <<std::endl; ;
-    (*_vectorMemory)[i]->display();
->>>>>>> e4dcb334
   }
   std::cout << " ===================================== " <<std::endl;
 }