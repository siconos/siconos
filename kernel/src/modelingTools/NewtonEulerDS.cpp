/* Siconos is a program dedicated to modeling, simulation and control
 * of non smooth dynamical systems.
 *
 * Copyright 2018 INRIA.
 *
 * Licensed under the Apache License, Version 2.0 (the "License");
 * you may not use this file except in compliance with the License.
 * You may obtain a copy of the License at
 *
 * http://www.apache.org/licenses/LICENSE-2.0
 *
 * Unless required by applicable law or agreed to in writing, software
 * distributed under the License is distributed on an "AS IS" BASIS,
 * WITHOUT WARRANTIES OR CONDITIONS OF ANY KIND, either express or implied.
 * See the License for the specific language governing permissions and
 * limitations under the License.
*/
#include "CxxStd.hpp"

#include "NewtonEulerDS.hpp"
#include "BlockVector.hpp"
#include "BlockMatrix.hpp"
#include <boost/math/quaternion.hpp>

#include "RotationQuaternion.hpp"
#include <iostream>

<<<<<<< HEAD
void compositionLawLieGroup(SiconosVector& a, SiconosVector& b, SiconosVector& ab)
{

  assert(a.size() == 7);
  assert(b.size() == 7);
  assert(ab.size()== 7);

  // For the translational component, the composition law is the addition
  ab.setValue(0,a.getValue(0)+b.getValue(0));
  ab.setValue(1,a.getValue(1)+b.getValue(1));
  ab.setValue(2,a.getValue(2)+b.getValue(2));

  // For the quaternion that encodes rotation, the composition law is the quaternion product.
  ::boost::math::quaternion<double>    quat_a(a.getValue(3), a.getValue(4), a.getValue(5), a.getValue(6));
  ::boost::math::quaternion<double>    quat_b(b.getValue(3), b.getValue(4), b.getValue(5), b.getValue(6));
  ::boost::math::quaternion<double>    quat_ab = quat_a * quat_b;
  ab.setValue(3,quat_ab.R_component_1());
  ab.setValue(4,quat_ab.R_component_2());
  ab.setValue(5,quat_ab.R_component_3());
  ab.setValue(6,quat_ab.R_component_4());
}

void compositionLawLieGroup(SiconosVector& a, SiconosVector& b)
{

  assert(a.size() == 7);
  assert(b.size() == 7);

  // For the translational component, the composition law is the addition
  b.setValue(0,a.getValue(0)+b.getValue(0));
  b.setValue(1,a.getValue(1)+b.getValue(1));
  b.setValue(2,a.getValue(2)+b.getValue(2));

  // For the quaternion that encodes rotation, the composition law is the quaternion product.
  ::boost::math::quaternion<double>    quat_a(a.getValue(3), a.getValue(4), a.getValue(5), a.getValue(6));
  ::boost::math::quaternion<double>    quat_b(b.getValue(3), b.getValue(4), b.getValue(5), b.getValue(6));
  ::boost::math::quaternion<double>    quat_ab = quat_a * quat_b;
  b.setValue(3,quat_ab.R_component_1());
  b.setValue(4,quat_ab.R_component_2());
  b.setValue(5,quat_ab.R_component_3());
  b.setValue(6,quat_ab.R_component_4());
}


void computeRotationMatrix(double q0, double q1, double q2, double q3,
                           SP::SimpleMatrix rotationMatrix)
{
=======
>>>>>>> c20d1f67



static
void computeJacobianConvectedVectorInBodyFrame(double q0, double q1, double q2, double q3,
                                               SP::SimpleMatrix jacobian, SP::SiconosVector v)
{

  /* This routine compute the jacobian with respect to p of R^T(p)v */
  jacobian->zero();

  double v0 = v->getValue(0);
  double v1 = v->getValue(1);
  double v2 = v->getValue(2);

  jacobian->setValue(0,3, q0*v0+q3*v1-q2*v2);
  jacobian->setValue(0,4, q1*v0+q2*v1+q3*v2);
  jacobian->setValue(0,5,-q2*v0+q1*v1-q0*v2);
  jacobian->setValue(0,6,-q3*v0+q0*v1+q1*v2);

  jacobian->setValue(1,3,-q3*v0+q0*v1+q1*v2);
  jacobian->setValue(1,4, q2*v0-q1*v1+q0*v2);
  jacobian->setValue(1,5, q1*v0+q2*v1+q3*v2);
  jacobian->setValue(1,6,-q0*v0-q3*v1+q2*v2);

  jacobian->setValue(2,3, q2*v0-q1*v1+q0*v2);
  jacobian->setValue(2,4, q3*v0-q0*v1-q1*v2);
  jacobian->setValue(2,5, q0*v0+q3*v1-q2*v2);
  jacobian->setValue(2,6, q1*v0+q2*v1+q3*v2);


  *jacobian *=2.0;
<<<<<<< HEAD
}


void rotateAbsToBody(double q0, double q1, double q2, double q3, SP::SiconosVector v)
{
  DEBUG_BEGIN("::rotateAbsToBody(double q0, double q1, double q2, double q3, SP::SiconosVector v )\n");
  DEBUG_EXPR(v->display(););
  DEBUG_PRINTF("( q0 = %16.12e,  q1 = %16.12e,  q2= %16.12e,  q3= %16.12e )\n", q0,q1,q2,q3);
  assert(v);
  assert(v->size()==3);

  // First way. Using the rotation matrix
  // SP::SimpleMatrix rotationMatrix(new SimpleMatrix(3,3));
  // SiconosVector tmp(3);
  // ::computeRotationMatrix(q0,q1,q2,q3, rotationMatrix);
  // prod(*rotationMatrix, *v,  tmp);
  // *v =tmp;

  // Second way. Using the transpose of the rotation matrix
  // SP::SimpleMatrix rotationMatrix(new SimpleMatrix(3,3));
  // SiconosVector tmp(3);
  // ::computeRotationMatrix(q0,-q1,-q2,-q3, rotationMatrix);
  // prod(*v, *rotationMatrix,  tmp);
  // *v =tmp;

  // Third way. cross product and axis angle
  // see http://www.geometrictools.com/Documentation/RotationIssues.pdf
  // SP::SiconosVector axis(new SiconosVector(3));
  // double angle = ::getAxisAngle(q0,q1,q2,q3, axis);
  // SiconosVector t(3), tmp(3);
  // cross_product(*axis,*v,t);
  // cross_product(*axis,t,tmp);
  // *v += sin(angle)*t + (1.0-cos(angle))*tmp;

  // Direct computation with cross product
  // Works only with unit quaternion
  SiconosVector t(3), tmp(3);
  SiconosVector qvect(3);
  qvect(0)=q1;
  qvect(1)=q2;
  qvect(2)=q3;
  cross_product(qvect,*v,t);
  t *= 2.0;
  cross_product(qvect,t,tmp);
  *v += tmp;
  *v += q0*t;
  DEBUG_EXPR(v->display(););
  DEBUG_END("::rotateAbsToBody(double q0, double q1, double q2, double q3, SP::SiconosVector v )\n");
}

void rotateAbsToBody(double q0, double q1, double q2, double q3, SP::SimpleMatrix m)
{
  DEBUG_BEGIN("::rotateAbsToBody(double q0, double q1, double q2, double q3, SP::SimpleMatrix m )\n");
  DEBUG_EXPR(m->display(););
  DEBUG_PRINTF("( q0 = %16.12e,  q1 = %16.12e,  q2= %16.12e,  q3= %16.12e )\n", q0,q1,q2,q3);

  // Direct computation with cross product for each column
  assert(m->size(0) == 3 && "::rotateAbsToBody(double q0, double q1, double q2, double q3, SP::SimpleMatrix m ) m must have 3 rows");
  SiconosVector v(3);
  SiconosVector t(3), tmp(3);
  SiconosVector qvect(3);
  qvect(0)=q1;
  qvect(1)=q2;
  qvect(2)=q3;
  for(unsigned int j = 0; j < m->size(1); j++)
  {
    v(0) = m->getValue(0,j);
    v(1) = m->getValue(1,j);
    v(2) = m->getValue(2,j);
    cross_product(qvect,v,t);
    t *= 2.0;
    cross_product(qvect,t,tmp);
    v += tmp;
    v += q0*t;
    m->setValue(0,j,v(0));
    m->setValue(1,j,v(1));
    m->setValue(2,j,v(2));
  }
  DEBUG_EXPR(m->display(););
  DEBUG_END("::rotateAbsToBody(double q0, double q1, double q2, double q3, SP::SimpleMatrix m )\n");
}


void rotateAbsToBody(SP::SiconosVector q, SP::SiconosVector v)
{
  DEBUG_BEGIN("::rotateAbsToBody(SP::SiconosVector q, SP::SiconosVector v )\n");
  ::rotateAbsToBody(q->getValue(3),q->getValue(4),q->getValue(5),q->getValue(6), v);
  DEBUG_END("::rotateAbsToBody(SP::SiconosVector q, SP::SiconosVector v )\n");
}

void rotateAbsToBody(SP::SiconosVector q, SP::SimpleMatrix m)
{
  DEBUG_BEGIN("::rotateAbsToBody(SP::SiconosVector q, SP::SimpleMatrix m )\n");
  ::rotateAbsToBody(q->getValue(3),q->getValue(4),q->getValue(5),q->getValue(6),m);
  DEBUG_END("::rotateAbsToBody(SP::SiconosVector q, SP::SimpleMatrix m)\n");
}

void changeFrameAbsToBody(SP::SiconosVector q, SP::SiconosVector v)
{
  DEBUG_BEGIN("::changeFrameAbsToBody(SP::SiconosVector q, SP::SiconosVector v )\n");
  ::rotateAbsToBody(q->getValue(3),-q->getValue(4),-q->getValue(5),-q->getValue(6), v);
  DEBUG_END("::changeFrameAbsToBody(SP::SiconosVector q, SP::SiconosVector v )\n");
}
void changeFrameAbsToBody(SP::SiconosVector q, SP::SimpleMatrix m)
{
  DEBUG_BEGIN("::changeFrameAbsToBody(SP::SiconosVector q, SP::SimpleMatrix m )\n");
  ::rotateAbsToBody(q->getValue(3),-q->getValue(4),-q->getValue(5),-q->getValue(6), m);
  DEBUG_END("::changeFrameAbsToBody(SP::SiconosVector q, SP::SimpleMatrix m )\n");
}

void changeFrameBodyToAbs(SP::SiconosVector q, SP::SiconosVector v)
{
  DEBUG_BEGIN("::changeFrameBodyToAbs(SP::SiconosVector q, SP::SiconosVector v )\n");
  ::rotateAbsToBody(q->getValue(3),q->getValue(4),q->getValue(5),q->getValue(6), v);
  DEBUG_END("::changeFrameBodyToAbs(SP::SiconosVector q, SP::SiconosVector v )\n");
}
void changeFrameBodyToAbs(SP::SiconosVector q, SP::SimpleMatrix m)
{
  DEBUG_BEGIN("::changeFrameBodyToAbs(SP::SiconosVector q, SP::SimpleMatrix m )\n");
  ::rotateAbsToBody(q->getValue(3),q->getValue(4),q->getValue(5),q->getValue(6), m);
  DEBUG_END("::changeFrameBodyToAbs(SP::SiconosVector q, SP::SimpleMatrix m )\n");
}



void computeRotationMatrix(SP::SiconosVector q, SP::SimpleMatrix rotationMatrix)
{
  ::computeRotationMatrix(q->getValue(3),q->getValue(4),q->getValue(5),q->getValue(6),
                          rotationMatrix);
}
void computeRotationMatrixTransposed(SP::SiconosVector q, SP::SimpleMatrix rotationMatrix)
{
  ::computeRotationMatrix(q->getValue(3),-q->getValue(4),-q->getValue(5),-q->getValue(6),
                          rotationMatrix);
}

double axisAngleFromQuaternion(double q0, double q1, double q2, double q3, SP::SiconosVector axis)
{
  DEBUG_BEGIN("axisAngleFromQuaternion(double q0, double q1, double q2, double q3, SP::SiconosVector axis )\n");
  double angle = acos(q0) *2.0;
  //double f = sin( angle *0.5);
  double f = sqrt(1-q0*q0); // cheaper than sin ?
  if(f !=0.0)
  {
    axis->setValue(0, q1/f);
    axis->setValue(1, q2/f);
    axis->setValue(2, q3/f);
  }
  else
  {
    axis->zero();
  }
  DEBUG_PRINTF("angle= %12.8e\n", angle);
  DEBUG_EXPR(axis->display(););
  DEBUG_END("axisAngleFromQuaternion(double q0, double q1, double q2, double q3, SP::SiconosVector axis )\n");
  return angle;
}

double axisAngleFromQuaternion(SP::SiconosVector q, SP::SiconosVector axis)
{
  double angle = ::axisAngleFromQuaternion(q->getValue(3),q->getValue(4),q->getValue(5),q->getValue(6),axis);
  return angle;
}

void rotationVectorFromQuaternion(double q0, double q1, double q2, double q3, SP::SiconosVector rotationVector)
{
  DEBUG_BEGIN("rotationVectorFromQuaternion(double q0, double q1, double q2, double q3, SP::SiconosVector rotationVector )\n");

  rotationVector->setValue(0, q1);
  rotationVector->setValue(1, q2);
  rotationVector->setValue(2, q3);

  double norm_v = sqrt(q1*q1+q2*q2+q3*q3);
  assert(norm_v <= M_PI);  /* it should be called for a unit quaternion */
  if(norm_v < 1e-12)
  {
    rotationVector->setValue(0, 0.0);
    rotationVector->setValue(1, 0.0);
    rotationVector->setValue(2, 0.0);
  }
  else
  {
    *rotationVector *=  2.0 * asin(norm_v)/norm_v;
  }
  DEBUG_EXPR(rotationVector->display(););
  DEBUG_END("rotationVectorFromQuaternion(double q0, double q1, double q2, double q3, SP::SiconosVector rotationVector )\n");
}

void rotationVectorFromQuaternion(SP::SiconosVector q, SP::SiconosVector rotationVector)
{
  ::rotationVectorFromQuaternion(q->getValue(3),q->getValue(4),q->getValue(5),q->getValue(6), rotationVector);
}


void quaternionFromAxisAngle(SP::SiconosVector axis, double angle, SP::SiconosVector q)
{
  q->setValue(3,cos(angle/2.0));
  q->setValue(4,axis->getValue(0)* sin(angle *0.5));
  q->setValue(5,axis->getValue(1)* sin(angle *0.5));
  q->setValue(6,axis->getValue(2)* sin(angle *0.5));
}

double sin_x(double x)
{
  if(std::abs(x) <= 1e-3)
  {
    return 1.0 + x*x / 3.0 + pow(x,4) * 2.0 / 15.0 + pow(x,6) * 17.0 / 315.0 + pow(x,8) * 62.0 / 2835.0;
  }
  else
  {
    return sin(x)/x;
  }
}

void quaternionFromRotationVector(SP::SiconosVector rotationVector, SP::SiconosVector q)
{
  double angle = sqrt(rotationVector->getValue(0)*rotationVector->getValue(0)+
               rotationVector->getValue(1)*rotationVector->getValue(1)+
               rotationVector->getValue(2)*rotationVector->getValue(2));

  double f = 0.5 * sin_x(angle *0.5);

  q->setValue(3,cos(angle/2.0));
  q->setValue(4,rotationVector->getValue(0)* f);
  q->setValue(5,rotationVector->getValue(1)* f);
  q->setValue(6,rotationVector->getValue(2)* f);
}

void quaternionFromTwistVector(SiconosVector& twist, SiconosVector& q)
{
  assert(twist.size() == 6);
  assert(q.size() == 7);
  double angle = sqrt(twist.getValue(3)*twist.getValue(3)+
               twist.getValue(4)*twist.getValue(4)+
               twist.getValue(5)*twist.getValue(5));

  double f = 0.5 * sin_x(angle *0.5);

  q.setValue(3,cos(angle/2.0));
  q.setValue(4,twist.getValue(3)* f);
  q.setValue(5,twist.getValue(4)* f);
  q.setValue(6,twist.getValue(5)* f);
}



void normalizeq(SP::SiconosVector q)
{
  double normq = sqrt(q->getValue(3) * q->getValue(3) +
                      q->getValue(4) * q->getValue(4) +
                      q->getValue(5) * q->getValue(5) +
                      q->getValue(6) * q->getValue(6));
  assert(normq > 0);
  normq = 1.0 / normq;
  q->setValue(3, q->getValue(3) * normq);
  q->setValue(4, q->getValue(4) * normq);
  q->setValue(5, q->getValue(5) * normq);
  q->setValue(6, q->getValue(6) * normq);
=======
>>>>>>> c20d1f67
}


void computeT(SP::SiconosVector q, SP::SimpleMatrix T)
{
  DEBUG_BEGIN("computeT(SP::SiconosVector q, SP::SimpleMatrix T)\n")
  //  std::cout <<"\n NewtonEulerDS::computeT(SP::SiconosVector q)\n  " <<std::endl;
  double q0 = q->getValue(3) / 2.0;
  double q1 = q->getValue(4) / 2.0;
  double q2 = q->getValue(5) / 2.0;
  double q3 = q->getValue(6) / 2.0;
  T->setValue(3, 3, -q1);
  T->setValue(3, 4, -q2);
  T->setValue(3, 5, -q3);
  T->setValue(4, 3, q0);
  T->setValue(4, 4, -q3);
  T->setValue(4, 5, q2);
  T->setValue(5, 3, q3);
  T->setValue(5, 4, q0);
  T->setValue(5, 5, -q1);
  T->setValue(6, 3, -q2);
  T->setValue(6, 4, q1);
  T->setValue(6, 5, q0);
  DEBUG_END("computeT(SP::SiconosVector q, SP::SimpleMatrix T)\n")

}

// From a set of data; Mass filled-in directly from a siconosMatrix -
// This constructor leads to the minimum NewtonEuler System form: \f$ M\ddot q = p \f$
/*
Q0 : contains the center of mass coordinate, and the quaternion initial. (dim(Q0)=7)
Twist0 : contains the initial velocity of center of mass and the omega initial. (dim(VTwist0)=6)
*/
NewtonEulerDS::NewtonEulerDS():
  SecondOrderDS(13,6),
  _hasConstantFExt(false),
  _hasConstantMExt(false),
  _isMextExpressedInInertialFrame(false),
  _nullifyMGyr(false),
  _computeJacobianFIntqByFD(true),
  _computeJacobianFInttwistByFD(true),
  _computeJacobianMIntqByFD(true),
  _computeJacobianMInttwistByFD(true),
  _epsilonFD(sqrt(std::numeric_limits< double >::epsilon()))
{
  /* common code for constructors
   * would be better to use delagation of constructors in c++11
   */
  _init();
}


NewtonEulerDS::NewtonEulerDS(SP::SiconosVector Q0, SP::SiconosVector Twist0,
                             double  mass, SP::SiconosMatrix inertialMatrix):
  SecondOrderDS(13,6),
  _hasConstantFExt(false),
  _hasConstantMExt(false),
  _isMextExpressedInInertialFrame(false),
  _nullifyMGyr(false),
  _computeJacobianFIntqByFD(true),
  _computeJacobianFInttwistByFD(true),
  _computeJacobianMIntqByFD(true),
  _computeJacobianMInttwistByFD(true),
  _epsilonFD(sqrt(std::numeric_limits< double >::epsilon()))

{
  DEBUG_BEGIN("NewtonEulerDS::NewtonEulerDS(SP::SiconosVector Q0, SP::SiconosVector Twist0,double  mass, SP::SiconosMatrix inertialMatrix)\n");

  /* common code for constructors
   * would be better to use delegation of constructors in c++11
   */
  _init();

  // Initial conditions
  _q0 = Q0;
  _twist0 = Twist0;
  resetToInitialState();

  _scalarMass = mass;
  if(inertialMatrix)
    _I = inertialMatrix;
  updateMassMatrix();

  _T->zero();
  _T->setValue(0, 0, 1.0);
  _T->setValue(1, 1, 1.0);
  _T->setValue(2, 2, 1.0);
  computeT();

  DEBUG_END("NewtonEulerDS::NewtonEulerDS(SP::SiconosVector Q0, SP::SiconosVector Twist0,double  mass, SP::SiconosMatrix inertialMatrix)\n");
}


void NewtonEulerDS::init_forces()
{
  // Allocate memory for forces and its jacobians.
  // Needed only for integrators with first-order formulation.

  if(!_wrench)
      _wrench.reset(new SiconosVector(_ndof));
  if(!_mGyr)
    _mGyr.reset(new SiconosVector(3,0.0));

  /** The follwing jacobian are always allocated since we have always
   * Gyroscopical forces that has non linear forces
   * This should be remove if the integration is explicit or _nullifyMGyr(false) is set to true ?
   */
  _jacobianMGyrtwist.reset(new SimpleMatrix(3, _ndof));
  _jacobianWrenchTwist.reset(new SimpleMatrix(_ndof, _ndof));

}


void NewtonEulerDS::_init()
{
  // --- NEWTONEULER INHERITED CLASS MEMBERS ---
  // -- Memory allocation for vector and matrix members --

  _qDim = 7;
  _ndof = 6;
  _n = _qDim + _ndof;


  _zeroPlugin();

  // Current state
  _q.reset(new SiconosVector(_qDim));
  _twist.reset(new SiconosVector(_ndof));
  _dotq.reset(new SiconosVector(_qDim));

  /** \todo lazy Memory allocation */
  _p.resize(3);
  _p[1].reset(new SiconosVector(_ndof)); // Needed in NewtonEulerR


  _mass.reset(new SimpleMatrix(_ndof, _ndof));
  _mass->zero();
  _T.reset(new SimpleMatrix(_qDim, _ndof));

  _scalarMass = 1.;
  _I.reset(new SimpleMatrix(3, 3));
  _I->eye();
  updateMassMatrix();

  init_forces();

  //We initialize _z with a null vector of size 1, since z is required in plug-in functions call.
  _z.reset(new SiconosVector(1));

}

void NewtonEulerDS::updateMassMatrix()
{
  // _mass->zero();
  // _mass->setValue(0, 0, _scalarMass);
  // _mass->setValue(1, 1, _scalarMass);
  // _mass->setValue(2, 2, _scalarMass);

  _mass->eye();
  * _mass *=  _scalarMass;

  Index dimIndex(2);
  dimIndex[0] = 3;
  dimIndex[1] = 3;
  Index startIndex(4);
  startIndex[0] = 0;
  startIndex[1] = 0;
  startIndex[2] = 3;
  startIndex[3] = 3;
  setBlock(_I, _mass, dimIndex, startIndex);

}

void NewtonEulerDS::_zeroPlugin()
{
  _pluginFExt.reset(new PluggedObject());
  _pluginMExt.reset(new PluggedObject());
  _pluginFInt.reset(new PluggedObject());
  _pluginMInt.reset(new PluggedObject());
  _pluginJacqFInt.reset(new PluggedObject());
  _pluginJactwistFInt.reset(new PluggedObject());
  _pluginJacqMInt.reset(new PluggedObject());
  _pluginJactwistMInt.reset(new PluggedObject());
}

// Destructor
NewtonEulerDS::~NewtonEulerDS()
{
}

void NewtonEulerDS::setInertia(double ix, double iy, double iz)
{
  _I->zero();

  (*_I)(0, 0) = ix;
  (*_I)(1, 1) = iy;
  (*_I)(2, 2) = iz;

  updateMassMatrix();
}

void NewtonEulerDS::initializeNonSmoothInput(unsigned int level)
{
  DEBUG_PRINTF("NewtonEulerDS::initializeNonSmoothInput(unsigned int level) for level = %i\n",level);

  if(!_p[level])
  {
    if(level == 0)
    {
      _p[level].reset(new SiconosVector(_qDim));
    }
    else
      _p[level].reset(new SiconosVector(_ndof));
  }

#ifdef DEBUG_MESSAGES
  DEBUG_PRINT("display() after initialization");
  display();
#endif
}



void NewtonEulerDS::initRhs(double time)
{
  DEBUG_BEGIN("NewtonEulerDS::initRhs(double time)\n");
  // dim
  _n = _qDim + 6;

  _x0.reset(new SiconosVector(*_q0, *_twist0));

  _x[0].reset(new SiconosVector(*_q, *_twist));

  if (!_acceleration)
    _acceleration.reset(new SiconosVector(6));

  // Compute _dotq
  computeT();
  prod(*_T, *_twist, *_dotq, true);
  _x[1].reset(new SiconosVector(*_dotq, *_acceleration));


  // Nothing to do for the initialization of the wrench


  // Everything concerning rhs and its jacobian is handled in initRhs and computeXXX related functions.
  _rhsMatrices.resize(numberOfRhsMatrices);

  if(!_p[2])
    _p[2].reset(new SiconosVector(6));


  init_inverse_mass();

  computeRhs(time);

  /** \warning the derivative of T w.r.t to q is neglected */
  _rhsMatrices[jacobianXBloc00].reset(new SimpleMatrix(_qDim, _qDim, Siconos::ZERO));


  _rhsMatrices[jacobianXBloc01].reset(new SimpleMatrix(*_T));
  bool flag1 = false, flag2 = false;
  if(_jacobianWrenchq)
  {
    // Solve MjacobianX(1,0) = jacobianFL[0]
    computeJacobianqForces(time);

    _rhsMatrices[jacobianXBloc10].reset(new SimpleMatrix(*_jacobianWrenchq));
    _inverseMass->PLUForwardBackwardInPlace(*_rhsMatrices[jacobianXBloc10]);
    flag1 = true;
  }

  if(_jacobianWrenchTwist)
  {
    // Solve MjacobianX(1,1) = jacobianFL[1]
    computeJacobianvForces(time);
    _rhsMatrices[jacobianXBloc11].reset(new SimpleMatrix(*_jacobianWrenchTwist));
    _inverseMass->PLUForwardBackwardInPlace(*_rhsMatrices[jacobianXBloc11]);
    flag2 = true;
  }

  if(!_rhsMatrices[zeroMatrix])
    _rhsMatrices[zeroMatrix].reset(new SimpleMatrix(6, 6, Siconos::ZERO));

  if(!_rhsMatrices[zeroMatrixqDim])
    _rhsMatrices[zeroMatrixqDim].reset(new SimpleMatrix(6, _qDim, Siconos::ZERO));

  if(flag1 && flag2)
    _jacxRhs.reset(new BlockMatrix(_rhsMatrices[jacobianXBloc00], _rhsMatrices[jacobianXBloc01],
                                   _rhsMatrices[jacobianXBloc10], _rhsMatrices[jacobianXBloc11]));
  else if(flag1)  // flag2 = false
    _jacxRhs.reset(new BlockMatrix(_rhsMatrices[jacobianXBloc00], _rhsMatrices[jacobianXBloc01],
                                   _rhsMatrices[jacobianXBloc10], _rhsMatrices[zeroMatrix]));
  else if(flag2)  // flag1 = false
    _jacxRhs.reset(new BlockMatrix(_rhsMatrices[jacobianXBloc00], _rhsMatrices[jacobianXBloc01],
                                   _rhsMatrices[zeroMatrixqDim], _rhsMatrices[jacobianXBloc11]));
  else
    _jacxRhs.reset(new BlockMatrix(_rhsMatrices[jacobianXBloc00], _rhsMatrices[jacobianXBloc01],
                                   _rhsMatrices[zeroMatrixqDim], _rhsMatrices[zeroMatrix]));
  DEBUG_EXPR(display(););
  DEBUG_END("NewtonEulerDS::initRhs(double time)\n");
}

void NewtonEulerDS::setQ(const SiconosVector& newValue)
{
  if(newValue.size() != _qDim)
    RuntimeException::selfThrow("NewtonEulerDS - setQ: inconsistent input vector size ");

  if(! _q)
    _q.reset(new SiconosVector(newValue));
  else
    *_q = newValue;
}

void NewtonEulerDS::setQPtr(SP::SiconosVector newPtr)
{
  if(newPtr->size() != _qDim)
    RuntimeException::selfThrow("NewtonEulerDS - setQPtr: inconsistent input vector size ");
  _q = newPtr;
}
void NewtonEulerDS::setQ0(const SiconosVector& newValue)
{
  if(newValue.size() != _qDim)
    RuntimeException::selfThrow("NewtonEulerDS - setQ0: inconsistent input vector size ");

  if(! _q0)
    _q0.reset(new SiconosVector(newValue));
  else
    *_q0 = newValue;
}

void NewtonEulerDS::setQ0Ptr(SP::SiconosVector newPtr)
{
  if(newPtr->size() != _qDim)
    RuntimeException::selfThrow("NewtonEulerDS - setQ0Ptr: inconsistent input vector size ");
  _q0 = newPtr;
}
void NewtonEulerDS::setVelocity(const SiconosVector& newValue)
{
  if(newValue.size() != _ndof)
    RuntimeException::selfThrow("NewtonEulerDS - setVelocity: inconsistent input vector size ");

  if(! _twist)
    _twist0.reset(new SiconosVector(newValue));
  else
    *_twist = newValue;
}

void NewtonEulerDS::setVelocityPtr(SP::SiconosVector newPtr)
{
  if(newPtr->size() != _ndof)
    RuntimeException::selfThrow("NewtonEulerDS - setVelocityPtr: inconsistent input vector size ");
  _twist = newPtr;
}

void NewtonEulerDS::setVelocity0(const SiconosVector& newValue)
{
  if(newValue.size() != _ndof)
    RuntimeException::selfThrow("NewtonEulerDS - setVelocity0: inconsistent input vector size ");

  if(! _twist0)
    _twist0.reset(new SiconosVector(newValue));
  else
    *_twist0 = newValue;
}

void NewtonEulerDS::setVelocity0Ptr(SP::SiconosVector newPtr)
{
  if(newPtr->size() != _ndof)
    RuntimeException::selfThrow("NewtonEulerDS - setVelocity0Ptr: inconsistent input vector size ");
  _twist0 = newPtr;
}



void NewtonEulerDS::resetToInitialState()
{
  // set q and q[1] to q0 and Twist0
  if(_q0)
  {
    *_q = *_q0;
  }
  else
    RuntimeException::selfThrow("NewtonEulerDS::resetToInitialState - initial position _q0 is null");


  if(_twist0)
  {
    *_twist = *_twist0;
  }
  else
    RuntimeException::selfThrow("NewtonEulerDS::resetToInitialState - initial twist _twist0 is null");
}

void NewtonEulerDS::init_inverse_mass()
{
  if(_mass && !_inverseMass)
    {
      updateMassMatrix();
      _inverseMass.reset(new SimpleMatrix(*_mass));
    }
}

void NewtonEulerDS::update_inverse_mass()
{
  if(_mass && _inverseMass)
    {
      updateMassMatrix();
      *_inverseMass = *_mass;
    }
}

void NewtonEulerDS::computeFExt(double time)
{
  // computeFExt(time, _fExt);

  if(_pluginFExt->fPtr)
  {
    ((FExt_NE)_pluginFExt->fPtr)(time, &(*_fExt)(0), _qDim, &(*_q0)(0));  // parameter z are assumed to be equal to q0
  }

}

void NewtonEulerDS::computeFExt(double time, SP::SiconosVector fExt)
{
  /* if the pointer has been set to an external vector
   * after setting the plugin, we do not call the plugin */
  if(_hasConstantFExt)
  {
    if(fExt != _fExt)
      *fExt = *_fExt;
  }
  else
  {
    if(_pluginFExt->fPtr)
    {
      ((FExt_NE)_pluginFExt->fPtr)(time, &(*fExt)(0), _qDim, &(*_q0)(0));  // parameter z are assumed to be equal to q0
    }
  }
}

/** This function has been added to avoid Swig director to wrap _MExt into numpy.array
 * when we call  NewtonEulerDS::computeMExt(double time, SP::SiconosVector q, SP::SiconosVector mExt)
 *  that calls in turn computeMExt(time, q, _mExt);
 */
static
void computeMExt_internal(double time, bool hasConstantMExt,
                          unsigned int qDim, SP::SiconosVector q0,
                          SP::PluggedObject pluginMExt, SP::SiconosVector mExt_attributes,
                          SP::SiconosVector mExt)
{
  /* if the pointer has been set to an external vector
   * after setting the plugin, we do not call the plugin */
  if(hasConstantMExt)
  {
    if(mExt != mExt_attributes)
      *mExt = *mExt_attributes;
  }
  else if(pluginMExt->fPtr)
    ((FExt_NE)pluginMExt->fPtr)(time, &(*mExt)(0), qDim, &(*q0)(0));  // parameter z are assumed to be equal to q0

}


void NewtonEulerDS::computeMExt(double time)
{
  DEBUG_BEGIN("N3ewtonEulerDS::computeMExt(double time)\n");
  computeMExt_internal(time,_hasConstantMExt,
                       _qDim, _q0,
                       _pluginMExt, _mExt, _mExt);
  DEBUG_END("NewtonEulerDS::computeMExt(double time)\n");
}



void NewtonEulerDS::computeMExt(double time, SP::SiconosVector mExt)
{
  DEBUG_BEGIN("NewtonEulerDS::computeMExt(double time, SP::SiconosVector mExt)\n");
  computeMExt_internal(time, _hasConstantMExt,
                       _qDim, _q0, _pluginMExt, _mExt, mExt);
  DEBUG_END("NewtonEulerDS::computeMExt(double time, SP::SiconosVector mExt)\n");
}



void NewtonEulerDS::computeJacobianMExtqExpressedInInertialFrameByFD(double time, SP::SiconosVector q)
{

  DEBUG_BEGIN("NewtonEulerDS::computeJacobianMExtqExpressedInInertialFrameByFD(...)\n");

  /* The computation of Jacobian of R^T mExt is somehow very rough since the pertubation
   * that we apply to q  that gives qeps does not provide a unit quaternion. The rotation
   * is computed assuming that the quaternion is unit (see quaternionRotate(double q0, double
   * q1, double q2, double q3, SP::SiconosVector v)).
   */

  SP::SiconosVector mExt(new SiconosVector(3));
  computeMExt(time, mExt);
  if(_isMextExpressedInInertialFrame)
    ::changeFrameAbsToBody(q,mExt);
  DEBUG_EXPR(q->display());
  DEBUG_EXPR(mExt->display(););

  double mExt0 = mExt->getValue(0);
  double mExt1 = mExt->getValue(1);
  double mExt2 = mExt->getValue(2);

  SP::SiconosVector qeps(new SiconosVector(*q));
  _jacobianMExtq->zero();
  (*qeps)(3) += _epsilonFD;
  for(int j =3; j < 7; j++)
  {
    computeMExt(time, mExt);
    if(_isMextExpressedInInertialFrame)
      ::changeFrameAbsToBody(qeps,mExt);
    DEBUG_EXPR(mExt->display(););
    _jacobianMExtq->setValue(0,j, (mExt->getValue(0) - mExt0)/_epsilonFD);
    _jacobianMExtq->setValue(1,j, (mExt->getValue(1) - mExt1)/_epsilonFD);
    _jacobianMExtq->setValue(2,j, (mExt->getValue(2) - mExt2)/_epsilonFD);
    (*qeps)(j) -= _epsilonFD;
    if(j<6)(*qeps)(j+1) += _epsilonFD;
  }
  DEBUG_EXPR(_jacobianMExtq->display(););
  DEBUG_END("NewtonEulerDS::computeJacobianMExtqExpressedInInertialFrameByFD(...)\n");

}

void NewtonEulerDS::computeJacobianMExtqExpressedInInertialFrame(double time, SP::SiconosVector q)
{
  DEBUG_BEGIN("NewtonEulerDS::computeJacobianMExtqExpressedInInertialFrame(...)\n");
  bool isMextExpressedInInertialFrame_save = _isMextExpressedInInertialFrame;
  _isMextExpressedInInertialFrame=false;
  SP::SiconosVector mExt(new SiconosVector(3));
  computeMExt(time, mExt);
  if(_isMextExpressedInInertialFrame)
    ::changeFrameAbsToBody(q,mExt);
  DEBUG_EXPR(q->display());
  DEBUG_EXPR(mExt->display());

  _isMextExpressedInInertialFrame=isMextExpressedInInertialFrame_save;

  double q0 = q->getValue(3);
  double q1 = q->getValue(4);
  double q2 = q->getValue(5);
  double q3 = q->getValue(6);

  computeJacobianConvectedVectorInBodyFrame(q0, q1,  q2,  q3, _jacobianMExtq, mExt);

  DEBUG_EXPR(_jacobianMExtq->display());

  // SP::SimpleMatrix jacobianMExtqtmp (new SimpleMatrix(*_jacobianMExtq));
  // computeJacobianMExtqExpressedInInertialFrameByFD(time, q);

  // std::cout << "#################  " << (*jacobianMExtqtmp- *_jacobianMExtq).normInf() << std::endl;
  // assert((*jacobianMExtqtmp- *_jacobianMExtq).normInf()< 1e-10);

  // DEBUG_EXPR(_jacobianMExtq->display(););
  DEBUG_END("NewtonEulerDS::computeJacobianMExtqExpressedInInertialFrame(...)\n");

}
void NewtonEulerDS::computeFInt(double time, SP::SiconosVector q, SP::SiconosVector v)
{
  computeFInt(time,  q,  v, _fInt);
}

void NewtonEulerDS::computeFInt(double time, SP::SiconosVector q, SP::SiconosVector v, SP::SiconosVector fInt)
{
  if(_pluginFInt->fPtr)
    ((FInt_NE)_pluginFInt->fPtr)(time, &(*q)(0), &(*v)(0), &(*fInt)(0), _qDim,  &(*_q0)(0));// parameter z are assumed to be equal to q0
}



void NewtonEulerDS::computeMInt(double time, SP::SiconosVector q, SP::SiconosVector v)
{
   DEBUG_BEGIN("NewtonEulerDS::computeMInt(double time, SP::SiconosVector q, SP::SiconosVector v)\n");
   computeMInt(time, q, v, _mInt);
   DEBUG_END("NewtonEulerDS::computeMInt(double time, SP::SiconosVector q, SP::SiconosVector v)\n");
}

void NewtonEulerDS::computeMInt(double time, SP::SiconosVector q, SP::SiconosVector v, SP::SiconosVector mInt)
{
  DEBUG_BEGIN("NewtonEulerDS::computeMInt(double time, SP::SiconosVector q, SP::SiconosVector v, SP::SiconosVector mInt)\n");
  if(_pluginMInt->fPtr)
    ((FInt_NE)_pluginMInt->fPtr)(time, &(*q)(0), &(*v)(0), &(*mInt)(0), _qDim,  &(*_q0)(0));// parameter z are assumed to be equal to q0
  DEBUG_END("NewtonEulerDS::computeMInt(double time, SP::SiconosVector q, SP::SiconosVector v, SP::SiconosVector mInt)\n");
}


void NewtonEulerDS::computeJacobianFIntq(double time)
{
  computeJacobianFIntq(time, _q, _twist);
}
void NewtonEulerDS::computeJacobianFIntv(double time)
{
  computeJacobianFIntv(time, _q, _twist);
}

void NewtonEulerDS::computeJacobianFIntq(double time, SP::SiconosVector q, SP::SiconosVector twist)
{
  DEBUG_PRINT("NewtonEulerDS::computeJacobianFIntq(...) starts");
  if(_pluginJacqFInt->fPtr)
    ((FInt_NE)_pluginJacqFInt->fPtr)(time, &(*q)(0), &(*twist)(0), &(*_jacobianFIntq)(0, 0), _qDim,  &(*_q0)(0));
  else if(_computeJacobianFIntqByFD)
    computeJacobianFIntqByFD(time, q, twist);
  DEBUG_EXPR(_jacobianFIntq->display(););
  DEBUG_END("NewtonEulerDS::computeJacobianFIntq(...)");
}

void NewtonEulerDS::computeJacobianFIntqByFD(double time, SP::SiconosVector q, SP::SiconosVector twist)
{
  DEBUG_BEGIN("NewtonEulerDS::computeJacobianFIntqByFD(...)\n");
  SP::SiconosVector fInt(new SiconosVector(3));
  computeFInt(time, q, twist, fInt);

  double fInt0 = fInt->getValue(0);
  double fInt1 = fInt->getValue(1);
  double fInt2 = fInt->getValue(2);

  SP::SiconosVector qeps(new SiconosVector(*q));
  _jacobianFIntq->zero();
  (*qeps)(0) += _epsilonFD;
  for(int j =0; j < 7; j++)
  {
    computeFInt(time, qeps, twist, fInt);
    _jacobianFIntq->setValue(0,j, (fInt->getValue(0) - fInt0)/_epsilonFD);
    _jacobianFIntq->setValue(1,j, (fInt->getValue(1) - fInt1)/_epsilonFD);
    _jacobianFIntq->setValue(2,j, (fInt->getValue(2) - fInt2)/_epsilonFD);
    (*qeps)(j) -= _epsilonFD;
    if(j<6)(*qeps)(j+1) += _epsilonFD;
  }
  DEBUG_END("NewtonEulerDS::computeJacobianFIntqByFD(...)\n");


}

void NewtonEulerDS::computeJacobianFIntv(double time, SP::SiconosVector q, SP::SiconosVector twist)
{
  if(_pluginJactwistFInt->fPtr)
    ((FInt_NE)_pluginJactwistFInt->fPtr)(time, &(*q)(0), &(*twist)(0), &(*_jacobianFInttwist)(0, 0), _qDim,  &(*_q0)(0));
  else if(_computeJacobianFInttwistByFD)
    computeJacobianFIntvByFD(time, q, twist);
}

void NewtonEulerDS::computeJacobianFIntvByFD(double time, SP::SiconosVector q, SP::SiconosVector twist)
{
  DEBUG_BEGIN("NewtonEulerDS::computeJacobianFIntvByFD(...)\n");
  SP::SiconosVector fInt(new SiconosVector(3));
  computeFInt(time, q, twist, fInt);

  double fInt0 = fInt->getValue(0);
  double fInt1 = fInt->getValue(1);
  double fInt2 = fInt->getValue(2);

  SP::SiconosVector veps(new SiconosVector(*twist));
  _jacobianFInttwist->zero();

  (*veps)(0) += _epsilonFD;
  for(int j =0; j < 6; j++)
  {
    computeFInt(time, q, veps, fInt);
    _jacobianFInttwist->setValue(0,j, (fInt->getValue(0) - fInt0)/_epsilonFD);
    _jacobianFInttwist->setValue(1,j, (fInt->getValue(1) - fInt1)/_epsilonFD);
    _jacobianFInttwist->setValue(2,j, (fInt->getValue(2) - fInt2)/_epsilonFD);
    (*veps)(j) -= _epsilonFD;
    if(j<5)(*veps)(j+1) += _epsilonFD;
  }

  DEBUG_END("NewtonEulerDS::computeJacobianFIntvByFD(...)\n");


}
void NewtonEulerDS::computeJacobianMGyrtwistByFD(double time, SP::SiconosVector q, SP::SiconosVector twist)
{
  DEBUG_BEGIN("NewtonEulerDS::computeJacobianMGyrvByFD(...)\n");
  SP::SiconosVector mGyr(new SiconosVector(3));
  computeMGyr(twist, mGyr);

  double mGyr0 = mGyr->getValue(0);
  double mGyr1 = mGyr->getValue(1);
  double mGyr2 = mGyr->getValue(2);

  SP::SiconosVector veps(new SiconosVector(*twist));
  _jacobianMGyrtwist->zero();


  (*veps)(0) += _epsilonFD;
  for(int j =0; j < 6; j++)
  {
    computeMGyr(veps, mGyr);
    _jacobianMGyrtwist->setValue(3,j, (mGyr->getValue(0) - mGyr0)/_epsilonFD);
    _jacobianMGyrtwist->setValue(4,j, (mGyr->getValue(1) - mGyr1)/_epsilonFD);
    _jacobianMGyrtwist->setValue(5,j, (mGyr->getValue(2) - mGyr2)/_epsilonFD);
    (*veps)(j) -= _epsilonFD;
    if(j<5)(*veps)(j+1) += _epsilonFD;
  }
  DEBUG_EXPR(_jacobianMGyrtwist->display());
  DEBUG_END("NewtonEulerDS::computeJacobianMGyrvByFD(...)\n");


}
void NewtonEulerDS::computeJacobianMIntq(double time)
{
  computeJacobianMIntq(time, _q, _twist);
}
void NewtonEulerDS::computeJacobianMIntv(double time)
{
  computeJacobianMIntv(time, _q, _twist);
}

void NewtonEulerDS::computeJacobianMIntq(double time, SP::SiconosVector q, SP::SiconosVector twist)
{
  DEBUG_PRINT("NewtonEulerDS::computeJacobianMIntq(...) starts");
  if(_pluginJacqMInt->fPtr)
    ((FInt_NE)_pluginJacqMInt->fPtr)(time, &(*q)(0), &(*twist)(0), &(*_jacobianMIntq)(0, 0), _qDim,  &(*_q0)(0));
  else if(_computeJacobianMIntqByFD)
    computeJacobianMIntqByFD(time, q, twist);
  DEBUG_EXPR(_jacobianMIntq->display());
  DEBUG_PRINT("NewtonEulerDS::computeJacobianMIntq(...) ends");

}

void NewtonEulerDS::computeJacobianMIntqByFD(double time, SP::SiconosVector q, SP::SiconosVector twist)
{
  DEBUG_PRINT("NewtonEulerDS::computeJacobianMIntqByFD(...) starts\n");

  SP::SiconosVector mInt(new SiconosVector(3));
  computeMInt(time, q, twist, mInt);
  double mInt0 = mInt->getValue(0);
  double mInt1 = mInt->getValue(1);
  double mInt2 = mInt->getValue(2);

  SP::SiconosVector qeps(new SiconosVector(*q));

  (*qeps)(0) += _epsilonFD;
  for(int j =0; j < 7; j++)
  {
    computeMInt(time, qeps, twist, mInt);
    _jacobianMIntq->setValue(0,j, (mInt->getValue(0) - mInt0)/_epsilonFD);
    _jacobianMIntq->setValue(1,j, (mInt->getValue(1) - mInt1)/_epsilonFD);
    _jacobianMIntq->setValue(2,j, (mInt->getValue(2) - mInt2)/_epsilonFD);
    (*qeps)(j) -= _epsilonFD;
    if(j<6)(*qeps)(j+1) += _epsilonFD;
  }
  DEBUG_PRINT("NewtonEulerDS::computeJacobianMIntqByFD(...) ends\n");
}

void NewtonEulerDS::computeJacobianMIntv(double time, SP::SiconosVector q, SP::SiconosVector twist)
{
  if(_pluginJactwistMInt->fPtr)
    ((FInt_NE)_pluginJactwistMInt->fPtr)(time, &(*q)(0), &(*twist)(0), &(*_jacobianMInttwist)(0, 0), _qDim,  &(*_q0)(0));
  else if(_computeJacobianMInttwistByFD)
    computeJacobianMIntvByFD(time,  q, twist);
}

void NewtonEulerDS::computeJacobianMIntvByFD(double time, SP::SiconosVector q, SP::SiconosVector twist)
{
  DEBUG_PRINT("NewtonEulerDS::computeJacobianMIntvByFD(...) starts\n");

  SP::SiconosVector mInt(new SiconosVector(3));
  computeMInt(time, q, twist, mInt);
  double mInt0 = mInt->getValue(0);
  double mInt1 = mInt->getValue(1);
  double mInt2 = mInt->getValue(2);

  SP::SiconosVector veps(new SiconosVector(*twist));

  (*veps)(0) += _epsilonFD;
  for(int j =0; j < 6; j++)
  {
    computeMInt(time, q, veps, mInt);
    _jacobianMInttwist->setValue(0,j, (mInt->getValue(0) - mInt0)/_epsilonFD);
    _jacobianMInttwist->setValue(1,j, (mInt->getValue(1) - mInt1)/_epsilonFD);
    _jacobianMInttwist->setValue(2,j, (mInt->getValue(2) - mInt2)/_epsilonFD);
    (*veps)(j) -= _epsilonFD;
    if(j<5)(*veps)(j+1) += _epsilonFD;
  }
  DEBUG_PRINT("NewtonEulerDS::computeJacobianMIntvByFD(...) ends\n");
}


void NewtonEulerDS::computeRhs(double time)
{
  DEBUG_BEGIN("NewtonEulerDS::computeRhs(double time)");
  *_acceleration = *(_p[2]); // Warning: r/p update is done in Interactions/Relations

  computeForces(time, _q, _twist);
  *_acceleration += *_wrench;
  DEBUG_EXPR(_wrench->display(););

  if(_inverseMass)
    _inverseMass->PLUForwardBackwardInPlace(*_acceleration);


   // Compute _dotq
  computeT();
  prod(*_T, *_twist, *_dotq, true);

  _x[1]->setBlock(0, *_dotq);
  _x[1]->setBlock(_qDim, *_acceleration);

}

void NewtonEulerDS::computeJacobianRhsx(double time)
{
  if(_jacobianWrenchq)
  {
    SP::SiconosMatrix bloc10 = _jacxRhs->block(1, 0);
    computeJacobianqForces(time);
    *bloc10 = *_jacobianWrenchq;
    _inverseMass->PLUForwardBackwardInPlace(*bloc10);
  }
  if(_jacobianWrenchTwist)
  {
    SP::SiconosMatrix bloc11 = _jacxRhs->block(1, 1);
    computeJacobianvForces(time);
    *bloc11 = *_jacobianWrenchTwist;
    _inverseMass->PLUForwardBackwardInPlace(*bloc11);
  }

}

void NewtonEulerDS::computeForces(double time)
{
  computeForces(time, _q, _twist);
}


/** This function has been added to avoid Swig director to wrap _mGyr into numpy.array
 * when we call  NewtonEulerDS::computeMGyr(SP::SiconosVector twist) that calls in turn
 * computeMGyr(twist, _mGyr)
 */
static
void computeMGyr_internal(SP::SiconosMatrix I ,SP::SiconosVector twist, SP::SiconosVector mGyr)
{
  if(I)
  {
    DEBUG_EXPR(I->display());
    DEBUG_EXPR(twist->display());
    SiconosVector omega(3);
    SiconosVector iomega(3);
    omega.setValue(0, twist->getValue(3));
    omega.setValue(1, twist->getValue(4));
    omega.setValue(2, twist->getValue(5));
    prod(*I, omega, iomega, true);
    cross_product(omega, iomega, *mGyr);
  }
}
void NewtonEulerDS::computeMGyr(SP::SiconosVector twist, SP::SiconosVector mGyr)
{
  // computation of \Omega times I \Omega (MGyr is in the l.h.s of the equation of motion)
  DEBUG_BEGIN("NewtonEulerDS::computeMGyr(SP::SiconosVector twist, SP::SiconosVector mGyr)\n");

   ::computeMGyr_internal(_I, twist, mGyr);

  DEBUG_END("NewtonEulerDS::computeMGyr(SP::SiconosVector twist, SP::SiconosVector mGyr)\n");

}
void NewtonEulerDS::computeMGyr(SP::SiconosVector twist)
{
  /*computation of \Omega times I \Omega*/
  //DEBUG_BEGIN("NewtonEulerDS::computeMGyr(SP::SiconosVector twist)\n");
  ::computeMGyr_internal(_I , twist, _mGyr);
  //DEBUG_END("NewtonEulerDS::computeMGyr(SP::SiconosVector twist)\n");

}


void NewtonEulerDS::computeForces(double time, SP::SiconosVector q, SP::SiconosVector twist)
{
  DEBUG_BEGIN("NewtonEulerDS::computeForces(double time, SP::SiconosVector q, SP::SiconosVector twist)\n")

  if(_wrench)
  {
    _wrench->zero();

    // External wrench

    if(_fExt)
    {
      computeFExt(time);
      assert(!isnan(_fExt->vector_sum()));
      _wrench->setBlock(0, *_fExt);
    }
    if(_mExt)
    {
      computeMExt(time);
      assert(!isnan(_mExt->vector_sum()));
      if(_isMextExpressedInInertialFrame) {
        SP::SiconosVector mExt(std11::make_shared<SiconosVector>(*_mExt));
        ::changeFrameAbsToBody(q,mExt);
        _wrench->setBlock(3, *mExt);
      }
      else
        _wrench->setBlock(3, *_mExt);
    }

    // Internal wrench

    if(_fInt)
    {
      computeFInt(time, q, twist);
      assert(!isnan(_fInt->vector_sum()));
      _wrench->setValue(0, _wrench->getValue(0) - _fInt->getValue(0));
      _wrench->setValue(1, _wrench->getValue(1) - _fInt->getValue(1));
      _wrench->setValue(2, _wrench->getValue(2) - _fInt->getValue(2));

    }

    if(_mInt)
    {
      computeMInt(time, q , twist);
      assert(!isnan(_mInt->vector_sum()));
      _wrench->setValue(3, _wrench->getValue(3) - _mInt->getValue(0));
      _wrench->setValue(4, _wrench->getValue(4) - _mInt->getValue(1));
      _wrench->setValue(5, _wrench->getValue(5) - _mInt->getValue(2));
    }

    // Gyroscopical effect
    if(!_nullifyMGyr)
    {
      computeMGyr(twist);
      assert(!isnan(_mGyr->vector_sum()));
      _wrench->setValue(3, _wrench->getValue(3) - _mGyr->getValue(0));
      _wrench->setValue(4, _wrench->getValue(4) - _mGyr->getValue(1));
      _wrench->setValue(5, _wrench->getValue(5) - _mGyr->getValue(2));
    }
    DEBUG_EXPR(_wrench->display());
    DEBUG_END("NewtonEulerDS::computeForces(double time, SP::SiconosVector q, SP::SiconosVector twist)\n")

  }
  else
  {
    RuntimeException::selfThrow("NewtonEulerDS::computeForces _wrench is null");
  }
  // else nothing.
}

void NewtonEulerDS::computeJacobianqForces(double time)
{
  DEBUG_BEGIN("NewtonEulerDS::computeJacobianqWrench(double time) \n");
  if(_jacobianWrenchq)
  {
    _jacobianWrenchq->zero();
    if(_jacobianFIntq)
    {
      computeJacobianFIntq(time);
      _jacobianWrenchq->setBlock(0,0,-1.0 * *_jacobianFIntq);
    }
    if(_jacobianMIntq)
    {
      computeJacobianMIntq(time);
    }
    if(_isMextExpressedInInertialFrame && _mExt)
    {
      computeJacobianMExtqExpressedInInertialFrame(time, _q);
      _jacobianWrenchq->setBlock(3,0,1.0* *_jacobianMExtq);
    }
    DEBUG_EXPR(_jacobianWrenchq->display(););
  }
  else
  {
    RuntimeException::selfThrow("NewtonEulerDS::computeJacobianqForces _jacobianWrenchq is null");
  }
  //else nothing.
  DEBUG_END("NewtonEulerDS::computeJacobianqForces(double time) \n");
}

void NewtonEulerDS::computeJacobianvForces(double time)
{
  DEBUG_BEGIN("NewtonEulerDS::computeJacobiantwistForces(double time) \n");
  if(_jacobianWrenchTwist)
  {
    _jacobianWrenchTwist->zero();
    if(_jacobianFInttwist)
    {
      computeJacobianFIntv(time);
      _jacobianWrenchTwist->setBlock(0,0,-1.0 * *_jacobianFInttwist);
    }
    if(_jacobianMInttwist)
    {
      computeJacobianMIntv(time);
      _jacobianWrenchTwist->setBlock(3,0,-1.0 * *_jacobianMInttwist);
    }
    if(!_nullifyMGyr)
    {
      if(_jacobianMGyrtwist)
      {
        //computeJacobianMGyrtwistByFD(time,_q,_twist);
        computeJacobianMGyrtwist(time);
        _jacobianWrenchTwist->setBlock(3,0,-1.0 * *_jacobianMGyrtwist);
      }
    }
  }
  //else nothing.
  DEBUG_END("NewtonEulerDS::computeJacobiantwistForces(double time) \n");
}

void NewtonEulerDS::computeJacobianMGyrtwist(double time)
{
  DEBUG_BEGIN("NewtonEulerDS::computeJacobianMGyrtwist(double time) \n");
  if(_jacobianMGyrtwist)
  {
    //Omega /\ I \Omega:
    _jacobianMGyrtwist->zero();
    SiconosVector omega(3);
    omega.setValue(0, _twist->getValue(3));
    omega.setValue(1, _twist->getValue(4));
    omega.setValue(2, _twist->getValue(5));
    SiconosVector Iomega(3);
    prod(*_I, omega, Iomega, true);
    SiconosVector ei(3);
    SiconosVector Iei(3);
    SiconosVector ei_Iomega(3);
    SiconosVector omega_Iei(3);

    /*See equation of DevNotes.pdf, equation with label eq:NE_nablaFL1*/
    for(int i = 0; i < 3; i++)
    {
      ei.zero();
      ei.setValue(i, 1.0);
      prod(*_I, ei, Iei, true);
      cross_product(omega, Iei, omega_Iei);
      cross_product(ei, Iomega, ei_Iomega);
      for(int j = 0; j < 3; j++)
        _jacobianMGyrtwist->setValue(j, 3 + i, ei_Iomega.getValue(j) + omega_Iei.getValue(j));
    }
    // Check if Jacobian is valid. Warning to the transpose operation in
    // _jacobianMGyrtwist->setValue(3 + j, 3 + i, ei_Iomega.getValue(j) + omega_Iei.getValue(j));
  }
  //else nothing.
  DEBUG_EXPR(_jacobianMGyrtwist->display());
  // _jacobianMGyrtwist->display();
  // SP::SimpleMatrix jacobianMGyrtmp (new SimpleMatrix(*_jacobianMGyrtwist));
  // computeJacobianMGyrtwistByFD(time, _q, _twist);
  // jacobianMGyrtmp->display();
  // std::cout << "#################  " << (*jacobianMGyrtmp - *_jacobianMGyrtwist).normInf() << std::endl;
  // assert((*jacobianMGyrtmp - *_jacobianMGyrtwist).normInf()< 1e-10);
  DEBUG_END("NewtonEulerDS::computeJacobianMGyrtwist(double time) \n");
}


void NewtonEulerDS::display(bool brief) const
{
  std::cout << "=====> NewtonEuler System display (number: " << _number << ")." <<std::endl;
  std::cout << "- _ndof : " << _ndof <<std::endl;
  std::cout << "- _qDim : " << _qDim <<std::endl;
  std::cout << "- _n : " << _n <<std::endl;
  std::cout << "- q " <<std::endl;
  if(_q) _q->display();
  else std::cout << "-> NULL" <<std::endl;
  std::cout << "- q0 " <<std::endl;
  if(_q0) _q0->display();
  std::cout << "- twist " <<std::endl;
  if(_twist) _twist->display();
  else std::cout << "-> NULL" <<std::endl;
  std::cout << "- twist0 " <<std::endl;
  if(_twist0) _twist0->display();
  else std::cout << "-> NULL" <<std::endl;
  std::cout << "- dotq " <<std::endl;
  if(_dotq) _dotq->display();
  else std::cout << "-> NULL" <<std::endl;
  std::cout << "- p[0] " <<std::endl;
  if(_p[0]) _p[0]->display();
  else std::cout << "-> NULL" <<std::endl;
  std::cout << "- p[1] " <<std::endl;
  if(_p[1]) _p[1]->display();
  else std::cout << "-> NULL" <<std::endl;
  std::cout << "- p[2] " <<std::endl;
  if(_p[2]) _p[2]->display();
  else std::cout << "-> NULL" <<std::endl;
  std::cout << "mass :" <<  _scalarMass <<std::endl;
  std::cout << "Inertia :" <<std::endl;
  if(_I) _I->display();
  else std::cout << "-> NULL" <<std::endl;
  std::cout << "===================================== " <<std::endl;
}

// --- Functions for memory handling ---
void NewtonEulerDS::initMemory(unsigned int steps)
{
  DynamicalSystem::initMemory(steps);

  if(steps == 0)
    std::cout << "Warning : NewtonEulerDS::initMemory with size equal to zero" <<std::endl;
  else
  {
    _qMemory.setMemorySize(steps, _qDim);
    _twistMemory.setMemorySize(steps, _ndof);
    _forcesMemory.setMemorySize(steps, _ndof);
    _dotqMemory.setMemorySize(steps, _qDim);
    //    swapInMemory(); Useless, done in osi->initializeWorkVectorsForDS
  }
}

void NewtonEulerDS::swapInMemory()
{
  //  _xMemory->swap(_x[0]);
  _qMemory.swap(*_q);
  _twistMemory.swap(*_twist);
  _dotqMemory.swap(*_dotq);
  _forcesMemory.swap(*_wrench);
}

void NewtonEulerDS::resetAllNonSmoothParts()
{
  if(_p[1])
    _p[1]->zero();
  else
    _p[1].reset(new SiconosVector(_ndof));
}
void NewtonEulerDS::resetNonSmoothPart(unsigned int level)
{
  if(_p[level])
    _p[level]->zero();
}


void NewtonEulerDS::computeT()
{
  ::computeT(_q,_T);
}



void NewtonEulerDS::computeTdot()
{
  if(!_Tdot)
  {
    _Tdot.reset(new SimpleMatrix(_qDim, _ndof));
    _Tdot->zero();
  }

  ::computeT(_dotq,_Tdot);
}


void NewtonEulerDS::normalizeq()
{
  ::normalizeq(_q);
}

void NewtonEulerDS::setComputeJacobianFIntqFunction(const std::string&  pluginPath, const std::string&  functionName)
{
  //    Plugin::setFunction(&computeJacobianFIntqPtr, pluginPath,functionName);
  _pluginJacqFInt->setComputeFunction(pluginPath, functionName);
  if(!_jacobianFIntq)
    _jacobianFIntq.reset(new SimpleMatrix(3, _qDim));
  if(!_jacobianWrenchq)
    _jacobianWrenchq.reset(new SimpleMatrix(_ndof, _qDim));
  _computeJacobianFIntqByFD = false;
}
void NewtonEulerDS::setComputeJacobianFIntvFunction(const std::string&  pluginPath, const std::string&  functionName)
{
  //    Plugin::setFunction(&computeJacobianFIntvPtr, pluginPath,functionName);
  _pluginJactwistFInt->setComputeFunction(pluginPath, functionName);
  if(!_jacobianFInttwist)
    _jacobianFInttwist.reset(new SimpleMatrix(3, _ndof));
  _computeJacobianFInttwistByFD = false;
}
void NewtonEulerDS::setComputeJacobianFIntqFunction(FInt_NE fct)
{
  _pluginJacqFInt->setComputeFunction((void *)fct);
  if(!_jacobianFIntq)
    _jacobianFIntq.reset(new SimpleMatrix(3, _qDim));
  if(!_jacobianWrenchq)
    _jacobianWrenchq.reset(new SimpleMatrix(_ndof, _qDim));
  _computeJacobianFIntqByFD = false;
}
void NewtonEulerDS::setComputeJacobianFIntvFunction(FInt_NE fct)
{
  _pluginJactwistFInt->setComputeFunction((void *)fct);
  if(!_jacobianFInttwist)
    _jacobianFInttwist.reset(new SimpleMatrix(3, _ndof));
  if(!_jacobianWrenchTwist)
    _jacobianWrenchTwist.reset(new SimpleMatrix(_ndof, _ndof));
  _computeJacobianFInttwistByFD = false;
}

void NewtonEulerDS::setComputeJacobianMIntqFunction(const std::string&  pluginPath, const std::string&  functionName)
{
  _pluginJacqMInt->setComputeFunction(pluginPath, functionName);
  if(!_jacobianMIntq)
    _jacobianMIntq.reset(new SimpleMatrix(3, _qDim));
  if(!_jacobianWrenchq)
    _jacobianWrenchq.reset(new SimpleMatrix(_ndof, _qDim));
  _computeJacobianMIntqByFD=false;
}
void NewtonEulerDS::setComputeJacobianMIntvFunction(const std::string&  pluginPath, const std::string&  functionName)
{
  _pluginJactwistMInt->setComputeFunction(pluginPath, functionName);
  if(!_jacobianMInttwist)
    _jacobianMInttwist.reset(new SimpleMatrix(3, _ndof));
  if(!_jacobianWrenchTwist)
    _jacobianWrenchTwist.reset(new SimpleMatrix(_ndof, _ndof));
  _computeJacobianMInttwistByFD=false;
}
void NewtonEulerDS::setComputeJacobianMIntqFunction(FInt_NE fct)
{
  _pluginJacqMInt->setComputeFunction((void *)fct);
  if(!_jacobianMIntq)
    _jacobianMIntq.reset(new SimpleMatrix(3, _qDim));
  if(!_jacobianWrenchq)
    _jacobianWrenchq.reset(new SimpleMatrix(_ndof, _qDim));
  _computeJacobianMIntqByFD = false;
}
void NewtonEulerDS::setComputeJacobianMIntvFunction(FInt_NE fct)
{
  _pluginJactwistMInt->setComputeFunction((void *)fct);
  if(!_jacobianMInttwist)
    _jacobianMInttwist.reset(new SimpleMatrix(3, _ndof));
  if(!_jacobianWrenchTwist)
    _jacobianWrenchTwist.reset(new SimpleMatrix(_ndof, _ndof));
  _computeJacobianMInttwistByFD=false;
}


double NewtonEulerDS::computeKineticEnergy()
{
  DEBUG_BEGIN("NewtonEulerDS::computeKineticEnergy()\n");
  assert(_twist);
  assert(_mass);
  DEBUG_EXPR(_twist->display());
  DEBUG_EXPR(_mass->display());

  SiconosVector tmp(6);
  prod(*_mass, *_twist, tmp, true);
  double K =0.5*inner_prod(tmp,*_twist);

  DEBUG_PRINTF("Kinetic Energy = %e\n", K);
  DEBUG_END("NewtonEulerDS::computeKineticEnergy()\n");
  return K;
}

SP::SiconosVector NewtonEulerDS::linearVelocity(bool absoluteRef) const
{
  // Short-cut: return the _twist 6-vector without modification, first
  // 3 components are the expected linear velocity.
  if (absoluteRef)
    return _twist;

  SP::SiconosVector v(std11::make_shared<SiconosVector>(3));
  linearVelocity(absoluteRef, *v);
  return v;
}

void NewtonEulerDS::linearVelocity(bool absoluteRef, SiconosVector &v) const
{
  v(0) = (*_twist)(0);
  v(1) = (*_twist)(1);
  v(2) = (*_twist)(2);

  /* See _twist: linear velocity is in absolute frame */
  if (!absoluteRef)
    changeFrameAbsToBody(*_q, v);
}

SP::SiconosVector NewtonEulerDS::angularVelocity(bool absoluteRef) const
{
  SP::SiconosVector w(std11::make_shared<SiconosVector>(3));
  angularVelocity(absoluteRef, *w);
  return w;
}

void NewtonEulerDS::angularVelocity(bool absoluteRef, SiconosVector &w) const
{
  w(0) = (*_twist)(3);
  w(1) = (*_twist)(4);
  w(2) = (*_twist)(5);

  /* See _twist: angular velocity is in relative frame */
  if (absoluteRef)
    changeFrameBodyToAbs(*_q, w);
}

void computeExtForceAtPos(SP::SiconosVector q, bool isMextExpressedInInertialFrame,
                          SP::SiconosVector force, bool forceAbsRef,
                          SP::SiconosVector pos, bool posAbsRef,
                          SP::SiconosVector fExt, SP::SiconosVector mExt,
                          bool accumulate)
{
  assert(!!fExt && fExt->size() == 3);
  assert(!!force && force->size() == 3);
  if (pos)
    assert(!!mExt && mExt->size() == 3);

  SiconosVector abs_frc(*force), local_frc(*force);

  if (forceAbsRef) {
    if (pos)
      changeFrameAbsToBody(*q, local_frc);
  } else
    changeFrameBodyToAbs(*q, abs_frc);

  if (pos) {
    assert(!!mExt && mExt->size() >= 3);
    SiconosVector moment(3);
    if (posAbsRef) {
      SiconosVector local_pos(*pos);
      local_pos(0) -= (*q)(0);
      local_pos(1) -= (*q)(1);
      local_pos(2) -= (*q)(2);
      changeFrameAbsToBody(*q, local_pos);
      cross_product(local_pos, local_frc, moment);
    }
    else {
      cross_product(*pos, local_frc, moment);
    }

    if (isMextExpressedInInertialFrame)
      changeFrameBodyToAbs(*q, moment);

    if (accumulate)
      *mExt = *mExt + moment;
    else
      *mExt = moment;
  }

  if (accumulate)
    *fExt += *fExt + abs_frc;
  else
    *fExt = abs_frc;
}

void NewtonEulerDS::addExtForceAtPos(SP::SiconosVector force, bool forceAbsRef,
                                     SP::SiconosVector pos, bool posAbsRef)
{
  assert(!!_fExt && _fExt->size() == 3);
  assert(!!force && force->size() == 3);
  if (pos)
    assert(!!_mExt && _mExt->size() == 3);

  computeExtForceAtPos(_q, _isMextExpressedInInertialFrame,
                       force, forceAbsRef,
                       pos, posAbsRef,
                       _fExt, _mExt, true);
}<|MERGE_RESOLUTION|>--- conflicted
+++ resolved
@@ -25,7 +25,7 @@
 #include "RotationQuaternion.hpp"
 #include <iostream>
 
-<<<<<<< HEAD
+
 void compositionLawLieGroup(SiconosVector& a, SiconosVector& b, SiconosVector& ab)
 {
 
@@ -70,12 +70,6 @@
 }
 
 
-void computeRotationMatrix(double q0, double q1, double q2, double q3,
-                           SP::SimpleMatrix rotationMatrix)
-{
-=======
->>>>>>> c20d1f67
-
 
 
 static
@@ -107,267 +101,6 @@
 
 
   *jacobian *=2.0;
-<<<<<<< HEAD
-}
-
-
-void rotateAbsToBody(double q0, double q1, double q2, double q3, SP::SiconosVector v)
-{
-  DEBUG_BEGIN("::rotateAbsToBody(double q0, double q1, double q2, double q3, SP::SiconosVector v )\n");
-  DEBUG_EXPR(v->display(););
-  DEBUG_PRINTF("( q0 = %16.12e,  q1 = %16.12e,  q2= %16.12e,  q3= %16.12e )\n", q0,q1,q2,q3);
-  assert(v);
-  assert(v->size()==3);
-
-  // First way. Using the rotation matrix
-  // SP::SimpleMatrix rotationMatrix(new SimpleMatrix(3,3));
-  // SiconosVector tmp(3);
-  // ::computeRotationMatrix(q0,q1,q2,q3, rotationMatrix);
-  // prod(*rotationMatrix, *v,  tmp);
-  // *v =tmp;
-
-  // Second way. Using the transpose of the rotation matrix
-  // SP::SimpleMatrix rotationMatrix(new SimpleMatrix(3,3));
-  // SiconosVector tmp(3);
-  // ::computeRotationMatrix(q0,-q1,-q2,-q3, rotationMatrix);
-  // prod(*v, *rotationMatrix,  tmp);
-  // *v =tmp;
-
-  // Third way. cross product and axis angle
-  // see http://www.geometrictools.com/Documentation/RotationIssues.pdf
-  // SP::SiconosVector axis(new SiconosVector(3));
-  // double angle = ::getAxisAngle(q0,q1,q2,q3, axis);
-  // SiconosVector t(3), tmp(3);
-  // cross_product(*axis,*v,t);
-  // cross_product(*axis,t,tmp);
-  // *v += sin(angle)*t + (1.0-cos(angle))*tmp;
-
-  // Direct computation with cross product
-  // Works only with unit quaternion
-  SiconosVector t(3), tmp(3);
-  SiconosVector qvect(3);
-  qvect(0)=q1;
-  qvect(1)=q2;
-  qvect(2)=q3;
-  cross_product(qvect,*v,t);
-  t *= 2.0;
-  cross_product(qvect,t,tmp);
-  *v += tmp;
-  *v += q0*t;
-  DEBUG_EXPR(v->display(););
-  DEBUG_END("::rotateAbsToBody(double q0, double q1, double q2, double q3, SP::SiconosVector v )\n");
-}
-
-void rotateAbsToBody(double q0, double q1, double q2, double q3, SP::SimpleMatrix m)
-{
-  DEBUG_BEGIN("::rotateAbsToBody(double q0, double q1, double q2, double q3, SP::SimpleMatrix m )\n");
-  DEBUG_EXPR(m->display(););
-  DEBUG_PRINTF("( q0 = %16.12e,  q1 = %16.12e,  q2= %16.12e,  q3= %16.12e )\n", q0,q1,q2,q3);
-
-  // Direct computation with cross product for each column
-  assert(m->size(0) == 3 && "::rotateAbsToBody(double q0, double q1, double q2, double q3, SP::SimpleMatrix m ) m must have 3 rows");
-  SiconosVector v(3);
-  SiconosVector t(3), tmp(3);
-  SiconosVector qvect(3);
-  qvect(0)=q1;
-  qvect(1)=q2;
-  qvect(2)=q3;
-  for(unsigned int j = 0; j < m->size(1); j++)
-  {
-    v(0) = m->getValue(0,j);
-    v(1) = m->getValue(1,j);
-    v(2) = m->getValue(2,j);
-    cross_product(qvect,v,t);
-    t *= 2.0;
-    cross_product(qvect,t,tmp);
-    v += tmp;
-    v += q0*t;
-    m->setValue(0,j,v(0));
-    m->setValue(1,j,v(1));
-    m->setValue(2,j,v(2));
-  }
-  DEBUG_EXPR(m->display(););
-  DEBUG_END("::rotateAbsToBody(double q0, double q1, double q2, double q3, SP::SimpleMatrix m )\n");
-}
-
-
-void rotateAbsToBody(SP::SiconosVector q, SP::SiconosVector v)
-{
-  DEBUG_BEGIN("::rotateAbsToBody(SP::SiconosVector q, SP::SiconosVector v )\n");
-  ::rotateAbsToBody(q->getValue(3),q->getValue(4),q->getValue(5),q->getValue(6), v);
-  DEBUG_END("::rotateAbsToBody(SP::SiconosVector q, SP::SiconosVector v )\n");
-}
-
-void rotateAbsToBody(SP::SiconosVector q, SP::SimpleMatrix m)
-{
-  DEBUG_BEGIN("::rotateAbsToBody(SP::SiconosVector q, SP::SimpleMatrix m )\n");
-  ::rotateAbsToBody(q->getValue(3),q->getValue(4),q->getValue(5),q->getValue(6),m);
-  DEBUG_END("::rotateAbsToBody(SP::SiconosVector q, SP::SimpleMatrix m)\n");
-}
-
-void changeFrameAbsToBody(SP::SiconosVector q, SP::SiconosVector v)
-{
-  DEBUG_BEGIN("::changeFrameAbsToBody(SP::SiconosVector q, SP::SiconosVector v )\n");
-  ::rotateAbsToBody(q->getValue(3),-q->getValue(4),-q->getValue(5),-q->getValue(6), v);
-  DEBUG_END("::changeFrameAbsToBody(SP::SiconosVector q, SP::SiconosVector v )\n");
-}
-void changeFrameAbsToBody(SP::SiconosVector q, SP::SimpleMatrix m)
-{
-  DEBUG_BEGIN("::changeFrameAbsToBody(SP::SiconosVector q, SP::SimpleMatrix m )\n");
-  ::rotateAbsToBody(q->getValue(3),-q->getValue(4),-q->getValue(5),-q->getValue(6), m);
-  DEBUG_END("::changeFrameAbsToBody(SP::SiconosVector q, SP::SimpleMatrix m )\n");
-}
-
-void changeFrameBodyToAbs(SP::SiconosVector q, SP::SiconosVector v)
-{
-  DEBUG_BEGIN("::changeFrameBodyToAbs(SP::SiconosVector q, SP::SiconosVector v )\n");
-  ::rotateAbsToBody(q->getValue(3),q->getValue(4),q->getValue(5),q->getValue(6), v);
-  DEBUG_END("::changeFrameBodyToAbs(SP::SiconosVector q, SP::SiconosVector v )\n");
-}
-void changeFrameBodyToAbs(SP::SiconosVector q, SP::SimpleMatrix m)
-{
-  DEBUG_BEGIN("::changeFrameBodyToAbs(SP::SiconosVector q, SP::SimpleMatrix m )\n");
-  ::rotateAbsToBody(q->getValue(3),q->getValue(4),q->getValue(5),q->getValue(6), m);
-  DEBUG_END("::changeFrameBodyToAbs(SP::SiconosVector q, SP::SimpleMatrix m )\n");
-}
-
-
-
-void computeRotationMatrix(SP::SiconosVector q, SP::SimpleMatrix rotationMatrix)
-{
-  ::computeRotationMatrix(q->getValue(3),q->getValue(4),q->getValue(5),q->getValue(6),
-                          rotationMatrix);
-}
-void computeRotationMatrixTransposed(SP::SiconosVector q, SP::SimpleMatrix rotationMatrix)
-{
-  ::computeRotationMatrix(q->getValue(3),-q->getValue(4),-q->getValue(5),-q->getValue(6),
-                          rotationMatrix);
-}
-
-double axisAngleFromQuaternion(double q0, double q1, double q2, double q3, SP::SiconosVector axis)
-{
-  DEBUG_BEGIN("axisAngleFromQuaternion(double q0, double q1, double q2, double q3, SP::SiconosVector axis )\n");
-  double angle = acos(q0) *2.0;
-  //double f = sin( angle *0.5);
-  double f = sqrt(1-q0*q0); // cheaper than sin ?
-  if(f !=0.0)
-  {
-    axis->setValue(0, q1/f);
-    axis->setValue(1, q2/f);
-    axis->setValue(2, q3/f);
-  }
-  else
-  {
-    axis->zero();
-  }
-  DEBUG_PRINTF("angle= %12.8e\n", angle);
-  DEBUG_EXPR(axis->display(););
-  DEBUG_END("axisAngleFromQuaternion(double q0, double q1, double q2, double q3, SP::SiconosVector axis )\n");
-  return angle;
-}
-
-double axisAngleFromQuaternion(SP::SiconosVector q, SP::SiconosVector axis)
-{
-  double angle = ::axisAngleFromQuaternion(q->getValue(3),q->getValue(4),q->getValue(5),q->getValue(6),axis);
-  return angle;
-}
-
-void rotationVectorFromQuaternion(double q0, double q1, double q2, double q3, SP::SiconosVector rotationVector)
-{
-  DEBUG_BEGIN("rotationVectorFromQuaternion(double q0, double q1, double q2, double q3, SP::SiconosVector rotationVector )\n");
-
-  rotationVector->setValue(0, q1);
-  rotationVector->setValue(1, q2);
-  rotationVector->setValue(2, q3);
-
-  double norm_v = sqrt(q1*q1+q2*q2+q3*q3);
-  assert(norm_v <= M_PI);  /* it should be called for a unit quaternion */
-  if(norm_v < 1e-12)
-  {
-    rotationVector->setValue(0, 0.0);
-    rotationVector->setValue(1, 0.0);
-    rotationVector->setValue(2, 0.0);
-  }
-  else
-  {
-    *rotationVector *=  2.0 * asin(norm_v)/norm_v;
-  }
-  DEBUG_EXPR(rotationVector->display(););
-  DEBUG_END("rotationVectorFromQuaternion(double q0, double q1, double q2, double q3, SP::SiconosVector rotationVector )\n");
-}
-
-void rotationVectorFromQuaternion(SP::SiconosVector q, SP::SiconosVector rotationVector)
-{
-  ::rotationVectorFromQuaternion(q->getValue(3),q->getValue(4),q->getValue(5),q->getValue(6), rotationVector);
-}
-
-
-void quaternionFromAxisAngle(SP::SiconosVector axis, double angle, SP::SiconosVector q)
-{
-  q->setValue(3,cos(angle/2.0));
-  q->setValue(4,axis->getValue(0)* sin(angle *0.5));
-  q->setValue(5,axis->getValue(1)* sin(angle *0.5));
-  q->setValue(6,axis->getValue(2)* sin(angle *0.5));
-}
-
-double sin_x(double x)
-{
-  if(std::abs(x) <= 1e-3)
-  {
-    return 1.0 + x*x / 3.0 + pow(x,4) * 2.0 / 15.0 + pow(x,6) * 17.0 / 315.0 + pow(x,8) * 62.0 / 2835.0;
-  }
-  else
-  {
-    return sin(x)/x;
-  }
-}
-
-void quaternionFromRotationVector(SP::SiconosVector rotationVector, SP::SiconosVector q)
-{
-  double angle = sqrt(rotationVector->getValue(0)*rotationVector->getValue(0)+
-               rotationVector->getValue(1)*rotationVector->getValue(1)+
-               rotationVector->getValue(2)*rotationVector->getValue(2));
-
-  double f = 0.5 * sin_x(angle *0.5);
-
-  q->setValue(3,cos(angle/2.0));
-  q->setValue(4,rotationVector->getValue(0)* f);
-  q->setValue(5,rotationVector->getValue(1)* f);
-  q->setValue(6,rotationVector->getValue(2)* f);
-}
-
-void quaternionFromTwistVector(SiconosVector& twist, SiconosVector& q)
-{
-  assert(twist.size() == 6);
-  assert(q.size() == 7);
-  double angle = sqrt(twist.getValue(3)*twist.getValue(3)+
-               twist.getValue(4)*twist.getValue(4)+
-               twist.getValue(5)*twist.getValue(5));
-
-  double f = 0.5 * sin_x(angle *0.5);
-
-  q.setValue(3,cos(angle/2.0));
-  q.setValue(4,twist.getValue(3)* f);
-  q.setValue(5,twist.getValue(4)* f);
-  q.setValue(6,twist.getValue(5)* f);
-}
-
-
-
-void normalizeq(SP::SiconosVector q)
-{
-  double normq = sqrt(q->getValue(3) * q->getValue(3) +
-                      q->getValue(4) * q->getValue(4) +
-                      q->getValue(5) * q->getValue(5) +
-                      q->getValue(6) * q->getValue(6));
-  assert(normq > 0);
-  normq = 1.0 / normq;
-  q->setValue(3, q->getValue(3) * normq);
-  q->setValue(4, q->getValue(4) * normq);
-  q->setValue(5, q->getValue(5) * normq);
-  q->setValue(6, q->getValue(6) * normq);
-=======
->>>>>>> c20d1f67
 }
 
 
