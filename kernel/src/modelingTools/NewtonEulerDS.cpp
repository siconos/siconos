--- conflicted
+++ resolved
@@ -67,10 +67,7 @@
   rotationMatrix->setValue(2, 2,     q0*q0 -q1*q1 -q2*q2 +q3*q3);
 }
 
-<<<<<<< HEAD
-
-=======
->>>>>>> 24c83433
+
 void computeJacobianConvectedVectorInBodyFrame(double q0, double q1, double q2, double q3,
                                                SP::SimpleMatrix jacobian, SP:: SiconosVector v)
 {
@@ -81,11 +78,7 @@
   double v0 = v->getValue(0);
   double v1 = v->getValue(1);
   double v2 = v->getValue(2);
-<<<<<<< HEAD
-
-=======
-  
->>>>>>> 24c83433
+
   jacobian->setValue(0,3, q0*v0+q3*v1-q2*v2);
   jacobian->setValue(0,4, q1*v0+q2*v1+q3*v2);
   jacobian->setValue(0,5,-q2*v0+q1*v1-q0*v2);
@@ -101,16 +94,11 @@
   jacobian->setValue(2,5, q0*v0+q3*v1-q2*v2);
   jacobian->setValue(2,6, q1*v0+q2*v1+q3*v2);
 
-<<<<<<< HEAD
-  *jacobian *=2.0;
-}
-
-
-=======
+
   *jacobian *=2.0; 
 }
 
->>>>>>> 24c83433
+
 void rotateAbsToBody(double q0, double q1, double q2, double q3, SP::SiconosVector v)
 {
   DEBUG_BEGIN("::rotateAbsToBody(double q0, double q1, double q2, double q3, SP::SiconosVector v )\n");
@@ -694,21 +682,13 @@
 
 void NewtonEulerDS::computeJacobianMExtqExpressedInInertialFrameByFD(double time, SP::SiconosVector q)
 {
-<<<<<<< HEAD
-
-=======
->>>>>>> 24c83433
+
   DEBUG_BEGIN("NewtonEulerDS::computeJacobianMExtqExpressedInInertialFrameByFD(...)\n");
 
   /* The computation of Jacobian of R^T mExt is somehow very rough since the pertubation
    * that we apply to q  that gives qeps does not provide a unit quaternion. The rotation
-<<<<<<< HEAD
    * is computed assuming that the quaternion is unit (see rotateAbsToBody(double q0, double
    * q1, double q2, double q3, SP::SiconosVector v)).
-=======
-   * is computed assuming that the quaternion is unit (see rotateAbsToBody(double q0, double 
-   * q1, double q2, double q3, SP::SiconosVector v)). 
->>>>>>> 24c83433
    */
 
   SP::SiconosVector mExt(new SiconosVector(3));
