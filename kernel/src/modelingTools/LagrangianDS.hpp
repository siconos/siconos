--- conflicted
+++ resolved
@@ -365,18 +365,14 @@
    */
   void initRhs(double time) ;
 
-<<<<<<< HEAD
   /** set nonsmooth input
    *  \param  min input-level to be initialized.
    *  \param  max input-level to be initialized.
    */
   void initializeNonSmoothInput(unsigned int min, unsigned max) ;
 
-  /** set nonsmooth input
-=======
   /** set nonsmooth input to zero
    *  \param level input-level to be initialized.
->>>>>>> b2411610
    */
   void initializeNonSmoothInput(unsigned int level) ;
 
