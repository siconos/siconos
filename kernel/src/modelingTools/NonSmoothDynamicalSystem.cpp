--- conflicted
+++ resolved
@@ -63,24 +63,6 @@
   _topology->indexSet0()->display();
   std::cout << "===================================================" <<std::endl;
 }
-
-<<<<<<< HEAD
-#include <limits>
-=======
-double NonSmoothDynamicalSystem::nsdsConvergenceIndicator()
-{
-  // calculate the max value of all DS convergence indicators
-  double convergenceIndicator = -std::numeric_limits<double>::infinity();
-  double dsIndic ;
-  DynamicalSystemsGraph::VIterator vi;
-  for (vi = dynamicalSystems()->begin(); vi != dynamicalSystems()->end(); ++vi)
-  {
-    dsIndic = dynamicalSystems()->bundle(*vi)->dsConvergenceIndicator();
-    if (dsIndic > convergenceIndicator) convergenceIndicator = dsIndic;
-  }
-  return(convergenceIndicator);
-}
->>>>>>> de4b763f
 
 void NonSmoothDynamicalSystem::link(SP::Interaction inter, SP::DynamicalSystem ds1, SP::DynamicalSystem ds2)
 {
@@ -182,7 +164,7 @@
 
   // To compute output(level) (ie with y[level]) for all Interactions.
   //  assert(level>=0);
-
+  
   DEBUG_BEGIN("NonSmoothDynamicalSystem::updateOutput(unsigned int level)\n");
   DEBUG_PRINTF("with level = %i\n", level);
   InteractionsGraph::VIterator ui, uiend;
