--- conflicted
+++ resolved
@@ -331,7 +331,6 @@
   _sizeOfDS(0), _has2Bodies(false), _y(2),  _nslaw(NSL), _relation(rel)
 {
   __init();
-<<<<<<< HEAD
 
   if (minLevelInput != UINT_MAX)
     setLowerLevelForInput(minLevelInput);
@@ -340,8 +339,7 @@
 
   // Check levels and resize attributes (y, lambda ...) if needed.
   reset();
-=======
->>>>>>> 6d84226f
+
 }
 
 
