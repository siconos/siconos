/* Siconos is a program dedicated to modeling, simulation and control
 * of non smooth dynamical systems.
 *
 * Copyright 2016 INRIA.
 *
 * Licensed under the Apache License, Version 2.0 (the "License");
 * you may not use this file except in compliance with the License.
 * You may obtain a copy of the License at
 *
 * http://www.apache.org/licenses/LICENSE-2.0
 *
 * Unless required by applicable law or agreed to in writing, software
 * distributed under the License is distributed on an "AS IS" BASIS,
 * WITHOUT WARRANTIES OR CONDITIONS OF ANY KIND, either express or implied.
 * See the License for the specific language governing permissions and
 * limitations under the License.
*/
#include <assert.h>
#include <iostream>
//#define DEBUG_BEGIN_END_ONLY
// #define DEBUG_STDOUT
// #define DEBUG_NOCOLOR
// #define DEBUG_MESSAGES
#include "debug.h"

#include "Interaction.hpp"
#include "RelationTypes.hpp"
#include "ComplementarityConditionNSL.hpp"
#include "RelayNSL.hpp"
#include "NewtonImpactNSL.hpp"
#include "NewtonImpactFrictionNSL.hpp"
#include "DynamicalSystem.hpp"

#include "LagrangianDS.hpp"

#include "FirstOrderR.hpp"
#include "LagrangianR.hpp"
#include "NewtonEulerR.hpp" // ??
#include "NewtonEulerDS.hpp" // ??

#include "BlockVector.hpp"
#include "FirstOrderNonLinearDS.hpp"

#include "SimulationGraphs.hpp"

using namespace std;
using namespace RELATION;




// --- CONSTRUCTORS ---
struct Interaction::_setLevels : public SiconosVisitor
{
  /* we set the _lowerLevelForOutput, _upperLevelForOutput,
     _lowerLevelForOutput, _upperLevelForOutput
     w.r.t to the choice of the nslaw and the relation
   */
  using SiconosVisitor::visit;

  Interaction* _interaction;

  _setLevels(Interaction * inter) :
    _interaction(inter) {};

  void visit(const ComplementarityConditionNSL& nslaw)
  {
    RELATION::TYPES relationType = _interaction->relation()->getType();
    RELATION::SUBTYPES subType = _interaction->relation()->getSubType();

<<<<<<< HEAD
    if (relationType == FirstOrder)
    {
      _interaction->setLowerLevelForOutput(0);
      _interaction->setUpperLevelForOutput(0);

      _interaction->setLowerLevelForInput(0);
      _interaction->setUpperLevelForInput(0);
    }
    else if (relationType == Lagrangian && subType == CompliantLinearTIR )
    {
      _interaction->setLowerLevelForOutput(0);
      _interaction->setUpperLevelForOutput(0);

      _interaction->setLowerLevelForInput(0);
      _interaction->setUpperLevelForInput(0);
    }
    else
    {
      RuntimeException::selfThrow("Interaction::_setLevels::visit - unknown relation type for the nslaw ");
    };
  }
  void visit(const RelayNSL& nslaw)
  {
    RELATION::TYPES relationType = _interaction->relation()->getType();
=======
>>>>>>> 62db8d68
    if (relationType == FirstOrder)
    {
      _interaction->setLowerLevelForOutput(0);
      _interaction->setUpperLevelForOutput(0);

<<<<<<< HEAD
=======
      _interaction->setLowerLevelForInput(0);
      _interaction->setUpperLevelForInput(0);
    }
    else if (relationType == Lagrangian && subType == CompliantLinearTIR )
    {
      _interaction->setLowerLevelForOutput(0);
      _interaction->setUpperLevelForOutput(0);

>>>>>>> 62db8d68
      _interaction->setLowerLevelForInput(0);
      _interaction->setUpperLevelForInput(0);
    }
    else
    {
<<<<<<< HEAD
	RuntimeException::selfThrow("Interaction::_setLevels::visit - unknown relation type for the nslaw ");
    };
  }
  void visit(const MixedComplementarityConditionNSL& nslaw)
=======
      RuntimeException::selfThrow("Interaction::_setLevels::visit - unknown relation type for the nslaw ");
    };
  }
  void visit(const RelayNSL& nslaw)
>>>>>>> 62db8d68
  {
    RELATION::TYPES relationType = _interaction->relation()->getType();
    if (relationType == FirstOrder)
    {
      _interaction->setLowerLevelForOutput(0);
      _interaction->setUpperLevelForOutput(0);

      _interaction->setLowerLevelForInput(0);
      _interaction->setUpperLevelForInput(0);
    }
    else
    {
<<<<<<< HEAD
=======
	RuntimeException::selfThrow("Interaction::_setLevels::visit - unknown relation type for the nslaw ");
    };
  }
  void visit(const MixedComplementarityConditionNSL& nslaw)
  {
    RELATION::TYPES relationType = _interaction->relation()->getType();
    if (relationType == FirstOrder)
    {
      _interaction->setLowerLevelForOutput(0);
      _interaction->setUpperLevelForOutput(0);

      _interaction->setLowerLevelForInput(0);
      _interaction->setUpperLevelForInput(0);
    }
    else
    {
>>>>>>> 62db8d68
      RuntimeException::selfThrow("Interaction::_setLevels::visit - unknown relation type for the nslaw ");
    };
  }
  void visit(const EqualityConditionNSL& nslaw)
  {
    RELATION::TYPES relationType = _interaction->relation()->getType();
    if (relationType == Lagrangian || relationType == NewtonEuler)
    {
      _interaction->setLowerLevelForOutput(0);
      _interaction->setUpperLevelForOutput(1);

      _interaction->setLowerLevelForInput(0);
      _interaction->setUpperLevelForInput(1);

    }
    else
    {
	RuntimeException::selfThrow("Interaction::_setLevels::visit - unknown relation type for the nslaw ");
    }
    ;
  }
  void visit(const NewtonImpactNSL& nslaw)
  {
    RELATION::TYPES relationType = _interaction->relation()->getType();
    if (relationType == Lagrangian || relationType == NewtonEuler)
    {
      _interaction->setLowerLevelForOutput(0);
      _interaction->setUpperLevelForOutput(1);

      _interaction->setLowerLevelForInput(0);
      _interaction->setUpperLevelForInput(1);

    }
    else
    {
	RuntimeException::selfThrow("Interaction::_setLevels::visit - unknown relation type for the nslaw ");
    }
  }

  void visit(const NewtonImpactFrictionNSL& nslaw)
  {
    RELATION::TYPES relationType = _interaction->relation()->getType();
    if (relationType == Lagrangian || relationType == NewtonEuler)
    {
      _interaction->setLowerLevelForOutput(0);
      _interaction->setUpperLevelForOutput(1);

      _interaction->setLowerLevelForInput(0);
      _interaction->setUpperLevelForInput(1);

    }
    else
    {
	RuntimeException::selfThrow("Interaction::_setLevels::visit - unknown relation type for the nslaw ");
    }
  }
  void visit(const MultipleImpactNSL& nslaw)
  {
    RELATION::TYPES relationType = _interaction->relation()->getType();
    if (relationType == Lagrangian || relationType == NewtonEuler)
    {
      _interaction->setLowerLevelForOutput(0);
      _interaction->setUpperLevelForOutput(1);

      _interaction->setLowerLevelForInput(0);
      _interaction->setUpperLevelForInput(1);

    }
    else
    {
	RuntimeException::selfThrow("Interaction::_setLevels::visit - unknown relation type for the nslaw ");
    }
  }
};


void Interaction::init()
{
  // Memory allocation for y and lambda

  //  assert(_upperLevelForOutput >=0);
  assert(_upperLevelForOutput >= _lowerLevelForOutput);
  //  assert(_upperLevelForInput >=0);
  assert(_upperLevelForInput >= _lowerLevelForInput);

   // in order to simplify we size from 0 to _upperLevelForXXX
  _y.resize(_upperLevelForOutput + 1) ;
  _yOld.resize(_upperLevelForOutput + 1);
  _y_k.resize(_upperLevelForOutput + 1);

  _lambda.resize(_upperLevelForInput + 1);
  _lambdaOld.resize(_upperLevelForInput + 1);

  // get the dimension of the non smooth law, ie the size of an Interaction blocks (one per relation)
  unsigned int nslawSize = nslaw()->size();

  for (unsigned int i = _lowerLevelForOutput ;
       i < _upperLevelForOutput + 1 ;
       i++)
  {
    _y[i].reset(new SiconosVector(nslawSize));
    _yOld[i].reset(new SiconosVector(nslawSize));
    _y_k[i].reset(new SiconosVector(nslawSize));

    _y[i]->zero();
    _yOld[i]->zero();
    _y_k[i]->zero();
  }


  for (unsigned int i = _lowerLevelForInput ;
       i < _upperLevelForInput + 1 ;
       i++)
  {
    DEBUG_PRINTF("Interaction::initializeMemory(). _lambda[%i].reset()\n",i)
    _lambda[i].reset(new SiconosVector(nslawSize));
    _lambdaOld[i].reset(new SiconosVector(nslawSize));
    _lambdaOld[i]->zero();
  }
}



/* initialisation with empty set */
Interaction::Interaction(unsigned int interactionSize,
                         SP::NonSmoothLaw NSL,
                         SP::Relation rel,
                         unsigned int number) :
  _number(number), _interactionSize(interactionSize),
  _sizeOfDS(0), _has2Bodies(false), _y(2),  _nslaw(NSL), _relation(rel)
{
  std11::shared_ptr<_setLevels> setLevels;
  setLevels.reset(new _setLevels(this));
  _nslaw->accept(*(setLevels.get()));

  init();
}

Interaction::Interaction(SP::NonSmoothLaw NSL,
                         SP::Relation rel,
                         unsigned int number) :
  _number(number), _interactionSize(NSL->size()),
  _sizeOfDS(0), _has2Bodies(false), _y(2),  _nslaw(NSL), _relation(rel)
{
  std11::shared_ptr<_setLevels> setLevels;
  setLevels.reset(new _setLevels(this));
  _nslaw->accept(*(setLevels.get()));
  init();
}


void Interaction::setDSLinkAndWorkspace(InteractionProperties& interProp,
					DynamicalSystem& ds1, VectorOfVectors& workV1,
					DynamicalSystem& ds2, VectorOfVectors& workV2)
{
  DEBUG_BEGIN("Interaction::setDSLinkAndWorkspace(...)\n");

  assert(relation() && "Interaction::initialize failed, relation() == NULL");
  assert(nslaw() && "Interaction::initialize failed, non smooth law == NULL");

  // compute number of relations.

  if (_interactionSize != nslaw()->size())
    {
      RuntimeException::selfThrow("Interaction::initialize() - _interactionSize != nslaw()->size() . Obsolete !");
    }

  VectorOfBlockVectors& DSlink = *interProp.DSlink;
  VectorOfVectors& workVInter = *interProp.workVectors;
  VectorOfSMatrices& workMInter = *interProp.workMatrices;

  initData(DSlink);
  // Initialize interaction work vectors, depending on Dynamical systems
  // linked to the interaction.

  initDSData(ds1, workV1, DSlink);

  if(&ds1 != &ds2)
    {
      DEBUG_PRINT("ds1 != ds2\n");
      DEBUG_PRINTF("ds1 number %i", ds1.number())
      DEBUG_PRINTF("ds2 number %i", ds2.number())
      initDSData(ds2, workV2, DSlink);
    }

  bool computeResidu = _relation->requireResidu();

  // Relation initializes the work vectors and matrices
  _relation->initialize(*this, DSlink, workVInter, workMInter);

  if (computeResidu)
    {
      RELATION::TYPES relationType = _relation->getType();
      if (relationType == FirstOrder)
	{
	  if (!workVInter[FirstOrderR::g_alpha])
	    workVInter[FirstOrderR::g_alpha].reset(new SiconosVector(_sizeOfDS));
	  if (!workVInter[FirstOrderR::vec_residuR])
	    workVInter[FirstOrderR::vec_residuR].reset(new SiconosVector(_sizeOfDS));
	}
      else if (relationType == Lagrangian)
        RuntimeException::selfThrow("Interaction::initialize() - computeResiduR for LagrangianR is not implemented");
      else if (relationType == NewtonEuler)
        RuntimeException::selfThrow("Interaction::initialize() - computeResiduR for NewtonEulerR is not implemented");
    }

  DEBUG_END(" Interaction::setDSLinkAndWorkspace(...)\n");
}



// Initialize and InitializeMemory are separated in two functions
// since we need to know the relative degree to know
// "numberOfDerivatives", while numberOfRelations and the size of the
// non smooth law are required inputs to compute the relative degree.
void Interaction::initializeMemory(bool computeResidu, unsigned int steps)
{

  DEBUG_PRINT("Interaction::initializeMemory() \n");
  // Warning: this function is called from Simulation initialize,
  // since we need to know :
  // the levels _lowerLevelForOutput and _upperLevelForOutput to size Y
  // and the levels _lowerLevelForInput and _upperLevelForInput to size  Lambda.
  // this depends on many criteria (simulation type, osi type, ds type, nonsmooth type)
  // and they are computed in Simulation::computeLevelsForInputAndOutput

  // Memory allocation for y and lambda

  //  assert(_upperLevelForOutput >=0);
  assert(_upperLevelForOutput >= _lowerLevelForOutput);
  //  assert(_upperLevelForInput >=0);
  assert(_upperLevelForInput >= _lowerLevelForInput);

  _yMemory.resize(_upperLevelForOutput + 1);
  _lambdaMemory.resize(_upperLevelForInput + 1);
  unsigned int nslawSize = nslaw()->size();

  for (unsigned int i = _lowerLevelForOutput ; i < _upperLevelForOutput + 1 ; i++)
    _yMemory[i].reset(new SiconosMemory(steps, nslawSize));

  for (unsigned int i = _lowerLevelForInput ; i < _upperLevelForInput + 1 ; i++)
  {
    DEBUG_PRINTF("Interaction::initializeMemory(). _lambda[%i].reset()\n",i)
    _lambdaMemory[i].reset(new SiconosMemory(steps, nslawSize));
  }

  // XXX hm hm -- xhub
  if (computeResidu)
  {
    _h_alpha.reset(new SiconosVector(nslawSize));
    _residuY.reset(new SiconosVector(nslawSize));
  }

  _yForNSsolver.reset(new SiconosVector(nslawSize));

}
void Interaction::resetAllLambda()
{
   for (unsigned int i = _lowerLevelForInput ;
       i < _upperLevelForInput + 1 ;
       i++)
  {
    if (_lambda[i])
      _lambda[i]->zero();
  }

}


void Interaction::resetLambda(unsigned int level)
{
  if (_lambda[level])
    _lambda[level]->zero();
}

void Interaction::initData(VectorOfBlockVectors& DSlink)
{
  RELATION::TYPES relationType = _relation->getType();
  if (relationType == FirstOrder)
    initDataFirstOrder(DSlink);
  else if (relationType == Lagrangian)
    initDataLagrangian(DSlink);
  else if (relationType == NewtonEuler)
    initDataNewtonEuler(DSlink);
  else
    RuntimeException::selfThrow("Interaction::initData unknown initialization procedure for \
        a relation of type: " + relationType);

}

void Interaction::initDSData(DynamicalSystem& ds, VectorOfVectors& workVDS, VectorOfBlockVectors& DSlink)
{
  RELATION::TYPES relationType = _relation->getType();
  if (relationType == FirstOrder)
    initDSDataFirstOrder(ds, workVDS, DSlink);
  else if (relationType == Lagrangian)
    initDSDataLagrangian(ds, workVDS, DSlink);
  else if (relationType == NewtonEuler)
    initDSDataNewtonEuler(ds, workVDS, DSlink);
  else
    RuntimeException::selfThrow("Interaction::initDSData unknown initialization procedure for \
        a relation of type: " + relationType);
}

// It could be interesting to make Interaction a pure virtual class and to derive 3
// classes, one for each type of relation
void Interaction::initDataFirstOrder(VectorOfBlockVectors& DSlink)
{
  // Get the DS concerned by the interaction of this relation
  DSlink.resize(FirstOrderR::DSlinkSize);
  DSlink[FirstOrderR::x].reset(new BlockVector());
  DSlink[FirstOrderR::xfree].reset(new BlockVector());
  DSlink[FirstOrderR::xPartialNS].reset(new BlockVector());
  DSlink[FirstOrderR::deltax].reset(new BlockVector()); // displacements
  DSlink[FirstOrderR::r].reset(new BlockVector());
  DSlink[FirstOrderR::z].reset(new BlockVector());
}

void Interaction::initDSDataFirstOrder(DynamicalSystem& ds, VectorOfVectors& workVDS, VectorOfBlockVectors& DSlink)
{
  // Put x/r ... of each DS into a block. (Pointers links, no copy!!)
  FirstOrderNonLinearDS& lds = static_cast<FirstOrderNonLinearDS&>(ds);
  DSlink[FirstOrderR::x]->insertPtr(lds.x());
  DSlink[FirstOrderR::xfree]->insertPtr(workVDS[FirstOrderDS::xfree]);
  DSlink[FirstOrderR::xPartialNS]->insertPtr(workVDS[FirstOrderDS::xPartialNS]);
  DSlink[FirstOrderR::deltax]->insertPtr(workVDS[FirstOrderDS::deltaxForRelation]);
  DSlink[FirstOrderR::r]->insertPtr(lds.r());
  DSlink[FirstOrderR::z]->insertPtr(lds.z());
}

void Interaction::initDataLagrangian(VectorOfBlockVectors& DSlink)
{

  DEBUG_PRINT("Interaction::initDataLagrangian()\n");
  DSlink.resize(LagrangianR::DSlinkSize);
  //DSlink[LagrangianR::xfree].reset(new BlockVector());
  DSlink[LagrangianR::q0].reset(new BlockVector()); // displacement
  DSlink[LagrangianR::q1].reset(new BlockVector()); // velocity
  DSlink[LagrangianR::q2].reset(new BlockVector()); // acceleration
  DSlink[LagrangianR::p0].reset(new BlockVector());
  DSlink[LagrangianR::p1].reset(new BlockVector());
  DSlink[LagrangianR::p2].reset(new BlockVector());
  DSlink[LagrangianR::z].reset(new BlockVector());
}

void Interaction::initDSDataLagrangian(DynamicalSystem& ds, VectorOfVectors& workVDS, VectorOfBlockVectors& DSlink)
{
  // check dynamical system type
  assert((Type::value(ds) == Type::LagrangianLinearTIDS ||
          Type::value(ds) == Type::LagrangianDS));

  // convert vDS systems into LagrangianDS and put them in vLDS
  LagrangianDS& lds = static_cast<LagrangianDS&> (ds);

  // Put q, velocity and acceleration of each DS into a block. (Pointers links, no copy!!)

  //DSlink[LagrangianR::xfree]->insertPtr(workVDS[OneStepIntegrator::free]);
  //DSlink[LagrangianR::xfree]->insertPtr(ds.workspace(DynamicalSystem::free));

  DSlink[LagrangianR::q0]->insertPtr(lds.q());

  DEBUG_PRINTF("DSlink[LagrangianR::q0]->insertPtr(lds.q()) with LagrangianR::q0 = %i\n",LagrangianR::q0);
  DEBUG_EXPR(DSlink[LagrangianR::q0]->display());
  DEBUG_EXPR(lds.q()->display());
  DEBUG_EXPR(std::cout << DSlink[LagrangianR::q0] << std::endl;);

  DSlink[LagrangianR::q1]->insertPtr(lds.velocity());
  DSlink[LagrangianR::q2]->insertPtr(lds.acceleration());
  DSlink[LagrangianR::z]->insertPtr(lds.z());

  // Put NonsmoothInput _p of each DS into a block. (Pointers links, no copy!!)
  for (unsigned int k = 0; k < 3; k++)
  {
    assert(lds.p(k));
    assert(DSlink[LagrangianR::p0 + k]);
    DSlink[LagrangianR::p0 + k]->insertPtr(lds.p(k));
  }
}

void Interaction::initDataNewtonEuler(VectorOfBlockVectors& DSlink)
{
  DEBUG_BEGIN("Interaction::initDataNewtonEuler(VectorOfBlockVectors& DSlink)\n");
  DSlink.resize(NewtonEulerR::DSlinkSize);
  //DSlink[NewtonEulerR::xfree].reset(new BlockVector());
  DSlink[NewtonEulerR::q0].reset(new BlockVector()); // displacement
  DSlink[NewtonEulerR::velocity].reset(new BlockVector()); // velocity
//  DSlink[NewtonEulerR::deltaq].reset(new BlockVector());
  DSlink[NewtonEulerR::dotq].reset(new BlockVector()); // qdot
  //  data[NewtonEulerR::q2].reset(new BlockVector()); // acceleration
  DSlink[NewtonEulerR::z].reset(new BlockVector()); // z vector
  DSlink[NewtonEulerR::p0].reset(new BlockVector());
  DSlink[NewtonEulerR::p1].reset(new BlockVector());
  DSlink[NewtonEulerR::p2].reset(new BlockVector());
  DEBUG_END("Interaction::initDataNewtonEuler(VectorOfBlockVectors& DSlink)\n");

}

void Interaction::initDSDataNewtonEuler(DynamicalSystem& ds, VectorOfVectors& workVDS, VectorOfBlockVectors& DSlink)
{
  DEBUG_BEGIN("Interaction::initDSDataNewtonEuler(DynamicalSystem& ds, VectorOfVectors& workVDS, VectorOfBlockVectors& DSlink)\n");
  // check dynamical system type
  assert((Type::value(ds) == Type::NewtonEulerDS) && "Interaction initDSData failed, not implemented for dynamical system of that type.\n");

  // convert vDS systems into NewtonEulerDS and put them in vLDS
  NewtonEulerDS& neds = static_cast<NewtonEulerDS&>(ds);
  // Put q/velocity/acceleration of each DS into a block. (Pointers links, no copy!!)
  //DSlink[NewtonEulerR::xfree]->insertPtr(ds.workspace(DynamicalSystem::free));
  DSlink[NewtonEulerR::q0]->insertPtr(neds.q());
  DSlink[NewtonEulerR::velocity]->insertPtr(neds.twist());
  //  DSlink[NewtonEulerR::deltaq]->insertPtr(neds.deltaq());
  DSlink[NewtonEulerR::dotq]->insertPtr(neds.dotq());
  //    data[NewtonEulerR::q2]->insertPtr( neds.acceleration());
  if (neds.p(0))
      DSlink[NewtonEulerR::p0]->insertPtr(neds.p(0));
  if (neds.p(1))
    DSlink[NewtonEulerR::p1]->insertPtr(neds.p(1));
  if (neds.p(2))
    DSlink[NewtonEulerR::p2]->insertPtr(neds.p(2));

  DSlink[NewtonEulerR::z]->insertPtr(neds.z());
  DEBUG_END("Interaction::initDSDataNewtonEuler(DynamicalSystem& ds, VectorOfVectors& workVDS, VectorOfBlockVectors& DSlink)\n");

}
// --- GETTERS/SETTERS ---

void Interaction::setY(const VectorOfVectors& newVector)
{

  unsigned int size = newVector.size();

  _y.clear();
  _y.resize(size);

  for (unsigned int i = 0; i < size; i++)
    _y[i].reset(new SiconosVector(*(newVector[i]))); // -> copy !
}

void Interaction::setYPtr(const VectorOfVectors& newVector)
{
  _y.clear();

  // copy
  _y = newVector; // smart ptr
}

void Interaction::setY(const unsigned int  index, const SiconosVector& newY)
{
  assert(_y.size() > index &&
         "Interaction::setY, index out of range ");

  // set y[index]
  if (! _y[index])
  {
    _y[index].reset(new SiconosVector(newY));
  }
  else
  {
    assert(_y[index]->size() == newY.size() &&
           "Interaction::setY(index,newY), inconsistent sizes between y(index) and newY ");
    *(_y[index]) = newY;
  }
}

void Interaction::setYPtr(const unsigned int  index, SP::SiconosVector newY)
{
  assert(_y.size() > index &&
         "Interaction::setYPtr, index out of range");

  assert(newY->size() == _interactionSize &&
         "Interaction::setYPtr, interactionSize differs from newY vector size");

  _y[index] = newY;
}

void Interaction::setYOld(const VectorOfVectors& newVector)
{
  unsigned int size = newVector.size();
  _yOld.clear();
  _yOld.resize(size);

  for (unsigned int i = 0; i < size; i++)
    _yOld[i].reset(new SiconosVector(*(newVector[i]))); // -> copy !
}

void Interaction::setYOldPtr(const VectorOfVectors& newVector)
{
  // clear _yOld

  _yOld.clear();

  // copy
  _yOld = newVector; // smart ptr
}

void Interaction::setYOld(const unsigned int  index, const SiconosVector& newYOld)
{
  if (_yOld.size() <= index)
    RuntimeException::selfThrow("Interaction::setYOld, index out of range ");

  // set _yOld[index]
  if (! _yOld[index])
  {
    _yOld[index].reset(new SiconosVector(newYOld));
  }
  else
  {
    assert(_yOld[index]->size() == newYOld.size() &&
           "Interaction::setYOld(index,newYOld), inconsistent sizes between yOld(index) and newYOld");
    *(_yOld[index]) = newYOld;
  }
}

void Interaction::setYOldPtr(const unsigned int  index, SP::SiconosVector newYOld)
{
  assert(_yOld.size() > index &&
         "Interaction::setYOldPtr, index out of range");

  assert(newYOld->size() == _interactionSize &&
         "Interaction::setYOldPtr, interactionSize differs from newYOld vector size");

  _yOld[index] = newYOld;
}

void Interaction::setLambda(const VectorOfVectors& newVector)
{
  unsigned int size = newVector.size();
  _lambda.clear();
  _lambda.resize(size);

  for (unsigned int i = 0; i < size; i++)
    _lambda[i].reset(new SiconosVector(*(newVector[i]))); // -> copy !
}

void Interaction::setLambdaPtr(const VectorOfVectors& newVector)
{
  _lambda.clear();

  _lambda = newVector; // smart ptr
}

void Interaction::setLambda(const unsigned int  index, const SiconosVector& newLambda)
{
  assert(_lambda.size() <= index &&
         "Interaction::setLambda, index out of range");

  // set lambda[index]
  if (! _lambda[index])
  {
    _lambda[index].reset(new SiconosVector(newLambda));
  }
  else
  {
    assert(_lambda[index]->size() == newLambda.size() &&
           "Interaction::setLambda(index,newLambda), inconsistent sizes between lambda(index) and newLambda");
    *(_lambda[index]) = newLambda;
  }
}

void Interaction::setLambdaPtr(const unsigned int  index, SP::SiconosVector newLambda)
{
  assert(_lambda.size() > index &&
         "Interaction::setLambdaPtr, index out of range ");

  assert(newLambda->size() == _interactionSize &&
         "Interaction::setLambdaPtr, interactionSize differs from newLambda vector size ");

  _lambda[index] = newLambda;
}

void Interaction::setLambdaOld(const VectorOfVectors& newVector)
{
  unsigned int size = newVector.size();

  // clear lambdaOld
  _lambdaOld.clear();
  _lambdaOld.resize(size);

  for (unsigned int i = 0; i < size; i++)
    _lambdaOld[i].reset(new SiconosVector(*(newVector[i]))); // -> copy !
}

void Interaction::setLambdaOldPtr(const VectorOfVectors& newVector)
{
  // clear lambdaOld
  _lambdaOld.clear();

  // copy
  _lambdaOld = newVector; // smart ptrs
}

void Interaction::setLambdaOld(const unsigned int  index, const SiconosVector& newLambdaOld)
{
  assert(_lambdaOld.size() > index &&
         "Interaction::setLambdaOld, index out of range ");

  // set lambdaOld[index]
  if (! _lambdaOld[index])
  {
    _lambdaOld[index].reset(new SiconosVector(newLambdaOld));
  }
  else
  {
    if (_lambdaOld[index]->size() != newLambdaOld.size())
      RuntimeException::selfThrow("Interaction::setLambdaOld(index,newLambdaOld), inconsistent sizes between lambdaOld(index) and newLambdaOld ");
    *(_lambdaOld[index]) = newLambdaOld;
  }
}

void Interaction::setLambdaOldPtr(const unsigned int  index, SP::SiconosVector newLambdaOld)
{
  if (_lambdaOld.size() > index)
    RuntimeException::selfThrow("Interaction::setLambdaOldPtr, index out of range ");
  if (newLambdaOld->size() != _interactionSize)
    RuntimeException::selfThrow("Interaction::setLambdaOldPtr, interactionSize differs from newLambdaOld vector size ");

  _lambdaOld[index] = newLambdaOld;
}


// --- OTHER FUNCTIONS ---

void Interaction::swapInOldVariables()
{
  // i corresponds to the derivative number and j the relation number.
  for (unsigned int i = _lowerLevelForOutput; i < _upperLevelForOutput + 1 ; i++)
  {
    assert(_y[i]);
    assert(_yOld[i]);

    *(_yOld[i]) = *(_y[i]) ;
  }

  for (unsigned int i = _lowerLevelForInput; i < _upperLevelForInput + 1  ; i++)
  {
    assert(_lambdaOld[i]);
    assert(_lambda[i]);
    *(_lambdaOld[i]) = *(_lambda[i]);
  }
}

void Interaction::swapInMemory()
{
  // i corresponds to the derivative number and j the relation number.
  for (unsigned int  i = _lowerLevelForOutput; i < _upperLevelForOutput + 1 ; i++)
  {
    *(_y_k[i]) = *(_y[i]) ;
    _yMemory[i]->swap(*_y[i]);
  }

  for (unsigned int i = _lowerLevelForInput; i < _upperLevelForInput + 1  ; i++)
  {
    _lambdaMemory[i]->swap(*_lambda[i]);
  }

}

void Interaction::display() const
{
  std::cout << "======= Interaction display number " << _number <<" =======" <<std::endl;

  cout << "| lowerLevelForOutput : " << _lowerLevelForOutput << endl;
  cout << "| upperLevelForOutput : " << _upperLevelForOutput << endl;
  cout << "| lowerLevelForInput : " << _lowerLevelForInput << endl;
  cout << "| upperLevelForInput : " << _upperLevelForInput << endl;
  cout << "| interactionSize : " << _interactionSize << endl;
  cout << "| _sizeOfDS : " << _sizeOfDS << endl;

  cout << "| "  ; _relation->display();
  for (unsigned int i = 0; i < _upperLevelForOutput + 1; i++)
    {

      std::cout << "| y[" << i  << "] : ";
      if (_y[i])
	{
	  if (_y[i]->size() >= 5) std::cout <<std::endl;
	  _y[i]->display();
	}
      else std::cout << "->NULL" <<std::endl;
    }
  for (unsigned int i = 0; i < _upperLevelForOutput + 1; i++)
    {
      std::cout << "| yOld[" << i  << "] : ";
      if (_yOld[i])
	{
	  if (_yOld[i]->size() >= 5) std::cout <<std::endl;
	  _yOld[i]->display();
	}
      else std::cout << "->NULL" <<std::endl;
    }
  for (unsigned int i = 0; i < _upperLevelForOutput + 1; i++)
    {
      std::cout << "| y_k[" << i  << "] : ";
      if (_y_k[i])
	{
	  if (_y_k[i]->size() >= 5) std::cout <<std::endl;
	  _y_k[i]->display();
	}
      else std::cout << "->NULL" <<std::endl;
    }
  for (unsigned int i = 0; i < _upperLevelForInput + 1; i++)
    {
      std::cout << "| lambda[" << i  << "] : ";
      if (_lambda[i])
	{
	  if (_lambda[i]->size() >= 5) std::cout <<std::endl;
	  _lambda[i]->display();
	}
      else std::cout << "->NULL" <<std::endl;
    }


  std::cout << "===================================" <<std::endl;
}

void Interaction::computeOutput(double time, InteractionProperties& interProp, unsigned int derivativeNumber)
{

  DEBUG_BEGIN("Interaction::computeOutput(...)\n");
  DEBUG_PRINTF("time= %f\t",time);
  DEBUG_PRINTF("derivativeNumber= %i\n",derivativeNumber);
  relation()->computeOutput(time, *this, interProp, derivativeNumber);
  DEBUG_END("Interaction::computeOutput(...)\n");

}

void Interaction::computeInput(double time, InteractionProperties& interProp, unsigned int level)
{
  DEBUG_BEGIN("Interaction::computeInput(...)\n");
  DEBUG_PRINTF("time= %f\t",time);
  DEBUG_PRINTF("level= %i\n",level);
  relation()->computeInput(time, *this, interProp, level);
  DEBUG_END("Interaction::computeInput(...)\n");
}




void Interaction::getLeftInteractionBlockForDS(unsigned int pos, SP::SiconosMatrix InteractionBlock, VectorOfSMatrices& workM) const
{
  SP::SiconosMatrix originalMatrix;
  RELATION::TYPES relationType = relation()->getType();
  RELATION::SUBTYPES relationSubType = relation()->getSubType();

  if (relationType == FirstOrder)
  {
    SP::SiconosMatrix CMat = std11::static_pointer_cast<FirstOrderR> (relation())->C();
    if (CMat)
      originalMatrix = CMat;
    else if (relationSubType != LinearTIR)
      originalMatrix = workM[FirstOrderR::mat_C];
  }
  else if (relationType == Lagrangian)
  {
    SP::LagrangianR r = std11::static_pointer_cast<LagrangianR> (relation());
    originalMatrix = r->jachq();
  }
  else if (relationType == NewtonEuler)
  {
    SP::NewtonEulerR r = std11::static_pointer_cast<NewtonEulerR> (relation());
    originalMatrix = r->jachqT();
  }
  else
    RuntimeException::selfThrow("Interaction::getLeftInteractionBlockForDS, not yet implemented for relations of type " + relationType);

  // copy sub-interactionBlock of originalMatrix into InteractionBlock
  // dim of the sub-interactionBlock
  Index subDim(2);
  subDim[0] = InteractionBlock->size(0);
  subDim[1] = InteractionBlock->size(1);
  // Position (row,col) of first element to be read in originalMatrix
  // and of first element to be set in InteractionBlock
  Index subPos(4);
  subPos[0] = 0; //_relativePosition;
  subPos[1] = pos;
  subPos[2] = 0;
  subPos[3] = 0;
  setBlock(originalMatrix, InteractionBlock, subDim, subPos);
}

SiconosMatrix& Interaction::getLeftInteractionBlock(VectorOfSMatrices& workM) const
{
  RELATION::TYPES relationType = relation()->getType();
  RELATION::SUBTYPES relationSubType = relation()->getSubType();

  if (relationType == FirstOrder)
  {
    SP::SiconosMatrix CMat = std11::static_pointer_cast<FirstOrderR> (relation())->C();
    if (CMat)
      return *CMat;
    else if (relationSubType != LinearTIR)
      return *workM[FirstOrderR::mat_C];
  }
  else if (relationType == Lagrangian)
  {
    SP::LagrangianR r = std11::static_pointer_cast<LagrangianR> (relation());
    return *r->jachq();
  }
  else if (relationType == NewtonEuler)
  {
    SP::NewtonEulerR r = std11::static_pointer_cast<NewtonEulerR> (relation());
    return *r->jachqT();
  }
  else
  {
    RuntimeException::selfThrow("Interaction::getLeftInteractionBlockForDS, not yet implemented for relations of type " + relationType);
  }
  // stupid compiler check
  return *workM[FirstOrderR::mat_C];

}
void Interaction::getLeftInteractionBlockForDSProjectOnConstraints(unsigned int pos, SP::SiconosMatrix InteractionBlock) const
{
  DEBUG_PRINT("Interaction::getLeftInteractionBlockForDSProjectOnConstraints(unsigned int pos, SP::SiconosMatrix InteractionBlock) \n");
  DEBUG_PRINTF("pos = %i\n", pos);

  if (pos==6)
    pos = pos + 1 ;


  //Type::Siconos dsType = Type::value(*ds);
  //if (dsType != Type::NewtonEulerDS)
  //  RuntimeException::selfThrow("Interaction::getLeftInteractionBlockForDSForProject- ds is not from NewtonEulerDS.");

  RELATION::TYPES relationType = relation()->getType();
  if (relationType != NewtonEuler)
    RuntimeException::selfThrow("Interaction::getLeftInteractionBlockForDSForProject- relation is not from NewtonEulerR.");

  SP::SiconosMatrix originalMatrix;
  SP::NewtonEulerR r = std11::static_pointer_cast<NewtonEulerR> (relation());
  //proj_with_q originalMatrix = r->jachqProj();
  originalMatrix = r->jachq();

  // copy sub-interactionBlock of originalMatrix into InteractionBlock
  // dim of the sub-interactionBlock
  Index subDim(2);
  subDim[0] = InteractionBlock->size(0);
  subDim[1] = InteractionBlock->size(1);
  // Position (row,col) of first element to be read in originalMatrix
  // and of first element to be set in InteractionBlock
  Index subPos(4);
  subPos[0] = 0;//_relativePosition;
  subPos[1] = pos;
  subPos[2] = 0;
  subPos[3] = 0;
  setBlock(originalMatrix, InteractionBlock, subDim, subPos);
}

void Interaction::getRightInteractionBlockForDS(unsigned int pos, SP::SiconosMatrix InteractionBlock, VectorOfSMatrices& workM) const
{
  SP::SiconosMatrix originalMatrix; // Complete matrix, Relation member.
  RELATION::TYPES relationType = relation()->getType();
  RELATION::SUBTYPES relationSubType = relation()->getSubType();

  if (relationType == FirstOrder)
  {
    SP::SiconosMatrix BMat = std11::static_pointer_cast<FirstOrderR> (relation())->B();
    if (BMat)
      originalMatrix = BMat;
    else if (relationSubType != LinearTIR)
      originalMatrix = workM[FirstOrderR::mat_B];
    else
       RuntimeException::selfThrow("Interaction::getRightInteractionBlockForDS, FirstOrderLinearTIR relation but no B matrix found!");
  }
  else if (relationType == Lagrangian || relationType == NewtonEuler)
  {
    RuntimeException::selfThrow("Interaction::getRightInteractionBlockForDS, call not permit " + relationType);
  }
  else
    RuntimeException::selfThrow("Interaction::getRightInteractionBlockForDS, not yet implemented for relations of type " + relationType);

  if (! originalMatrix)
    RuntimeException::selfThrow("Interaction::getRightInteractionBlockForDS(DS, InteractionBlock, ...): the right interactionBlock is a NULL pointer (miss matrix B or H or gradients ...in relation ?)");

  // copy sub-interactionBlock of originalMatrix into InteractionBlock
  // dim of the sub-interactionBlock
  Index subDim(2);
  subDim[0] = InteractionBlock->size(0);
  subDim[1] = InteractionBlock->size(1);
  // Position (row,col) of first element to be read in originalMatrix
  // and of first element to be set in InteractionBlock
  Index subPos(4);
  subPos[0] = pos;
  subPos[1] = 0;//_relativePosition;
  subPos[2] = 0;
  subPos[3] = 0;
  setBlock(originalMatrix, InteractionBlock, subDim, subPos);
}

void Interaction::getExtraInteractionBlock(SP::SiconosMatrix InteractionBlock, VectorOfSMatrices& workM) const
{
  // !!! Warning: we suppose that D is interactionBlock diagonal, ie that
  // there is no coupling between Interaction through D !!!  Any
  // coupling between relations through D must be taken into account
  // thanks to the nslaw (by "increasing" its dimension).

  RELATION::TYPES relationType = relation()->getType();
  RELATION::SUBTYPES relationSubType = relation()->getSubType();
  SP::SiconosMatrix D;

  if (relationType == FirstOrder)
  {
    SP::SiconosMatrix DMat = std11::static_pointer_cast<FirstOrderR> (relation())->D();
    if (DMat)
      D = DMat;
    else if (relationSubType != LinearTIR)
      D = workM[FirstOrderR::mat_D];
  }
  else if (relationType == Lagrangian)
  {
    D = std11::static_pointer_cast<LagrangianR> (relation())->jachlambda();
  }
  else if (relationType == NewtonEuler)
  {
    D = std11::static_pointer_cast<NewtonEulerR> (relation())->jachlambda();
  }
  else
    RuntimeException::selfThrow("Interaction::getLeftInteractionBlockForDS, not yet implemented for relations of type " + relationType);

  if (!D)
  {
    InteractionBlock->zero();
    return; //ie no extra interactionBlock
  }

  // copy sub-interactionBlock of originalMatrix into InteractionBlock
  // dim of the sub-interactionBlock
  Index subDim(2);
  subDim[0] = InteractionBlock->size(0);
  subDim[1] = InteractionBlock->size(1);
  // Position (row,col) of first element to be read in originalMatrix
  // and of first element to be set in InteractionBlock
  Index subPos(4);
  subPos[0] = 0;//_relativePosition;
  subPos[1] = 0;//_relativePosition;
  subPos[2] = 0;
  subPos[3] = 0;
  setBlock(D, InteractionBlock, subDim, subPos);
}

void Interaction::computeKhat(SiconosMatrix& m, VectorOfSMatrices& workM, double h) const
{
  RELATION::TYPES relationType = relation()->getType();

  if ((relationType == FirstOrder) && (workM[FirstOrderR::mat_Khat]))
  {
    SP::SiconosMatrix K = std11::static_pointer_cast<FirstOrderR>(_relation)->K();
    if (!K) K = workM[FirstOrderR::mat_K];
    prod(*K, m, *workM[FirstOrderR::mat_Khat], true);
    *workM[FirstOrderR::mat_Khat] *= h;
  }
}

void Interaction::computeResiduY(double time)
{
  //Residu_y = y_alpha_k+1 - H_alpha;
  *_residuY = *_h_alpha;
  scal(-1, *_residuY, *_residuY);

  (*_residuY) += *(y(0));

}

void Interaction::computeResiduR(double time, VectorOfBlockVectors& DSlink, VectorOfVectors& workV)
{
  //Residu_r = r_alpha_k+1 - g_alpha;
  *workV[FirstOrderR::vec_residuR] = *DSlink[FirstOrderR::r];
  *workV[FirstOrderR::vec_residuR] -= *workV[FirstOrderR::g_alpha];

//RuntimeException::selfThrow("Interaction::computeResiduR do not use this function");
}<|MERGE_RESOLUTION|>--- conflicted
+++ resolved
@@ -68,7 +68,6 @@
     RELATION::TYPES relationType = _interaction->relation()->getType();
     RELATION::SUBTYPES subType = _interaction->relation()->getSubType();
 
-<<<<<<< HEAD
     if (relationType == FirstOrder)
     {
       _interaction->setLowerLevelForOutput(0);
@@ -90,77 +89,41 @@
       RuntimeException::selfThrow("Interaction::_setLevels::visit - unknown relation type for the nslaw ");
     };
   }
+  
   void visit(const RelayNSL& nslaw)
   {
     RELATION::TYPES relationType = _interaction->relation()->getType();
-=======
->>>>>>> 62db8d68
     if (relationType == FirstOrder)
     {
       _interaction->setLowerLevelForOutput(0);
       _interaction->setUpperLevelForOutput(0);
 
-<<<<<<< HEAD
-=======
       _interaction->setLowerLevelForInput(0);
       _interaction->setUpperLevelForInput(0);
     }
-    else if (relationType == Lagrangian && subType == CompliantLinearTIR )
+    else
+    {
+      RuntimeException::selfThrow("Interaction::_setLevels::visit - unknown relation type for the nslaw ");
+    };
+  }
+  
+  void visit(const MixedComplementarityConditionNSL& nslaw)
+  {
+    RELATION::TYPES relationType = _interaction->relation()->getType();
+    if (relationType == FirstOrder)
     {
       _interaction->setLowerLevelForOutput(0);
       _interaction->setUpperLevelForOutput(0);
 
->>>>>>> 62db8d68
       _interaction->setLowerLevelForInput(0);
       _interaction->setUpperLevelForInput(0);
     }
     else
     {
-<<<<<<< HEAD
-	RuntimeException::selfThrow("Interaction::_setLevels::visit - unknown relation type for the nslaw ");
-    };
-  }
-  void visit(const MixedComplementarityConditionNSL& nslaw)
-=======
       RuntimeException::selfThrow("Interaction::_setLevels::visit - unknown relation type for the nslaw ");
     };
   }
-  void visit(const RelayNSL& nslaw)
->>>>>>> 62db8d68
-  {
-    RELATION::TYPES relationType = _interaction->relation()->getType();
-    if (relationType == FirstOrder)
-    {
-      _interaction->setLowerLevelForOutput(0);
-      _interaction->setUpperLevelForOutput(0);
-
-      _interaction->setLowerLevelForInput(0);
-      _interaction->setUpperLevelForInput(0);
-    }
-    else
-    {
-<<<<<<< HEAD
-=======
-	RuntimeException::selfThrow("Interaction::_setLevels::visit - unknown relation type for the nslaw ");
-    };
-  }
-  void visit(const MixedComplementarityConditionNSL& nslaw)
-  {
-    RELATION::TYPES relationType = _interaction->relation()->getType();
-    if (relationType == FirstOrder)
-    {
-      _interaction->setLowerLevelForOutput(0);
-      _interaction->setUpperLevelForOutput(0);
-
-      _interaction->setLowerLevelForInput(0);
-      _interaction->setUpperLevelForInput(0);
-    }
-    else
-    {
->>>>>>> 62db8d68
-      RuntimeException::selfThrow("Interaction::_setLevels::visit - unknown relation type for the nslaw ");
-    };
-  }
+  
   void visit(const EqualityConditionNSL& nslaw)
   {
     RELATION::TYPES relationType = _interaction->relation()->getType();
