--- conflicted
+++ resolved
@@ -1112,20 +1112,17 @@
   DEBUG_BEGIN("Interaction::computeResiduY(double time)\n")
   //Residu_y = y_alpha_k+1 - H_alpha;
 
-<<<<<<< HEAD
   SiconosVector&  residuY = *workV[FirstOrderR::vec_residuY];
   residuY = *workV[FirstOrderR::h_alpha];
   scal(-1, residuY, residuY);
   residuY += *(y(0));
-
+  DEBUG_EXPR(residuY.display(););
   // *_residuY = *_h_alpha;
   // scal(-1, *_residuY, *_residuY);
   // (*_residuY) += *(y(0));
-=======
-  (*_residuY) += *(y(0));
-  DEBUG_EXPR(_residuY->display(););
+  //DEBUG_EXPR(_residuY->display(););
+
   DEBUG_END("Interaction::computeResiduY(double time)\n")
->>>>>>> 3940231c
 
 }
 
