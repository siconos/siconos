--- conflicted
+++ resolved
@@ -429,11 +429,6 @@
   // 3 - initialize new ds
   applyNSDSChangelogForDS();
 
-<<<<<<< HEAD
-=======
-  computeInitialStateOfTheStep();
-
->>>>>>> 5dcfc2e5
   // 4 - update the world from DS
   // for external contact detection library for instance
   updateWorldFromDS();
