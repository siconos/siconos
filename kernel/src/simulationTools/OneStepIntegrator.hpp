/* Siconos is a program dedicated to modeling, simulation and control
 * of non smooth dynamical systems.
 *
 * Copyright 2016 INRIA.
 *
 * Licensed under the Apache License, Version 2.0 (the "License");
 * you may not use this file except in compliance with the License.
 * You may obtain a copy of the License at
 *
 * http://www.apache.org/licenses/LICENSE-2.0
 *
 * Unless required by applicable law or agreed to in writing, software
 * distributed under the License is distributed on an "AS IS" BASIS,
 * WITHOUT WARRANTIES OR CONDITIONS OF ANY KIND, either express or implied.
 * See the License for the specific language governing permissions and
 * limitations under the License.
*/
/*! \file

  Basic class to handle with dynamical system integrators over a time step.
*/

#ifndef ONESTEPINTEGRATOR_H
#define ONESTEPINTEGRATOR_H

#include "SiconosConst.hpp"
#include "SimulationTypeDef.hpp"
#include "DynamicalSystemsSet.hpp"
#include "OneStepIntegratorTypes.hpp"
#include "SimulationGraphs.hpp"

// work around gccxml bug that does not accept an argument ot the deprecated attribute
#ifndef __GCCXML__

#ifdef __GNUC__
#define DEPRECATED_OSI_API(func) func __attribute__ ((deprecated ("This constructor of function is deprecrated and will be removed in the next major Siconos release! Use the insertDynamicalSystem method in NonSmoothDynamicalSystem !")))
#elif defined(_MSC_VER)
#define DEPRECATED_OSI_API(func) __declspec(deprecated("This constructor will be removed in the next major Siconos release and does not work with MSVC 2013 ! Use the insertDynamicalSystem method in NonSmoothDynamicalSystem !")) func
#else
#define DEPRECATED_OSI_API(func) func
#endif

#else
#define DEPRECATED_OSI_API(func) func
#endif

/**  Generic class to manage DynamicalSystem(s) time-integration
 *
 *  \author SICONOS Development Team - copyright INRIA
 *  \version 3.0.0.
 *  \date (Creation) Apr 26, 2004
 *
 * !!! This is a virtual class, interface for some specific integrators !!!
 *
 * At the time, available integrators are:
 * <ul>
 * <li> EulerMoreauOSI </li>
 * <li> MoreauJeanOSI </li>
 * <li> MoreauJeanCombinedProjectionOSI </li>
 * <li> MoreauJeanDirectProjectionOSI </li>
 * <li> D1MinusLinearOSI </li>
 * <li> D1MinusLinearOSIHalfExplicitAccelerationLevelOSI </li>
 * <li> D1MinusLinearOSIHalfExplicitVelocityLevelOSI </li>
 * <li> SchatzmanPaoliOSI </li>
 * <li> LsodarOSI </li>
 * <li> Hem5OSI </li>
 * <li> NewMarkAlphaOSI </li>
 * <li> ZeroOrderHoldOSI </li>
 * </ul>
 *
 */
class OneStepIntegrator :public std11::enable_shared_from_this<OneStepIntegrator>
{

public :
  /** List of indices used to save tmp work matrices and vectors (last one is the size of the present list) */
  enum OSI_DSWorkVectorId {local_buffer, residu_free, free, free_tdg,
                           qtmp, acce_memory, acce_like, work_vector_of_vector_size};

  enum OSI_DSWorkMatrixId {dense_output_coefficients, work_vector_of_matrix_size};

protected:
/** serialization hooks
 */
  ACCEPT_SERIALIZATION(OneStepIntegrator);



/** type/name of the Integrator */
  OSI::TYPES _integratorType;

/** a graph of dynamical systems to integrate
 * For the moment, we point to the graph of dynamical systems in
 * in the topology. We use the properties "osi" to check if the dynamical
 * system is integrated by this osi. It has to be improved by using a subgraph
 * to avoid the use of checkOSI
 */
  SP::DynamicalSystemsGraph _dynamicalSystemsGraph;

  /** size of the memory for the integrator */
  unsigned int _sizeMem;

  /** steps of the integrator
   */
  unsigned int _steps;
  
  /** _levelMinForOutput is the minimum level for the output
   * needed by the OneStepIntegrator
   */
  unsigned int _levelMinForOutput;

<<<<<<< HEAD
  /** _levelMaxForOutput is the maximunm level for the output 
=======
  /** _levelMaxForOutput is the maximunm level for the output
>>>>>>> 62db8d68
   * needed by the OneStepIntegrator
   */
  unsigned int _levelMaxForOutput;

<<<<<<< HEAD
  /** _levelMinForInput is the minimum level for the input 
=======
  /** _levelMinForInput is the minimum level for the input
>>>>>>> 62db8d68
   * needed by the OneStepIntegrator
   */
  unsigned int _levelMinForInput;

<<<<<<< HEAD
  /** _levelMaxForInput is the maximum level for the input 
=======
  /** _levelMaxForInput is the maximum level for the input
>>>>>>> 62db8d68
   * needed by the OneStepIntegrator
   */
  unsigned int _levelMaxForInput;

/** A link to the simulation that owns this OSI */
  SP::Simulation _simulation;

/** basic constructor with Id
 *  \param type integrator type/name
 */
  OneStepIntegrator(const OSI::TYPES& type);

/** default constructor
 */
  OneStepIntegrator() {};

  /** struct to add terms in the integration. Useful for Control */
  SP::ExtraAdditionalTerms _extraAdditionalTerms;

private:


/** copy constructor, private, no copy nor pass-by value allowed */
  OneStepIntegrator(const OneStepIntegrator&);

/** assignment (private => forbidden)
 * \param  OSI
 * \return OneStepIntegrator&
 */
  OneStepIntegrator& operator=(const OneStepIntegrator& OSI);

public:

/** destructor
 */
  virtual ~OneStepIntegrator() {};

// --- GETTERS/SETTERS ---

  /** get the type of the OneStepIntegrator
   *  \return std::string : the type of the OneStepIntegrator
   */
  inline OSI::TYPES getType() const
  {
    return _integratorType;
  }

  /** set the type of the OneStepIntegrator
   *  \param newType std::string : the type of the OneStepIntegrator
   */
  inline void setType(const OSI::TYPES& newType)
  {
    _integratorType = newType;
  };

  /** Check if the dynamical system bundle in the node of the
   * _dynamicalSystemGraph is interagted or not by this osi.
   * \param dsi the iterator on the node of the graph
   */
  inline bool checkOSI(DynamicalSystemsGraph::VIterator dsi)
  {
    return  (_dynamicalSystemsGraph->properties(*dsi).osi.get()) == this;
  };

  /** Check if the dynamical system bundle in the node of the
   * _dynamicalSystemGraph is interagted or not by this osi.
   * \param dsgv the descriptor on the node of the graph
   */
  inline bool checkOSI(DynamicalSystemsGraph::VDescriptor dsgv)
  {
    return  (_dynamicalSystemsGraph->properties(dsgv).osi.get()) == this;
  };

  /** get the set of DynamicalSystem associated with the Integrator
   *  \return a SP::DynamicalSystemsGraph
   */
  inline SP::DynamicalSystemsGraph dynamicalSystemsGraph() const
  {
    return _dynamicalSystemsGraph;
  };

  /** get _sizeMem value
   *  \return an unsigned int
   */
  inline unsigned int getSizeMem() const
  {
    return _sizeMem;
  };

  /** set _sizeMem
   *  \param newValue an unsigned int
   */
  inline void setSizeMem(unsigned int newValue)
  {
    _sizeMem = newValue;
  };

  /** get the Simulation that owns the OneStepIntegrator
   *  \return a pointer to Simulation
   */
  inline SP::Simulation simulation() const
  {
    return _simulation;
  }

  /** set the Simulation of the OneStepIntegrator
   *  \param newS a pointer to Simulation
   */
  inline void setSimulationPtr(SP::Simulation newS)
  {
    _simulation = newS;
  }

  // --- OTHERS ... ---

  /** initialise the integrator
   * \param m a Model
   */
  virtual void initialize(Model& m ) = 0;

  /** initialization of the work vectors and matrices (properties) related to
   *  one dynamical system on the graph and needed by the osi
   * \param m the Model
   * \param t time of initialization
   * \param ds the dynamical system
   */
  virtual void initializeDynamicalSystem(Model& m, double t, SP::DynamicalSystem ds) =0 ;

  /** initialization of the work vectors and matrices (properties) related to
   *  one interaction on the graph and needed by the osi
   * \param t0 time of initialization
   * \param inter the interaction
   * \param interProp the properties on the graph
   * \param DSG the dynamical systems graph
   */
  virtual void initializeInteraction(double t0, Interaction &inter,
			     InteractionProperties& interProp,
			     DynamicalSystemsGraph & DSG) =0 ;

  /** get the number of index sets required for the simulation
   * \return unsigned int
   */
  virtual unsigned int numberOfIndexSets() const=0;

  virtual unsigned int levelMinForOutput()
  {
    return _levelMinForOutput;
  }
  virtual unsigned int levelMaxForOutput()
  {
    return _levelMaxForOutput;
  }
  virtual unsigned int levelMinForInput()
  {
    return _levelMinForInput;
  }
  virtual unsigned int levelMaxForInput()
  {
    return _levelMaxForInput;
  }

  /** compute the initial state of the Newton loop.
   */
  virtual void computeInitialNewtonState();

  /** return the maximum of all norms for the discretized residus of DS
   *  \return a double
   */
  virtual double computeResidu();

  /** integrates the Dynamical System linked to this integrator, without taking constraints
   * into account.
   */
  virtual void computeFreeState();

  /** integrates the Interaction linked to this integrator, without taking non-smooth effects into account
   * \param vertex_inter of the interaction graph
   * \param osnsp pointer to OneStepNSProblem
   */
  virtual void computeFreeOutput(InteractionsGraph::VDescriptor& vertex_inter, OneStepNSProblem* osnsp);

  /** integrate the system, between tinit and tend (->iout=true), with possible stop at tout (->iout=false)
   *  \param tinit initial time
   *  \param tend end time
   *  \param tout real end time
   *  \param idid flag used in EventDriven schemes
   */
  virtual void integrate(double& tinit, double& tend, double& tout, int& idid) = 0;

  /** set to zero all the r vectors of the DynamicalSystems of the present OSI
   */
  void resetNonSmoothPart();

  /** set to zero all the r vectors of the DynamicalSystems of the present OSI for a given level
   * \param level
   */
  void resetNonSmoothPart(unsigned int level);

  /** update the state of the DynamicalSystem attached to this Integrator
   *  \param level level of interest for the dynamics
   * level is set to 0 by default since in all time-stepping schemes we update all the state
   * whatever the value of level
   */
  virtual void updateState(const unsigned int level) = 0;

  /** update the state of the DynamicalSystem attached to this Integrator
   * level is set to 0 by default since in all time-stepping schemes we update all the state
   * whatever the value of level
   */
  void updateState() { updateState(0); }

  /** update the output of the Interaction attached to this Integrator
   */
  void updateOutput(double time);

  /** update the input of the Interaction attached to this Integrator
   */
  void updateInput(double time);

  /** update the output of the Interaction attached to this Integrator
   *  \param level level of interest for the dynamics
   */
  void updateOutput(double time, unsigned int level);

  /** update the input of the Interaction attached to this Integrator
   *  \param level level of interest for the dynamics
   */
  void updateInput(double time, unsigned int level);

  /** print the data to the screen
   */
  virtual void display() = 0;

  /**
   */
  virtual void prepareNewtonIteration(double time) = 0;

  /** Apply the rule to one Interaction to known if is it should be included
   * in the IndexSet of level i
   * \param inter
   * \param i
   * \return bool
   */
  virtual bool addInteractionInIndexSet(SP::Interaction inter, unsigned int i)
  {
    RuntimeException::selfThrow("OneStepIntegrator::addInteractionInIndexSet - Should be called at this level");
    return 0;
  }
  ;

  /** Apply the rule to one Interaction to know if is it should be removed
   * from the IndexSet of level i
   * \param inter
   * \param i
   * \return bool
   */
  virtual bool removeInteractionInIndexSet(SP::Interaction inter, unsigned int i)
  {
    RuntimeException::selfThrow("OneStepIntegrator::removeInteractionInIndexSet - Should not be called at this level");
    return 0;
  };

  /** get the ExtraAdditionalTerms.
   * \return the ExtraAdditionalTerms
   */
  inline SP::ExtraAdditionalTerms extraAdditionalTerms()
  {
    return _extraAdditionalTerms;
  }

  /** set the ExtraAdditionalTerms to add smooth terms for the integration process.
   * Useful when a control loop is added to a DynamicalSystem.
   * \param eat the ExtraAdditionalTerms to use
   */
  inline void setExtraAdditionalTerms(SP::ExtraAdditionalTerms eat)
  {
    _extraAdditionalTerms = eat;
  }

  /** visitors hook
   */
  VIRTUAL_ACCEPT_VISITORS(OneStepIntegrator);

};

#endif // ONESTEPINTEGRATOR_H<|MERGE_RESOLUTION|>--- conflicted
+++ resolved
@@ -109,29 +109,20 @@
    */
   unsigned int _levelMinForOutput;
 
-<<<<<<< HEAD
-  /** _levelMaxForOutput is the maximunm level for the output 
-=======
-  /** _levelMaxForOutput is the maximunm level for the output
->>>>>>> 62db8d68
+
+  /** _levelMaxForOutput is the maximum level for the output
    * needed by the OneStepIntegrator
    */
   unsigned int _levelMaxForOutput;
 
-<<<<<<< HEAD
-  /** _levelMinForInput is the minimum level for the input 
-=======
+
   /** _levelMinForInput is the minimum level for the input
->>>>>>> 62db8d68
    * needed by the OneStepIntegrator
    */
   unsigned int _levelMinForInput;
 
-<<<<<<< HEAD
-  /** _levelMaxForInput is the maximum level for the input 
-=======
+
   /** _levelMaxForInput is the maximum level for the input
->>>>>>> 62db8d68
    * needed by the OneStepIntegrator
    */
   unsigned int _levelMaxForInput;
