/* Siconos is a program dedicated to modeling, simulation and control
 * of non smooth dynamical systems.
 *
 * Copyright 2016 INRIA.
 *
 * Licensed under the Apache License, Version 2.0 (the "License");
 * you may not use this file except in compliance with the License.
 * You may obtain a copy of the License at
 *
 * http://www.apache.org/licenses/LICENSE-2.0
 *
 * Unless required by applicable law or agreed to in writing, software
 * distributed under the License is distributed on an "AS IS" BASIS,
 * WITHOUT WARRANTIES OR CONDITIONS OF ANY KIND, either express or implied.
 * See the License for the specific language governing permissions and
 * limitations under the License.
*/

#include "D1MinusLinearOSI.hpp"
#include "Simulation.hpp"
#include "LagrangianLinearTIDS.hpp"
#include "NewtonEulerDS.hpp"
#include "LagrangianRheonomousR.hpp"
#include "LagrangianScleronomousR.hpp"
#include "NewtonEulerR.hpp"
#include "NewtonImpactNSL.hpp"
#include "BlockVector.hpp"
#include "CxxStd.hpp"
#include "Topology.hpp"
#include "Model.hpp"
#include "NonSmoothDynamicalSystem.hpp"
#include "OneStepNSProblem.hpp"

<<<<<<< HEAD
#include <boost/make_shared.hpp>

//#define DEBUG_STDOUT
//#define DEBUG_MESSAGES
=======
// #define DEBUG_NOCOLOR
// #define DEBUG_STDOUT
// #define DEBUG_MESSAGES
>>>>>>> e4dcb334
#include "debug.h"

/// @cond
using namespace RELATION;

double D1MinusLinearOSI::computeResiduHalfExplicitVelocityLevel()
{
  DEBUG_BEGIN("D1MinusLinearOSI::computeResiduHalfExplicitVelocityLevel(), starts\n");

  double t = _simulation->nextTime(); // end of the time step
  double told = _simulation->startingTime(); // beginning of the time step
  double h = _simulation->timeStep(); // time step length
  SP::OneStepNSProblems allOSNS  = _simulation->oneStepNSProblems(); // all OSNSP
  SP::Topology topo =  _simulation->nonSmoothDynamicalSystem()->topology();
  SP::InteractionsGraph indexSet1 = topo->indexSet(1);

  /******************************************************************************************
   *  Step 1-  solve a LCP at velocity level for lambda^+_{k} for the last set indices
   *   if index1 is empty we should skip this step
   ******************************************************************************************/

  DEBUG_PRINT("\nEVALUATE LEFT HAND SIDE\n");

  // DEBUG_EXPR(std::cout<< "allOSNS->empty()   " << std::boolalpha << allOSNS->empty() << std::endl << std::endl);
  // DEBUG_EXPR(std::cout<< "allOSNS->size()   "  << allOSNS->size() << std::endl << std::endl);

// -- LEFT SIDE --

  DynamicalSystemsGraph::VIterator dsi, dsend;
  for(std11::tie(dsi, dsend) = _dynamicalSystemsGraph->vertices(); dsi != dsend; ++dsi)
  {
    if(!checkOSI(dsi)) continue;
    SP::DynamicalSystem ds = _dynamicalSystemsGraph->bundle(*dsi);
    Type::Siconos dsType = Type::value(*ds);
<<<<<<< HEAD
    SP::SiconosVector workFree_tdg;
    SP::SiconosMatrix Mold;

    if ((dsType == Type::LagrangianDS) || (dsType == Type::LagrangianLinearTIDS))
    {
      SP::LagrangianDS d = std11::static_pointer_cast<LagrangianDS> (ds);
      // vFree will contain the velocity without contact force
      SP::SiconosVector vFree( d->workspace(DynamicalSystem::free) );
      vFree->zero();

      /* get left state from memory */
      const SiconosVector& qold = d->qMemory().getSiconosVector(0);
      const SiconosVector& vold = d->velocityMemory().getSiconosVector(0); // right limit
=======
    VectorOfVectors& workVectors = *_dynamicalSystemsGraph->properties(*dsi).workVectors;

    SP::SiconosVector work_tdg;

    if((dsType == Type::LagrangianDS) || (dsType == Type::LagrangianLinearTIDS))
    {
      SP::LagrangianDS d = std11::static_pointer_cast<LagrangianDS> (ds);
      SiconosVector& vFree = *workVectors[OneStepIntegrator::free];
      /* POINTER CONSTRUCTOR : vFree will contain the velocity without contact force */
      vFree.zero();

      // get left state from memory
      SP::SiconosVector qold = d->qMemory()->getSiconosVector(0);
      SP::SiconosVector vold = d->velocityMemory()->getSiconosVector(0); // right limit
>>>>>>> e4dcb334

      DEBUG_EXPR(qold->display());
      DEBUG_EXPR(vold->display());

      /* compute the force and store in vFree */
<<<<<<< HEAD
      if (d->forces())
      {
        d->computeForces(told, std11::make_shared<SiconosVector>(qold),
                         std11::make_shared<SiconosVector>(vold));
        DEBUG_EXPR(d->forces()->display());
        *vFree += *(d->forces());
      }
=======
      d->computeForces(told, qold, vold);
      DEBUG_EXPR(d->forces()->display());
      vFree += *(d->forces());
>>>>>>> e4dcb334

      /* Compute the acceleration due to the external force */
      /* vFree contains left (right limit) acceleration without contact force */
      if(d->inverseMass())
      {
        d->update_inverse_mass();
        d->inverseMass()->PLUForwardBackwardInPlace(vFree);
      }

<<<<<<< HEAD
      /* Compute the right limit of the (free) velocity at  t^+_k with contact force :  */
      *vFree  *= h ;
      *vFree += vold;
=======
      /* Store the value of vFree in d->workspace(DynamicalSystem::free_tdg called work_tdg*/
      work_tdg =  workVectors[OneStepIntegrator::free_tdg];
      work_tdg->zero();
      *work_tdg = vFree;


      /*Compute the right limit of the (free) velocity at  t^+_k with contact force :  */
      vFree  *= h ;
      vFree += *vold;
>>>>>>> e4dcb334

      /* Compute a prediction for q  that will serve for computing new values
         of the Jacobian of the constraints */

<<<<<<< HEAD
      *d->q() = qold + h * vold;
=======
      SP::SiconosVector q = d->q();

      * q = * qold + h* *vold ;
      DEBUG_PRINT("vFree contains the right limit of the (free) velocity at  t^+_k with contact force :\n");
      DEBUG_EXPR(vFree.display());
      DEBUG_PRINT("work_tdg contains left (right limit) acceleration without contact forcework :\n");
      DEBUG_EXPR(work_tdg->display());
>>>>>>> e4dcb334
    }
    else if(dsType == Type::NewtonEulerDS)
    {
      SP::NewtonEulerDS d = std11::static_pointer_cast<NewtonEulerDS> (ds);
<<<<<<< HEAD
      // vFree contains acceleration without contact force
      SP::SiconosVector vFree( d->workspace(DynamicalSystem::free) );
      vFree->zero();

      // get left state from memory
      const SiconosVector& qold = d->qMemory().getSiconosVector(0);
      const SiconosVector& vold = d->twistMemory().getSiconosVector(0); // right limit
      //Mold = d->mass();
      assert(!d->mass()->isPLUInversed());
      Mold.reset(new SimpleMatrix(*(d->mass()))); // we copy the mass matrix to avoid its factorization
      DEBUG_EXPR(vFree->display());
      DEBUG_EXPR(qold->display());
      DEBUG_EXPR(vold->display());
      DEBUG_EXPR(Mold->display());


      if (d->forces())
      {
        d->computeForces(told, std11::make_shared<SiconosVector>(qold),
                         std11::make_shared<SiconosVector>(vold));
        DEBUG_EXPR(d->forces()->display());

        *vFree += *(d->forces());
      }
      Mold->PLUForwardBackwardInPlace(*vFree); // contains left (right limit) acceleration without contact force
=======
      SiconosVector& vFree = *workVectors[OneStepIntegrator::free];
      vFree.zero();

      // get left state from memory
      SP::SiconosVector qold = d->qMemory()->getSiconosVector(0);
      SP::SiconosVector vold = d->twistMemory()->getSiconosVector(0); // right limit
      DEBUG_EXPR(vFree.display());
      DEBUG_EXPR(qold->display());
      DEBUG_EXPR(vold->display());
>>>>>>> e4dcb334

      d->computeForces(told, qold, vold);
      DEBUG_EXPR(d->forces()->display());
      vFree += *(d->forces());

      if(d->inverseMass())
      {
        d->update_inverse_mass();
        d->inverseMass()->PLUForwardBackwardInPlace(vFree); // contains left (right limit) acceleration without contact force
      }

      work_tdg =  workVectors[OneStepIntegrator::free_tdg];;
      work_tdg->zero();
      DEBUG_EXPR(work_tdg->display());
      *work_tdg = vFree;

<<<<<<< HEAD
     /*Compute the right limit of the (free) velocity at  t^+_k with contact force :  */
      *vFree *= h;
      *vFree += vold;
=======
      /*Compute the right limit of the (free) velocity at  t^+_k with contact force :  */
      vFree *= h ;
      vFree += *vold;
>>>>>>> e4dcb334

      // * q = * qold + h* *vold ; to be written consistently for Newton Euler DS
      DEBUG_PRINT("vFree contains the right limit of the (free) velocity at  t^+_k with contact force :\n");
      DEBUG_EXPR(vFree.display());
      DEBUG_PRINT("work_tdg contains left (right limit) acceleration without contact forcework :\n");
      DEBUG_EXPR(work_tdg->display());
    }
    else
    {
      RuntimeException::selfThrow("D1MinusLinearOSI::computeResidu - not yet implemented for Dynamical system type: " + dsType);
    }
  }


  if(!allOSNS->empty())
  {
    if(indexSet1->size() >0)
    {
      InteractionsGraph::VIterator ui, uiend;
      SP::Interaction inter;
      for(std11::tie(ui, uiend) = indexSet1->vertices(); ui != uiend; ++ui)
      {
        inter = indexSet1->bundle(*ui);
        inter->relation()->computeJach(t, *inter, indexSet1->properties(*ui));
        inter->relation()->computeJacg(told, *inter, indexSet1->properties(*ui));
      }

      if(_simulation->nonSmoothDynamicalSystem()->topology()->hasChanged())
      {
        for(OSNSIterator itOsns = allOSNS->begin(); itOsns != allOSNS->end(); ++itOsns)
        {
          (*itOsns)->setHasBeenUpdated(false);
        }
      }
      assert((*allOSNS)[SICONOS_OSNSP_TS_VELOCITY + 1]);

      if(((*allOSNS)[SICONOS_OSNSP_TS_VELOCITY + 1]->hasInteractions()))  /* it should be equivalent to indexSet1 */
      {
        DEBUG_PRINT("We compute lambda^+_{k} \n");
        (*allOSNS)[SICONOS_OSNSP_TS_VELOCITY + 1]->compute(told);
        DEBUG_EXPR((*allOSNS)[SICONOS_OSNSP_TS_VELOCITY + 1]->display());
      }

    }
  }

  // Note Franck : at the time this results in a call to swapInMem of all Interactions of the NSDS
  // So let the simu do this.
  //(*allOSNS)[SICONOS_OSNSP_TS_VELOCITY + 1]->saveInMemory(); // we push y and lambda in Memories
  _simulation->nonSmoothDynamicalSystem()->pushInteractionsInMemory();
  _simulation->nonSmoothDynamicalSystem()->updateInput(_simulation->nextTime(),2);

  /**************************************************************************************************************
   *  Step 2 -  compute v_{k,1}
   **************************************************************************************************************/


  DEBUG_PRINT("\n PREDICT RIGHT HAND SIDE\n");

  for(std11::tie(dsi, dsend) = _dynamicalSystemsGraph->vertices(); dsi != dsend; ++dsi)
  {
    if(!checkOSI(dsi)) continue;
    SP::DynamicalSystem ds = _dynamicalSystemsGraph->bundle(*dsi);
    VectorOfVectors& workVectors = *_dynamicalSystemsGraph->properties(*dsi).workVectors;

    // type of the current DS
    Type::Siconos dsType = Type::value(*ds);
    /* \warning the following conditional statement should be removed with a MechanicalDS class */
    if((dsType == Type::LagrangianDS) || (dsType == Type::LagrangianLinearTIDS))
    {
      SP::LagrangianDS d = std11::static_pointer_cast<LagrangianDS> (ds);
<<<<<<< HEAD
      SiconosVector& vFree = *d->workspace(DynamicalSystem::free); // contains acceleration without contact force
      SiconosVector& workFree_tdg = *d->workspace(DynamicalSystem::free_tdg);
=======
      // contains residu without nonsmooth effect
      SiconosVector& residuFree = *workVectors[OneStepIntegrator::residu_free];
      SiconosVector& vFree = *workVectors[OneStepIntegrator::free];
      SP::SiconosVector work_tdg = workVectors[OneStepIntegrator::free_tdg];
>>>>>>> e4dcb334



      // initialize *it->residuFree and predicted right velocity (left limit)
      SiconosVector& v = *d->velocity(); //contains velocity v_{k+1}^- and not free velocity
      v.zero();




      SiconosVector& p2 = *d->p(2);
      SiconosVector dummy(p2); // value = contact force
      DEBUG_EXPR(p2.display());
      /* we homogenize p(2) to a force for the user output   */
<<<<<<< HEAD
      p2 /= h;


      SP::SiconosMatrix Mold = d->mass();
      DEBUG_EXPR(Mold->display(););

      Mold->PLUForwardBackwardInPlace(dummy);

      DEBUG_EXPR(vFree.display());
      DEBUG_EXPR(dummy.display());

      v = vFree + dummy;
      DEBUG_EXPR(v.display());
=======
      *p2 /= h;
      if(d->inverseMass())
      {
        d->inverseMass()->PLUForwardBackwardInPlace(*dummy);
        DEBUG_EXPR(d->inverseMass()->display(););
      }
      DEBUG_EXPR(vFree.display());
      DEBUG_EXPR(dummy->display());

      *v = vFree + *dummy;
      DEBUG_EXPR(v->display());
>>>>>>> e4dcb334


      // get left state from memory
      const SiconosVector& qold = d->qMemory().getSiconosVector(0);
      const SiconosVector& vold = d->velocityMemory().getSiconosVector(0);
      DEBUG_EXPR(qold->display());
      DEBUG_EXPR(vold->display());

      SiconosVector& q = *d->q(); // POINTER CONSTRUCTOR : contains position q_{k+1}
      q = qold;

      scal(0.5 * h, vold + v, q, false);
      DEBUG_EXPR(q->display());

<<<<<<< HEAD
      SiconosVector& residuFree = *ds->workspace(DynamicalSystem::freeresidu);
      residuFree.zero();
      residuFree -= 0.5 * (h * workFree_tdg) + 0.5 * dummy;
      DEBUG_EXPR(residuFree->display());
=======
>>>>>>> e4dcb334

      residuFree.zero();
      residuFree -= 0.5 * (h * *work_tdg) + 0.5* *dummy;
      DEBUG_EXPR(residuFree.display());
    }
    else if(dsType == Type::NewtonEulerDS)
    {
      SP::NewtonEulerDS d = std11::static_pointer_cast<NewtonEulerDS> (ds);
<<<<<<< HEAD
      SiconosVector& vFree = *d->workspace(DynamicalSystem::free);
      SiconosVector& workFree_tdg = *d->workspace(DynamicalSystem::free_tdg);
=======
      SiconosVector& vFree = *workVectors[OneStepIntegrator::free];
      SiconosVector& residuFree = *workVectors[OneStepIntegrator::residu_free];// contains residu without nonsmooth effect
      SP::SiconosVector work_tdg = workVectors[OneStepIntegrator::free_tdg];
>>>>>>> e4dcb334

      // get left state from memory
      const SiconosVector& qold = d->qMemory().getSiconosVector(0);
      const SiconosVector& vold = d->twistMemory().getSiconosVector(0);

      // initialize *it->residuFree and predicted right velocity (left limit)
      SiconosVector& v = *d->twist(); //contains velocity v_{k+1}^- and not free velocity
      v.zero();


      SiconosVector& p2 = *d->p(2);
      SiconosVector dummy(p2); // value = contact force
      DEBUG_EXPR(p2.display());
      /* we homogenize p(2) to a force for the user output   */
      p2 /= h;

<<<<<<< HEAD
      SP::SiconosMatrix Mold(new SimpleMatrix(*(d->mass())));  // we copy the mass matrix to avoid its factorization
      DEBUG_EXPR(Mold->display());
      Mold->PLUForwardBackwardInPlace(dummy);

      DEBUG_EXPR(vFree.display());
      DEBUG_EXPR(qold.display());
      DEBUG_EXPR(vold.display());

      v = vFree +  dummy;
=======
      if(d->inverseMass())
      {
        d->update_inverse_mass();
        d->inverseMass()->PLUForwardBackwardInPlace(*dummy);
      }

      DEBUG_EXPR(vFree.display());
      DEBUG_EXPR(qold->display());
      DEBUG_EXPR(vold->display());

      *v = vFree +  *dummy;
>>>>>>> e4dcb334


      DEBUG_EXPR(v.display());

      //first step consists in computing  \dot q.
      //second step consists in updating q.
      //
      SP::SiconosMatrix T = d->T();
      SiconosVector& dotq = *d->dotq();
      prod(*T, v, dotq, true);

      const SiconosVector& dotqold = d->dotqMemory().getSiconosVector(0);

      SiconosVector& q = *d->q(); // contains position q_{k+1}
      q = qold;

      scal(0.5 * h, dotqold + dotq, q, false);
      DEBUG_PRINT("new q before normalizing\n");
      DEBUG_EXPR(q.display());
      //q[3:6] must be normalized
      d->normalizeq();
      d->computeT();
      DEBUG_PRINT("new q after normalizing\n");
      DEBUG_EXPR(q.display());

<<<<<<< HEAD
      SiconosVector& residuFree = *ds->workspace(DynamicalSystem::freeresidu);
      residuFree.zero();
      residuFree -= 0.5 * (h* workFree_tdg) + 0.5 * dummy;
      DEBUG_EXPR(residuFree->display());
=======

      residuFree.zero();
      residuFree -= 0.5 * (h* *work_tdg) + 0.5 * *dummy;
      DEBUG_EXPR(residuFree.display());



>>>>>>> e4dcb334
    }
    else
      RuntimeException::selfThrow("D1MinusLinearOSI::computeResidu - not yet implemented for Dynamical system type: " + dsType);


    /** At this step, we obtain
     * \f[
     * \begin{cases}
     * v_{k,0} = \mbox{\tt vold} \\
     * q_{k,0} = qold \\
     * F_{k,+} = F(told,qold,vold) \\
     * Work_{freefree} =  M^{-1}_k (F^+_{k})  \mbox{stored in work_tdg} \\
     * Work_{free} = vold + h* M^{-1}_k (P^+_{2,k}+F^+_{k})  \mbox{stored in vFree} \\
     * R_{free} = -h/2 * M^{-1}_k (P^+_{2,k}+F^+_{k})  \mbox{stored in ResiduFree} \\
     * v_{k,1} = v_{k,0} + h * M^{-1}_k (P^+_{2,k}+F^+_{k})  \mbox{stored in v} \\
     * q_{k,1} = q_{k,0} + \frac{h}{2} (v_{k,0} + v_{k,1}) \mbox{stored in q} \\
     * \end{cases}
     * \f]
     **/
  }

  DEBUG_PRINT("\n DECIDE STRATEGY\n");
  /** Decide of the strategy impact or smooth multiplier.
   *  Compute _isThereImpactInTheTimeStep
   */
  _isThereImpactInTheTimeStep = false;
  if(!allOSNS->empty())
  {

    for(unsigned int level = levelMinForOutput(); level < levelMaxForOutput(); level++)
    {
      _simulation->nonSmoothDynamicalSystem()->updateOutput(_simulation->nextTime(),level);
    }
    _simulation->updateIndexSets();

    SP::Topology topo =  _simulation->nonSmoothDynamicalSystem()->topology();
    SP::InteractionsGraph indexSet2 = topo->indexSet(2);

    if(indexSet2->size() > 0)
    {
      _isThereImpactInTheTimeStep = true;
    }
    else
    {
      _isThereImpactInTheTimeStep = false;
    }
  }

  /* If _isThereImpactInTheTimeStep = true;
   * we recompute residuFree by removing the contribution of the nonimpulsive contact forces.
   * We add the contribution of the external forces at the end
   * of the time--step
   * If _isThereImpactInTheTimeStep = false;
   * we recompute residuFree by adding   the contribution of the external forces at the end
   * and the contribution of the nonimpulsive contact forces that are computed by solving the osnsp.
   */
  if(_isThereImpactInTheTimeStep)
  {

    DEBUG_PRINT("There is an impact in the step. indexSet1->size() > 0.  _isThereImpactInTheTimeStep = true\n");
    for(std11::tie(dsi, dsend) = _dynamicalSystemsGraph->vertices(); dsi != dsend; ++dsi)
    {
      if(!checkOSI(dsi)) continue;
      SP::DynamicalSystem ds = _dynamicalSystemsGraph->bundle(*dsi);
      VectorOfVectors& workVectors = *_dynamicalSystemsGraph->properties(*dsi).workVectors;

      // type of the current DS
      Type::Siconos dsType = Type::value(*ds);
      /* \warning the following conditional statement should be removed with a MechanicalDS class */
      if((dsType == Type::LagrangianDS) || (dsType == Type::LagrangianLinearTIDS))
      {
        SP::LagrangianDS d = std11::static_pointer_cast<LagrangianDS> (ds);
        SiconosVector& residuFree = *workVectors[OneStepIntegrator::residu_free];
        SP::SiconosVector v = d->velocity();
        SP::SiconosVector q = d->q();
        const SiconosVector& qold = d->qMemory().getSiconosVector(0);
        const SiconosVector& vold = d->velocityMemory().getSiconosVector(0); // right limit

        //residuFree->zero();
        //v->zero();
<<<<<<< HEAD
        assert(d->workspace(DynamicalSystem::free_tdg));
        SiconosVector& workFree_tdg = *d->workspace(DynamicalSystem::free_tdg);
        DEBUG_EXPR(workFree_tdg->display());
        SiconosVector& residuFree = *d->workspace(DynamicalSystem::freeresidu);
        residuFree =  - 0.5 * h*workFree_tdg;

        workFree_tdg.zero();
        d->computeMass();
        DEBUG_EXPR(M->display());
        if (d->forces())
        {
          DEBUG_EXPR(q->display(););
          DEBUG_EXPR(v->display(););
          d->forces()->zero();
          d->computeForces(t, q, v);
          DEBUG_EXPR(d->forces()->display(););
          workFree_tdg += *(d->forces());
        }

        M->PLUForwardBackwardInPlace(workFree_tdg); // contains right (left limit) acceleration without contact force
        DEBUG_EXPR(workFree_tdg.display());
        residuFree -= 0.5 * h*workFree_tdg;
=======
        SP::SiconosVector work_tdg =  workVectors[OneStepIntegrator::free_tdg];
        assert(work_tdg);
        DEBUG_EXPR(work_tdg->display());
        residuFree =  - 0.5 * h**work_tdg;

        DEBUG_EXPR(q->display(););
        DEBUG_EXPR(v->display(););
        d->computeForces(t, q, v);
        DEBUG_EXPR(d->forces()->display(););
        *work_tdg = *(d->forces());


        if(d->inverseMass())
        {
          d->update_inverse_mass();
          d->inverseMass()->PLUForwardBackwardInPlace(*work_tdg);
          // contains right (left limit) acceleration without contact force
        }

        DEBUG_EXPR(work_tdg->display());
        residuFree -= 0.5 * h**work_tdg;
>>>>>>> e4dcb334
        DEBUG_EXPR(residuFree.display());
      }
      else if(dsType == Type::NewtonEulerDS)
      {
        SP::NewtonEulerDS d = std11::static_pointer_cast<NewtonEulerDS> (ds);
<<<<<<< HEAD
        SiconosVector& residuFree = *d->workspace(DynamicalSystem::freeresidu);
=======
        SiconosVector& residuFree = *workVectors[OneStepIntegrator::residu_free];

>>>>>>> e4dcb334
        SP::SiconosVector v = d->twist();
        SP::SiconosVector q = d->q();
        const SiconosVector& qold = d->qMemory().getSiconosVector(0);
        const SiconosVector& vold = d->twistMemory().getSiconosVector(0); // right limit

        v->zero();
<<<<<<< HEAD
        assert(d->workspace(DynamicalSystem::free_tdg));
        SiconosVector& workFree_tdg = *d->workspace(DynamicalSystem::free_tdg);
        residuFree = 0.5 * h*workFree_tdg;
        workFree_tdg.zero();
=======
        SP::SiconosVector work_tdg = workVectors[OneStepIntegrator::free_tdg];
        assert(work_tdg);
        residuFree = 0.5 * h**work_tdg;
        work_tdg->zero();
>>>>>>> e4dcb334

        d->computeForces(t, q, v);
        *work_tdg += *(d->forces());

        if(d->inverseMass())
        {
<<<<<<< HEAD
          d->computeForces(t, q, v);
          workFree_tdg += *(d->forces());
        }

        M->PLUForwardBackwardInPlace(workFree_tdg); // contains right (left limit) acceleration without contact force
        residuFree -= 0.5 * h*workFree_tdg;
=======
          d->update_inverse_mass();
          d->inverseMass()->PLUForwardBackwardInPlace(*work_tdg);
          // contains right (left limit) acceleration without contact force
        }

        residuFree -= 0.5 * h**work_tdg;
>>>>>>> e4dcb334
        DEBUG_EXPR(residuFree.display());
      }
      else
        RuntimeException::selfThrow("D1MinusLinearOSI::computeResidu - not yet implemented for Dynamical system type: " + dsType);
    }
  }
  else
  {
    DEBUG_PRINT("There is no  impact in the step. indexSet1->size() = 0. _isThereImpactInTheTimeStep = false;\n");
    // -- RIGHT SIDE --
    // calculate acceleration without contact force
    for(std11::tie(dsi, dsend) = _dynamicalSystemsGraph->vertices(); dsi != dsend; ++dsi)
    {
      if(!checkOSI(dsi)) continue;
      SP::DynamicalSystem ds = _dynamicalSystemsGraph->bundle(*dsi);
      VectorOfVectors& workVectors = *_dynamicalSystemsGraph->properties(*dsi).workVectors;

      // type of the current DS
      Type::Siconos dsType = Type::value(*ds);
      /* \warning the following conditional statement should be removed with a MechanicalDS class */
      if((dsType == Type::LagrangianDS) || (dsType == Type::LagrangianLinearTIDS))
      {

        SP::LagrangianDS d = std11::static_pointer_cast<LagrangianDS> (ds);
<<<<<<< HEAD

        SiconosVector& vFree = *d->workspace(DynamicalSystem::free);
=======
        SiconosVector& vFree = *workVectors[OneStepIntegrator::free];
>>>>>>> e4dcb334
        vFree.zero();
        // get right state from memory
        SP::SiconosVector q = d->q(); // contains position q_{k+1}
        SP::SiconosVector v = d->velocity(); // contains velocity v_{k+1}^- and not free velocity

        DEBUG_EXPR(q->display());
        DEBUG_EXPR(v->display());
        // Lagrangian Nonlinear Systems
        if(dsType == Type::LagrangianDS || dsType == Type::LagrangianLinearTIDS)
        {
<<<<<<< HEAD
          d->computeMass();
          DEBUG_EXPR(M->display());
          if (d->forces())
          {
            d->computeForces(t, q, v);
            DEBUG_EXPR(d->forces()->display());
            vFree += *(d->forces());
          }
=======
          d->computeForces(t, q, v);
          DEBUG_EXPR(d->forces()->display());
          vFree += *(d->forces());

>>>>>>> e4dcb334
        }
        else
          RuntimeException::selfThrow
            ("D1MinusLinearOSI::computeResidu - not yet implemented for Dynamical system type: " + dsType);

<<<<<<< HEAD
        M->PLUForwardBackwardInPlace(vFree);
        /* vFree contains right (left limit) acceleration without contact force */

        SiconosVector& residuFree = *d->workspace(DynamicalSystem::freeresidu);
=======
        if(d->inverseMass())
        {
          d->update_inverse_mass();
          d->inverseMass()->PLUForwardBackwardInPlace(vFree);
        }
        /* vFree contains right (left limit) acceleration without contact force */
        SiconosVector& residuFree = *workVectors[OneStepIntegrator::residu_free];
>>>>>>> e4dcb334
        residuFree += -0.5 * h * vFree;
        DEBUG_EXPR(residuFree.display());
        /* Compute the right limit of the (free) velocity at  t^+_k with contact force : */
        const SiconosVector& vold = d->velocityMemory().getSiconosVector(0);
        DEBUG_EXPR(vold.display());

<<<<<<< HEAD
        vFree = vold - residuFree;
=======
        vFree = *vold - residuFree;
>>>>>>> e4dcb334

        DEBUG_PRINT("vFree contains the right  limit of the (free) velocity at  t^-_{k+1} without contact force :\n");
        DEBUG_EXPR(vFree.display());

      }
      else if(dsType == Type::NewtonEulerDS)
      {
        SP::NewtonEulerDS d = std11::static_pointer_cast<NewtonEulerDS> (ds);
<<<<<<< HEAD
        SiconosVector& vFree = *d->workspace(DynamicalSystem::free);
=======
        SiconosVector& vFree = *workVectors[OneStepIntegrator::free];
>>>>>>> e4dcb334
        vFree.zero();
        // get right state from memory
        SP::SiconosVector q = d->q(); // contains position q_{k+1}
        SP::SiconosVector v = d->twist(); // contains velocity v_{k+1}^- and not free velocity

        DEBUG_EXPR(q->display());
        DEBUG_EXPR(v->display());

        d->computeForces(t, q, v);
        vFree += *(d->forces());


        if(d->inverseMass())
        {
<<<<<<< HEAD
          d->computeForces(t, q, v);
          vFree += *(d->forces());
=======
          d->update_inverse_mass();
          d->inverseMass()->PLUForwardBackwardInPlace(vFree);
>>>>>>> e4dcb334
        }
        /* work_tdg contains right (left limit) acceleration without contact force */
        SiconosVector& residuFree = *workVectors[OneStepIntegrator::residu_free];

<<<<<<< HEAD
        M->PLUForwardBackwardInPlace(vFree);

        /* workFree_tdg contains right (left limit) acceleration without contact force */
        SiconosVector& residuFree = *d->workspace(DynamicalSystem::freeresidu);
        residuFree += -0.5 * h * vFree;

        /*  Compute the right limit of the (free) velocity at  t^+_k with contact force : */
        const SiconosVector& vold = d->twistMemory().getSiconosVector(0);

        vFree = vold - residuFree;
=======
        residuFree += -0.5 * h * vFree;

        /*  Compute the right limit of the (free) velocity at  t^+_k with contact force : */
        SP::SiconosVector vold = d->twistMemory()->getSiconosVector(0);
        vFree = *vold - residuFree;
>>>>>>> e4dcb334
        DEBUG_PRINT("vFree contains the  left limit of the (free) velocity at  t^-_{k+1} without contact force :\n");
        DEBUG_EXPR(vFree.display());
      }
      else
        RuntimeException::selfThrow("D1MinusLinearOSI::computeResidu - not yet implemented for Dynamical system type: " + dsType);

    }

    // solve a LCP at acceleration level only for contacts which have been active at the beginning of the time-step
    if(!allOSNS->empty())
    {
      // for (unsigned int level = _simulation->levelMinForOutput(); level < _simulation->levelMaxForOutput(); level++)
      // {
      //   _simulation->updateOutput(level);
      // }
      // _simulation->updateIndexSets();
      DEBUG_PRINT("We compute lambda^-_{k+1} \n");
      DEBUG_PRINTF("indexSet1->size() = %i\n",(int)indexSet1->size());
      InteractionsGraph::VIterator ui, uiend;
      SP::Interaction inter;
      for(std11::tie(ui, uiend) = indexSet1->vertices(); ui != uiend; ++ui)
      {
        inter = indexSet1->bundle(*ui);
        inter->relation()->computeJach(t, *inter, indexSet1->properties(*ui));
        inter->relation()->computeJacg(t, *inter, indexSet1->properties(*ui));
      }
      if(_simulation->nonSmoothDynamicalSystem()->topology()->hasChanged())
      {
        for(OSNSIterator itOsns = allOSNS->begin(); itOsns != allOSNS->end(); ++itOsns)
        {
          (*itOsns)->setHasBeenUpdated(false);
        }
      }
      if(((*allOSNS)[SICONOS_OSNSP_TS_VELOCITY + 1]->hasInteractions()))
      {
        (*allOSNS)[SICONOS_OSNSP_TS_VELOCITY + 1]->compute(t);
        DEBUG_EXPR((*allOSNS)[SICONOS_OSNSP_TS_VELOCITY + 1]->display(););
      }
    }

    _simulation->nonSmoothDynamicalSystem()->updateInput(_simulation->nextTime(),2);
    for(std11::tie(dsi, dsend) = _dynamicalSystemsGraph->vertices(); dsi != dsend; ++dsi)
    {
      if(!checkOSI(dsi)) continue;
      SP::DynamicalSystem ds = _dynamicalSystemsGraph->bundle(*dsi);
      VectorOfVectors& workVectors = *_dynamicalSystemsGraph->properties(*dsi).workVectors;
      // type of the current DS
      Type::Siconos dsType = Type::value(*ds);
      /* \warning the following conditional statement should be removed with a MechanicalDS class */
      if((dsType == Type::LagrangianDS) || (dsType == Type::LagrangianLinearTIDS))
      {
        SP::LagrangianDS d = std11::static_pointer_cast<LagrangianDS> (ds);
<<<<<<< HEAD
        SiconosVector& residuFree = *ds->workspace(DynamicalSystem::freeresidu); // POINTER CONSTRUCTOR : contains residu without nonsmooth effect
        DEBUG_EXPR(residuFree->display(););
=======
        SiconosVector& residuFree = *workVectors[OneStepIntegrator::residu_free];
        DEBUG_EXPR(residuFree.display(););
>>>>>>> e4dcb334

        if(d->p(2))
        {
          // get right state from memory
          DEBUG_EXPR(d->p(2)->display());
<<<<<<< HEAD
          SiconosVector& p2 = *d->p(2);
          SiconosVector dummy(p2); // value = contact force
          DEBUG_EXPR(p2.display());
=======
          SP::SiconosVector p2 = d->p(2);
          SiconosVector dummy(*(d->p(2)));
          DEBUG_EXPR(p2->display());
>>>>>>> e4dcb334
          /* we homogenize p(2) to a force for the user output   */
          p2 *= 2.0/h;

<<<<<<< HEAD
          M->PLUForwardBackwardInPlace(dummy);
          residuFree -= dummy;
=======
          if(d->inverseMass())
          {
            d->update_inverse_mass();
            d->inverseMass()->PLUForwardBackwardInPlace(dummy);
          }
          residuFree -=  dummy;
>>>>>>> e4dcb334

        }
        DEBUG_EXPR(residuFree.display());
      }
      else if(dsType == Type::NewtonEulerDS)
      {
        SP::NewtonEulerDS d = std11::static_pointer_cast<NewtonEulerDS> (ds);
<<<<<<< HEAD
        SiconosVector& residuFree = *ds->workspace(DynamicalSystem::freeresidu);
=======
        SiconosVector& residuFree = *workVectors[OneStepIntegrator::residu_free];
>>>>>>> e4dcb334

        if(d->p(2))
        {
          // get right state from memory
<<<<<<< HEAD
          SP::SiconosMatrix M(new SimpleMatrix(*(d->mass()))); // we copy the mass matrix to avoid its factorization;
          DEBUG_EXPR(M->display());
          SiconosVector& p2 = *d->p(2);
          SiconosVector dummy(p2); // value = contact force
          DEBUG_EXPR(p2.display());
          /* we homogenize p(2) to a force for the user output   */
          p2 *= 2.0/h;
          M->PLUForwardBackwardInPlace(dummy);
          residuFree -= dummy;
=======
          SP::SiconosVector p2 = d->p(2);
          SiconosVector dummy(*(d->p(2))); // value = contact force
          DEBUG_EXPR(p2->display());
          /* we homogenize p(2) to a force for the user output   */
          *p2 *= 2.0/h;
          if(d->inverseMass())
          {
            d->update_inverse_mass();
            d->inverseMass()->PLUForwardBackwardInPlace(dummy);
          }
          residuFree -=  dummy;

>>>>>>> e4dcb334
        }
        DEBUG_EXPR(residuFree.display());
      }
      else
        RuntimeException::selfThrow("D1MinusLinearOSI::computeResidu - not yet implemented for Dynamical system type: " + dsType);

      /**
       * \f[
       * \begin{cases}
       * v_{k,0} = \mbox{vold} \\
       * q_{k,0} = \mbox{qold} \\
       * F^+_{k} = \mbox{F(told,qold,vold)} \\
       * v_{k,1} = v_{k,0} + h M^{-1}_k (P^+_{2,k}+F^+_{k}) \\[2mm]
       * q_{k,1} = q_{k,0} + \frac{h}{2} (v_{k,0} + v_{k,1})  \\[2mm]
       * F^-_{k+1} = F(t^{-}_{k+1},q_{k,1},v_{k,1}) \\[2mm]
       * R_{free} = - \frac{h}{2}  M^{-1}_k (P^+_{2,k}+F^+_{k}) -  \frac{h}{2}  M^{-1}_{k+1} (P^-_{2,k+1}+F^-_{k+1}) \\[2mm]
       * \end{cases}
       * \f]
       **/

    }

  } // No impact


  DEBUG_END("D1MinusLinearOSI::computeResiduHalfExplicitVelocityLevel(), ends\n");

  return 0.; // there is no Newton iteration and the residuum is assumed to vanish
}

void D1MinusLinearOSI::computeFreeOutputHalfExplicitVelocityLevel(InteractionsGraph::VDescriptor& vertex_inter, OneStepNSProblem* osnsp)
{

  DEBUG_PRINT("\n D1MinusLinearOSI::computeFreeOutputHalfExplicitVelocityLevel starts\n");
  SP::OneStepNSProblems allOSNS  = _simulation->oneStepNSProblems(); // all OSNSP
  SP::InteractionsGraph indexSet = osnsp->simulation()->indexSet(osnsp->indexSetLevel());
  SP::Interaction inter = indexSet->bundle(vertex_inter);
  VectorOfBlockVectors& DSlink = *indexSet->properties(vertex_inter).DSlink;
  // get relation and non smooth law information
  RELATION::TYPES relationType = inter->relation()->getType(); // relation
  RELATION::SUBTYPES relationSubType = inter->relation()->getSubType();
  unsigned int relativePosition = 0;
  unsigned int sizeY = inter->nonSmoothLaw()->size(); // related NSL

  Index coord(8);
  coord[0] = relativePosition;
  coord[1] = relativePosition + sizeY;
  coord[2] = 0;
  coord[3] = 0;
  coord[4] = 0;
  coord[5] = 0;
  coord[6] = 0;
  coord[7] = sizeY;
  SP::SiconosMatrix C; // Jacobian of Relation with respect to degree of freedom
  SP::BlockVector Xfree; // free degree of freedom



  SiconosVector& osnsp_rhs = *(*indexSet->properties(vertex_inter).workVectors)[D1MinusLinearOSI::OSNSP_RHS];


  DEBUG_PRINT("osnsp_rhs before\n");
  DEBUG_EXPR(osnsp_rhs.display(););
  // define Xfree for velocity and acceleration level
  if(((*allOSNS)[SICONOS_OSNSP_TS_VELOCITY]).get() == osnsp)
  {
    /* get the current velocity  of the aggregated ds */
    if(relationType == Lagrangian)
    {
      Xfree = DSlink[LagrangianR::q1];
      DEBUG_PRINT("Xfree = DSlink[LagrangianR::q1];\n");
    }
    else if(relationType == NewtonEuler)
    {
      Xfree = DSlink[NewtonEulerR::velocity];
      DEBUG_PRINT("Xfree = DSlink[NewtonEulerR::velocity];\n");
    }
    else
      RuntimeException::selfThrow("D1MinusLinearOSI::computeFreeOutput - unknown relation type.");
    DEBUG_PRINT("Xfree contains the current velocity of the aggregated ds];\n");
    DEBUG_EXPR(Xfree->display());

  }
  else if(((*allOSNS)[SICONOS_OSNSP_TS_VELOCITY + 1]).get() == osnsp)
  {
    /* get the free velocity of the aggregated ds */
    if(relationType == Lagrangian)
    {
      Xfree = DSlink[LagrangianR::xfree];
    }
    else if(relationType == NewtonEuler)
    {
      Xfree = DSlink[NewtonEulerR::xfree];
    }
    else
      RuntimeException::selfThrow("D1MinusLinearOSI::computeFreeOutput - unknown relation type.");
    assert(Xfree);
    DEBUG_PRINT("Xfree = DSlink[Lagrangian/NewtonEulerR::xfree];\n");
    DEBUG_PRINT("Xfree contains the free velocity of the aggregated ds];\n");
    DEBUG_EXPR(Xfree->display());

  }
  else
    RuntimeException::selfThrow("D1MinusLinearOSI::computeFreeOutput - OSNSP neither on velocity nor on acceleration level.");

  // calculate data of interaction
  SP::Interaction mainInteraction = inter;
  assert(mainInteraction);
  assert(mainInteraction->relation());

  // only Lagrangian Systems
  if(relationType == Lagrangian)
  {
    // in osnsp_rhs the linear part of velocity or acceleration relation will be saved
    C = std11::static_pointer_cast<LagrangianR>(mainInteraction->relation())->C();

    DEBUG_EXPR(C->display(););

    if(C)
    {
      assert(Xfree);
      coord[3] = C->size(1);
      coord[5] = C->size(1);
      subprod(*C, *Xfree, osnsp_rhs, coord, true);
    }
    DEBUG_EXPR(osnsp_rhs.display(););
    /*  explicit time dependence -> partial time derivative has to be added */
    if(relationSubType == RheonomousR)
    {
      RuntimeException::selfThrow("D1MinusLinearOSI::computeFreeOutput is not implemented  at velocity level for LagrangianRheonomousR.");
    }

    /* add the contribution due to the coefficient of restitution*/
    if(((*allOSNS)[SICONOS_OSNSP_TS_VELOCITY]).get() == osnsp)
    {
      SP::SiconosVisitor nslEffectOnFreeOutput(new _NSLEffectOnFreeOutput(osnsp, inter, indexSet->properties(vertex_inter)));
      inter->nonSmoothLaw()->accept(*nslEffectOnFreeOutput);
    }

    if(((*allOSNS)[SICONOS_OSNSP_TS_VELOCITY + 1]).get() == osnsp)
    {
      /*Do nothing*/
    }
    DEBUG_EXPR(osnsp_rhs.display(););
  }
  /*Newton-Euler */
  else if(relationType == NewtonEuler)
  {
    SP::SiconosMatrix CT =  std11::static_pointer_cast<NewtonEulerR>(mainInteraction->relation())->jachqT();
    DEBUG_EXPR(CT->display());
    if(CT)
    {
      coord[3] = CT->size(1);
      coord[5] = CT->size(1);
      assert(Xfree);
      // creates a POINTER link between workX[ds] (xfree) and the
      // corresponding interactionBlock in each Interaction for each ds of the
      // current Interaction.
      // XXX Big quirks !!! -- xhub
      subprod(*CT, *Xfree, osnsp_rhs, coord, true);
    }

    /* add the contribution due to the coefficient of restitution*/
    if(((*allOSNS)[SICONOS_OSNSP_TS_VELOCITY]).get() == osnsp)
    {
      SP::SiconosVisitor nslEffectOnFreeOutput(new _NSLEffectOnFreeOutput(osnsp, inter, indexSet->properties(vertex_inter)));
      inter->nonSmoothLaw()->accept(*nslEffectOnFreeOutput);
    }

    if(((*allOSNS)[SICONOS_OSNSP_TS_VELOCITY + 1]).get() == osnsp)
    {
      /* Do nothing*/
    }
    DEBUG_EXPR(osnsp_rhs.display(););
  }



  else
    RuntimeException::selfThrow("D1MinusLinearOSI::computeFreeOutput - not implemented for Relation of type " + relationType);

  DEBUG_EXPR(osnsp_rhs.display(););



  DEBUG_PRINT("D1MinusLinearOSI::computeFreeOutputHalfExplicitVelocityLevel ends\n");

}


bool D1MinusLinearOSI::addInteractionInIndexSetHalfExplicitVelocityLevel(SP::Interaction inter, unsigned int i)
{
  DEBUG_PRINT("D1MinusLinearOSI::addInteractionInIndexSetHalfExplicitVelocityLevel.\n");

  if(i == 1)
  {
    DEBUG_PRINT(" level == 1\n");
    if(Type::value(*(inter->nonSmoothLaw())) == Type::EqualityConditionNSL)
    {
      return true;
    }
    /* Active for impulses calculations? Contacts that are closed */
    double y = (*(inter->y(0)))(0); // current position
    DEBUG_PRINTF("y= %18.14e\n", y);
    return (y <= DEFAULT_TOL_D1MINUS);

  }
  else if(i == 2)
  {
    if(Type::value(*(inter->nonSmoothLaw())) == Type::EqualityConditionNSL)
    {
      return false;
    }
    /*  Contacts which have been closing in the last time step */
    DEBUG_PRINT(" level == 2\n");
    double y = (*(inter->y(0)))(0); // current position
    double yOld = (*(inter->yOld(0)))(0); // old position
    DEBUG_PRINTF("y= %18.14e\n", y);
    DEBUG_PRINTF("yOld= %18.14e\n", yOld);
    /* if Interaction has not been active in the previous calculation
       and now becomes active */
    return (y <= DEFAULT_TOL_D1MINUS && yOld > DEFAULT_TOL_D1MINUS);
  }
  else
    RuntimeException::selfThrow("D1MinusLinearOSI::addInteractionInIndexSetHalfExplicitVelocityLevel, IndexSet[i > 2] does not exist.");
  return false;
}

bool D1MinusLinearOSI::removeInteractionInIndexSetHalfExplicitVelocityLevel(SP::Interaction inter, unsigned int i)
{
  DEBUG_PRINT("D1MinusLinearOSI::removeInteractionInIndexSetHalfExplicitVelocityLevel.\n");

  return !(addInteractionInIndexSetHalfExplicitVelocityLevel(inter,i));
}<|MERGE_RESOLUTION|>--- conflicted
+++ resolved
@@ -31,20 +31,20 @@
 #include "NonSmoothDynamicalSystem.hpp"
 #include "OneStepNSProblem.hpp"
 
-<<<<<<< HEAD
-#include <boost/make_shared.hpp>
-
-//#define DEBUG_STDOUT
-//#define DEBUG_MESSAGES
-=======
 // #define DEBUG_NOCOLOR
 // #define DEBUG_STDOUT
 // #define DEBUG_MESSAGES
->>>>>>> e4dcb334
 #include "debug.h"
 
 /// @cond
 using namespace RELATION;
+
+/// for non-owned shared pointers (passing const SiconosVector into
+/// functions that take SP::SiconosVector without copy -- warning
+/// const abuse!)
+static void null_deleter(const SiconosVector *) {}
+template <typename T> static std11::shared_ptr<T> ptr(const T& a) {
+  return std11::shared_ptr<SiconosVector>(&*(T*)&a, null_deleter); }
 
 double D1MinusLinearOSI::computeResiduHalfExplicitVelocityLevel()
 {
@@ -75,21 +75,6 @@
     if(!checkOSI(dsi)) continue;
     SP::DynamicalSystem ds = _dynamicalSystemsGraph->bundle(*dsi);
     Type::Siconos dsType = Type::value(*ds);
-<<<<<<< HEAD
-    SP::SiconosVector workFree_tdg;
-    SP::SiconosMatrix Mold;
-
-    if ((dsType == Type::LagrangianDS) || (dsType == Type::LagrangianLinearTIDS))
-    {
-      SP::LagrangianDS d = std11::static_pointer_cast<LagrangianDS> (ds);
-      // vFree will contain the velocity without contact force
-      SP::SiconosVector vFree( d->workspace(DynamicalSystem::free) );
-      vFree->zero();
-
-      /* get left state from memory */
-      const SiconosVector& qold = d->qMemory().getSiconosVector(0);
-      const SiconosVector& vold = d->velocityMemory().getSiconosVector(0); // right limit
-=======
     VectorOfVectors& workVectors = *_dynamicalSystemsGraph->properties(*dsi).workVectors;
 
     SP::SiconosVector work_tdg;
@@ -102,27 +87,16 @@
       vFree.zero();
 
       // get left state from memory
-      SP::SiconosVector qold = d->qMemory()->getSiconosVector(0);
-      SP::SiconosVector vold = d->velocityMemory()->getSiconosVector(0); // right limit
->>>>>>> e4dcb334
+      const SiconosVector& qold = d->qMemory().getSiconosVector(0);
+      const SiconosVector& vold = d->velocityMemory().getSiconosVector(0); // right limit
 
       DEBUG_EXPR(qold->display());
       DEBUG_EXPR(vold->display());
 
       /* compute the force and store in vFree */
-<<<<<<< HEAD
-      if (d->forces())
-      {
-        d->computeForces(told, std11::make_shared<SiconosVector>(qold),
-                         std11::make_shared<SiconosVector>(vold));
-        DEBUG_EXPR(d->forces()->display());
-        *vFree += *(d->forces());
-      }
-=======
-      d->computeForces(told, qold, vold);
+      d->computeForces(told, ptr(qold), ptr(vold));
       DEBUG_EXPR(d->forces()->display());
       vFree += *(d->forces());
->>>>>>> e4dcb334
 
       /* Compute the acceleration due to the external force */
       /* vFree contains left (right limit) acceleration without contact force */
@@ -132,11 +106,6 @@
         d->inverseMass()->PLUForwardBackwardInPlace(vFree);
       }
 
-<<<<<<< HEAD
-      /* Compute the right limit of the (free) velocity at  t^+_k with contact force :  */
-      *vFree  *= h ;
-      *vFree += vold;
-=======
       /* Store the value of vFree in d->workspace(DynamicalSystem::free_tdg called work_tdg*/
       work_tdg =  workVectors[OneStepIntegrator::free_tdg];
       work_tdg->zero();
@@ -145,66 +114,31 @@
 
       /*Compute the right limit of the (free) velocity at  t^+_k with contact force :  */
       vFree  *= h ;
-      vFree += *vold;
->>>>>>> e4dcb334
+      vFree += vold;
 
       /* Compute a prediction for q  that will serve for computing new values
          of the Jacobian of the constraints */
 
-<<<<<<< HEAD
       *d->q() = qold + h * vold;
-=======
-      SP::SiconosVector q = d->q();
-
-      * q = * qold + h* *vold ;
       DEBUG_PRINT("vFree contains the right limit of the (free) velocity at  t^+_k with contact force :\n");
       DEBUG_EXPR(vFree.display());
       DEBUG_PRINT("work_tdg contains left (right limit) acceleration without contact forcework :\n");
       DEBUG_EXPR(work_tdg->display());
->>>>>>> e4dcb334
     }
     else if(dsType == Type::NewtonEulerDS)
     {
       SP::NewtonEulerDS d = std11::static_pointer_cast<NewtonEulerDS> (ds);
-<<<<<<< HEAD
-      // vFree contains acceleration without contact force
-      SP::SiconosVector vFree( d->workspace(DynamicalSystem::free) );
-      vFree->zero();
+      SiconosVector& vFree = *workVectors[OneStepIntegrator::free];
+      vFree.zero();
 
       // get left state from memory
       const SiconosVector& qold = d->qMemory().getSiconosVector(0);
       const SiconosVector& vold = d->twistMemory().getSiconosVector(0); // right limit
-      //Mold = d->mass();
-      assert(!d->mass()->isPLUInversed());
-      Mold.reset(new SimpleMatrix(*(d->mass()))); // we copy the mass matrix to avoid its factorization
-      DEBUG_EXPR(vFree->display());
-      DEBUG_EXPR(qold->display());
-      DEBUG_EXPR(vold->display());
-      DEBUG_EXPR(Mold->display());
-
-
-      if (d->forces())
-      {
-        d->computeForces(told, std11::make_shared<SiconosVector>(qold),
-                         std11::make_shared<SiconosVector>(vold));
-        DEBUG_EXPR(d->forces()->display());
-
-        *vFree += *(d->forces());
-      }
-      Mold->PLUForwardBackwardInPlace(*vFree); // contains left (right limit) acceleration without contact force
-=======
-      SiconosVector& vFree = *workVectors[OneStepIntegrator::free];
-      vFree.zero();
-
-      // get left state from memory
-      SP::SiconosVector qold = d->qMemory()->getSiconosVector(0);
-      SP::SiconosVector vold = d->twistMemory()->getSiconosVector(0); // right limit
       DEBUG_EXPR(vFree.display());
       DEBUG_EXPR(qold->display());
       DEBUG_EXPR(vold->display());
->>>>>>> e4dcb334
-
-      d->computeForces(told, qold, vold);
+
+      d->computeForces(told, ptr(qold), ptr(vold));
       DEBUG_EXPR(d->forces()->display());
       vFree += *(d->forces());
 
@@ -219,15 +153,9 @@
       DEBUG_EXPR(work_tdg->display());
       *work_tdg = vFree;
 
-<<<<<<< HEAD
-     /*Compute the right limit of the (free) velocity at  t^+_k with contact force :  */
-      *vFree *= h;
-      *vFree += vold;
-=======
       /*Compute the right limit of the (free) velocity at  t^+_k with contact force :  */
       vFree *= h ;
-      vFree += *vold;
->>>>>>> e4dcb334
+      vFree += vold;
 
       // * q = * qold + h* *vold ; to be written consistently for Newton Euler DS
       DEBUG_PRINT("vFree contains the right limit of the (free) velocity at  t^+_k with contact force :\n");
@@ -299,15 +227,10 @@
     if((dsType == Type::LagrangianDS) || (dsType == Type::LagrangianLinearTIDS))
     {
       SP::LagrangianDS d = std11::static_pointer_cast<LagrangianDS> (ds);
-<<<<<<< HEAD
-      SiconosVector& vFree = *d->workspace(DynamicalSystem::free); // contains acceleration without contact force
-      SiconosVector& workFree_tdg = *d->workspace(DynamicalSystem::free_tdg);
-=======
       // contains residu without nonsmooth effect
       SiconosVector& residuFree = *workVectors[OneStepIntegrator::residu_free];
       SiconosVector& vFree = *workVectors[OneStepIntegrator::free];
       SP::SiconosVector work_tdg = workVectors[OneStepIntegrator::free_tdg];
->>>>>>> e4dcb334
 
 
 
@@ -322,33 +245,17 @@
       SiconosVector dummy(p2); // value = contact force
       DEBUG_EXPR(p2.display());
       /* we homogenize p(2) to a force for the user output   */
-<<<<<<< HEAD
       p2 /= h;
-
-
-      SP::SiconosMatrix Mold = d->mass();
-      DEBUG_EXPR(Mold->display(););
-
-      Mold->PLUForwardBackwardInPlace(dummy);
-
+      if(d->inverseMass())
+      {
+        d->inverseMass()->PLUForwardBackwardInPlace(dummy);
+        DEBUG_EXPR(d->inverseMass()->display(););
+      }
       DEBUG_EXPR(vFree.display());
       DEBUG_EXPR(dummy.display());
 
       v = vFree + dummy;
       DEBUG_EXPR(v.display());
-=======
-      *p2 /= h;
-      if(d->inverseMass())
-      {
-        d->inverseMass()->PLUForwardBackwardInPlace(*dummy);
-        DEBUG_EXPR(d->inverseMass()->display(););
-      }
-      DEBUG_EXPR(vFree.display());
-      DEBUG_EXPR(dummy->display());
-
-      *v = vFree + *dummy;
-      DEBUG_EXPR(v->display());
->>>>>>> e4dcb334
 
 
       // get left state from memory
@@ -363,29 +270,17 @@
       scal(0.5 * h, vold + v, q, false);
       DEBUG_EXPR(q->display());
 
-<<<<<<< HEAD
-      SiconosVector& residuFree = *ds->workspace(DynamicalSystem::freeresidu);
+
       residuFree.zero();
-      residuFree -= 0.5 * (h * workFree_tdg) + 0.5 * dummy;
-      DEBUG_EXPR(residuFree->display());
-=======
->>>>>>> e4dcb334
-
-      residuFree.zero();
-      residuFree -= 0.5 * (h * *work_tdg) + 0.5* *dummy;
+      residuFree -= 0.5 * (h * *work_tdg) + 0.5 * dummy;
       DEBUG_EXPR(residuFree.display());
     }
     else if(dsType == Type::NewtonEulerDS)
     {
       SP::NewtonEulerDS d = std11::static_pointer_cast<NewtonEulerDS> (ds);
-<<<<<<< HEAD
-      SiconosVector& vFree = *d->workspace(DynamicalSystem::free);
-      SiconosVector& workFree_tdg = *d->workspace(DynamicalSystem::free_tdg);
-=======
       SiconosVector& vFree = *workVectors[OneStepIntegrator::free];
       SiconosVector& residuFree = *workVectors[OneStepIntegrator::residu_free];// contains residu without nonsmooth effect
       SP::SiconosVector work_tdg = workVectors[OneStepIntegrator::free_tdg];
->>>>>>> e4dcb334
 
       // get left state from memory
       const SiconosVector& qold = d->qMemory().getSiconosVector(0);
@@ -402,29 +297,17 @@
       /* we homogenize p(2) to a force for the user output   */
       p2 /= h;
 
-<<<<<<< HEAD
-      SP::SiconosMatrix Mold(new SimpleMatrix(*(d->mass())));  // we copy the mass matrix to avoid its factorization
-      DEBUG_EXPR(Mold->display());
-      Mold->PLUForwardBackwardInPlace(dummy);
+      if(d->inverseMass())
+      {
+        d->update_inverse_mass();
+        d->inverseMass()->PLUForwardBackwardInPlace(dummy);
+      }
 
       DEBUG_EXPR(vFree.display());
       DEBUG_EXPR(qold.display());
       DEBUG_EXPR(vold.display());
 
       v = vFree +  dummy;
-=======
-      if(d->inverseMass())
-      {
-        d->update_inverse_mass();
-        d->inverseMass()->PLUForwardBackwardInPlace(*dummy);
-      }
-
-      DEBUG_EXPR(vFree.display());
-      DEBUG_EXPR(qold->display());
-      DEBUG_EXPR(vold->display());
-
-      *v = vFree +  *dummy;
->>>>>>> e4dcb334
 
 
       DEBUG_EXPR(v.display());
@@ -450,20 +333,13 @@
       DEBUG_PRINT("new q after normalizing\n");
       DEBUG_EXPR(q.display());
 
-<<<<<<< HEAD
-      SiconosVector& residuFree = *ds->workspace(DynamicalSystem::freeresidu);
+
       residuFree.zero();
-      residuFree -= 0.5 * (h* workFree_tdg) + 0.5 * dummy;
-      DEBUG_EXPR(residuFree->display());
-=======
-
-      residuFree.zero();
-      residuFree -= 0.5 * (h* *work_tdg) + 0.5 * *dummy;
+      residuFree -= 0.5 * (h * *work_tdg) + 0.5 * dummy;
       DEBUG_EXPR(residuFree.display());
 
 
 
->>>>>>> e4dcb334
     }
     else
       RuntimeException::selfThrow("D1MinusLinearOSI::computeResidu - not yet implemented for Dynamical system type: " + dsType);
@@ -544,34 +420,10 @@
 
         //residuFree->zero();
         //v->zero();
-<<<<<<< HEAD
-        assert(d->workspace(DynamicalSystem::free_tdg));
-        SiconosVector& workFree_tdg = *d->workspace(DynamicalSystem::free_tdg);
-        DEBUG_EXPR(workFree_tdg->display());
-        SiconosVector& residuFree = *d->workspace(DynamicalSystem::freeresidu);
-        residuFree =  - 0.5 * h*workFree_tdg;
-
-        workFree_tdg.zero();
-        d->computeMass();
-        DEBUG_EXPR(M->display());
-        if (d->forces())
-        {
-          DEBUG_EXPR(q->display(););
-          DEBUG_EXPR(v->display(););
-          d->forces()->zero();
-          d->computeForces(t, q, v);
-          DEBUG_EXPR(d->forces()->display(););
-          workFree_tdg += *(d->forces());
-        }
-
-        M->PLUForwardBackwardInPlace(workFree_tdg); // contains right (left limit) acceleration without contact force
-        DEBUG_EXPR(workFree_tdg.display());
-        residuFree -= 0.5 * h*workFree_tdg;
-=======
         SP::SiconosVector work_tdg =  workVectors[OneStepIntegrator::free_tdg];
         assert(work_tdg);
         DEBUG_EXPR(work_tdg->display());
-        residuFree =  - 0.5 * h**work_tdg;
+        residuFree =  - 0.5 * h * *work_tdg;
 
         DEBUG_EXPR(q->display(););
         DEBUG_EXPR(v->display(););
@@ -589,56 +441,35 @@
 
         DEBUG_EXPR(work_tdg->display());
         residuFree -= 0.5 * h**work_tdg;
->>>>>>> e4dcb334
         DEBUG_EXPR(residuFree.display());
       }
       else if(dsType == Type::NewtonEulerDS)
       {
         SP::NewtonEulerDS d = std11::static_pointer_cast<NewtonEulerDS> (ds);
-<<<<<<< HEAD
-        SiconosVector& residuFree = *d->workspace(DynamicalSystem::freeresidu);
-=======
         SiconosVector& residuFree = *workVectors[OneStepIntegrator::residu_free];
 
->>>>>>> e4dcb334
         SP::SiconosVector v = d->twist();
         SP::SiconosVector q = d->q();
         const SiconosVector& qold = d->qMemory().getSiconosVector(0);
         const SiconosVector& vold = d->twistMemory().getSiconosVector(0); // right limit
 
         v->zero();
-<<<<<<< HEAD
-        assert(d->workspace(DynamicalSystem::free_tdg));
-        SiconosVector& workFree_tdg = *d->workspace(DynamicalSystem::free_tdg);
-        residuFree = 0.5 * h*workFree_tdg;
-        workFree_tdg.zero();
-=======
         SP::SiconosVector work_tdg = workVectors[OneStepIntegrator::free_tdg];
         assert(work_tdg);
-        residuFree = 0.5 * h**work_tdg;
+        residuFree = 0.5 * h * *work_tdg;
         work_tdg->zero();
->>>>>>> e4dcb334
 
         d->computeForces(t, q, v);
         *work_tdg += *(d->forces());
 
         if(d->inverseMass())
         {
-<<<<<<< HEAD
-          d->computeForces(t, q, v);
-          workFree_tdg += *(d->forces());
-        }
-
-        M->PLUForwardBackwardInPlace(workFree_tdg); // contains right (left limit) acceleration without contact force
-        residuFree -= 0.5 * h*workFree_tdg;
-=======
           d->update_inverse_mass();
           d->inverseMass()->PLUForwardBackwardInPlace(*work_tdg);
           // contains right (left limit) acceleration without contact force
         }
 
-        residuFree -= 0.5 * h**work_tdg;
->>>>>>> e4dcb334
+        residuFree -= 0.5 * h * *work_tdg;
         DEBUG_EXPR(residuFree.display());
       }
       else
@@ -663,12 +494,7 @@
       {
 
         SP::LagrangianDS d = std11::static_pointer_cast<LagrangianDS> (ds);
-<<<<<<< HEAD
-
-        SiconosVector& vFree = *d->workspace(DynamicalSystem::free);
-=======
         SiconosVector& vFree = *workVectors[OneStepIntegrator::free];
->>>>>>> e4dcb334
         vFree.zero();
         // get right state from memory
         SP::SiconosVector q = d->q(); // contains position q_{k+1}
@@ -679,32 +505,15 @@
         // Lagrangian Nonlinear Systems
         if(dsType == Type::LagrangianDS || dsType == Type::LagrangianLinearTIDS)
         {
-<<<<<<< HEAD
-          d->computeMass();
-          DEBUG_EXPR(M->display());
-          if (d->forces())
-          {
-            d->computeForces(t, q, v);
-            DEBUG_EXPR(d->forces()->display());
-            vFree += *(d->forces());
-          }
-=======
           d->computeForces(t, q, v);
           DEBUG_EXPR(d->forces()->display());
           vFree += *(d->forces());
 
->>>>>>> e4dcb334
         }
         else
           RuntimeException::selfThrow
             ("D1MinusLinearOSI::computeResidu - not yet implemented for Dynamical system type: " + dsType);
 
-<<<<<<< HEAD
-        M->PLUForwardBackwardInPlace(vFree);
-        /* vFree contains right (left limit) acceleration without contact force */
-
-        SiconosVector& residuFree = *d->workspace(DynamicalSystem::freeresidu);
-=======
         if(d->inverseMass())
         {
           d->update_inverse_mass();
@@ -712,18 +521,13 @@
         }
         /* vFree contains right (left limit) acceleration without contact force */
         SiconosVector& residuFree = *workVectors[OneStepIntegrator::residu_free];
->>>>>>> e4dcb334
         residuFree += -0.5 * h * vFree;
         DEBUG_EXPR(residuFree.display());
         /* Compute the right limit of the (free) velocity at  t^+_k with contact force : */
         const SiconosVector& vold = d->velocityMemory().getSiconosVector(0);
         DEBUG_EXPR(vold.display());
 
-<<<<<<< HEAD
         vFree = vold - residuFree;
-=======
-        vFree = *vold - residuFree;
->>>>>>> e4dcb334
 
         DEBUG_PRINT("vFree contains the right  limit of the (free) velocity at  t^-_{k+1} without contact force :\n");
         DEBUG_EXPR(vFree.display());
@@ -732,11 +536,7 @@
       else if(dsType == Type::NewtonEulerDS)
       {
         SP::NewtonEulerDS d = std11::static_pointer_cast<NewtonEulerDS> (ds);
-<<<<<<< HEAD
-        SiconosVector& vFree = *d->workspace(DynamicalSystem::free);
-=======
         SiconosVector& vFree = *workVectors[OneStepIntegrator::free];
->>>>>>> e4dcb334
         vFree.zero();
         // get right state from memory
         SP::SiconosVector q = d->q(); // contains position q_{k+1}
@@ -751,35 +551,17 @@
 
         if(d->inverseMass())
         {
-<<<<<<< HEAD
-          d->computeForces(t, q, v);
-          vFree += *(d->forces());
-=======
           d->update_inverse_mass();
           d->inverseMass()->PLUForwardBackwardInPlace(vFree);
->>>>>>> e4dcb334
         }
         /* work_tdg contains right (left limit) acceleration without contact force */
         SiconosVector& residuFree = *workVectors[OneStepIntegrator::residu_free];
 
-<<<<<<< HEAD
-        M->PLUForwardBackwardInPlace(vFree);
-
-        /* workFree_tdg contains right (left limit) acceleration without contact force */
-        SiconosVector& residuFree = *d->workspace(DynamicalSystem::freeresidu);
         residuFree += -0.5 * h * vFree;
 
         /*  Compute the right limit of the (free) velocity at  t^+_k with contact force : */
         const SiconosVector& vold = d->twistMemory().getSiconosVector(0);
-
         vFree = vold - residuFree;
-=======
-        residuFree += -0.5 * h * vFree;
-
-        /*  Compute the right limit of the (free) velocity at  t^+_k with contact force : */
-        SP::SiconosVector vold = d->twistMemory()->getSiconosVector(0);
-        vFree = *vold - residuFree;
->>>>>>> e4dcb334
         DEBUG_PRINT("vFree contains the  left limit of the (free) velocity at  t^-_{k+1} without contact force :\n");
         DEBUG_EXPR(vFree.display());
       }
@@ -832,41 +614,25 @@
       if((dsType == Type::LagrangianDS) || (dsType == Type::LagrangianLinearTIDS))
       {
         SP::LagrangianDS d = std11::static_pointer_cast<LagrangianDS> (ds);
-<<<<<<< HEAD
-        SiconosVector& residuFree = *ds->workspace(DynamicalSystem::freeresidu); // POINTER CONSTRUCTOR : contains residu without nonsmooth effect
-        DEBUG_EXPR(residuFree->display(););
-=======
         SiconosVector& residuFree = *workVectors[OneStepIntegrator::residu_free];
         DEBUG_EXPR(residuFree.display(););
->>>>>>> e4dcb334
 
         if(d->p(2))
         {
           // get right state from memory
           DEBUG_EXPR(d->p(2)->display());
-<<<<<<< HEAD
           SiconosVector& p2 = *d->p(2);
-          SiconosVector dummy(p2); // value = contact force
+          SiconosVector dummy(*(d->p(2)));
           DEBUG_EXPR(p2.display());
-=======
-          SP::SiconosVector p2 = d->p(2);
-          SiconosVector dummy(*(d->p(2)));
-          DEBUG_EXPR(p2->display());
->>>>>>> e4dcb334
           /* we homogenize p(2) to a force for the user output   */
           p2 *= 2.0/h;
 
-<<<<<<< HEAD
-          M->PLUForwardBackwardInPlace(dummy);
-          residuFree -= dummy;
-=======
           if(d->inverseMass())
           {
             d->update_inverse_mass();
             d->inverseMass()->PLUForwardBackwardInPlace(dummy);
           }
           residuFree -=  dummy;
->>>>>>> e4dcb334
 
         }
         DEBUG_EXPR(residuFree.display());
@@ -874,31 +640,16 @@
       else if(dsType == Type::NewtonEulerDS)
       {
         SP::NewtonEulerDS d = std11::static_pointer_cast<NewtonEulerDS> (ds);
-<<<<<<< HEAD
-        SiconosVector& residuFree = *ds->workspace(DynamicalSystem::freeresidu);
-=======
         SiconosVector& residuFree = *workVectors[OneStepIntegrator::residu_free];
->>>>>>> e4dcb334
 
         if(d->p(2))
         {
           // get right state from memory
-<<<<<<< HEAD
-          SP::SiconosMatrix M(new SimpleMatrix(*(d->mass()))); // we copy the mass matrix to avoid its factorization;
-          DEBUG_EXPR(M->display());
           SiconosVector& p2 = *d->p(2);
-          SiconosVector dummy(p2); // value = contact force
+          SiconosVector dummy(*(d->p(2))); // value = contact force
           DEBUG_EXPR(p2.display());
           /* we homogenize p(2) to a force for the user output   */
           p2 *= 2.0/h;
-          M->PLUForwardBackwardInPlace(dummy);
-          residuFree -= dummy;
-=======
-          SP::SiconosVector p2 = d->p(2);
-          SiconosVector dummy(*(d->p(2))); // value = contact force
-          DEBUG_EXPR(p2->display());
-          /* we homogenize p(2) to a force for the user output   */
-          *p2 *= 2.0/h;
           if(d->inverseMass())
           {
             d->update_inverse_mass();
@@ -906,7 +657,6 @@
           }
           residuFree -=  dummy;
 
->>>>>>> e4dcb334
         }
         DEBUG_EXPR(residuFree.display());
       }
