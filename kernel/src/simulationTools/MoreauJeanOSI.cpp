--- conflicted
+++ resolved
@@ -1564,8 +1564,6 @@
     // get dynamical system
     NewtonEulerDS& d = static_cast<NewtonEulerDS&> (ds);
 
-<<<<<<< HEAD
-
     // SiconosVector &v = *d.twist();
     // DEBUG_EXPR(d.display());
 
@@ -1578,23 +1576,6 @@
     // DEBUG_EXPR(v.display());
     // prod(T, v, dotq, true);
     // DEBUG_EXPR(dotq.display());
-
-=======
-    
-    // SiconosVector &v = *d.twist();
-    // DEBUG_EXPR(d.display());
-
-    // //compute q
-    // //first step consists in computing  \dot q.
-    // //second step consists in updating q.
-    // //
-    // SiconosMatrix& T = *d.T();
-    // SiconosVector& dotq = *d.dotq();
-    // DEBUG_EXPR(v.display());
-    // prod(T, v, dotq, true);
-    // DEBUG_EXPR(dotq.display());
-
->>>>>>> 2f6a8d14
     // SiconosVector& q = *d.q();
     // //  -> get previous time step state
     // SiconosVector& dotqold = *d.dotqMemory()->getSiconosVector(0);
@@ -1633,20 +1614,14 @@
     coeff = h * (1 - _theta);
     scal(coeff, vold, *velocityIncrement, false); // velocityIncrement += h(1-theta)*vold
     DEBUG_EXPR(velocityIncrement->display());
-<<<<<<< HEAD
-
-=======
-    
->>>>>>> 2f6a8d14
+
     q.setValue(0,velocityIncrement->getValue(0));
     q.setValue(1,velocityIncrement->getValue(1));
     q.setValue(2,velocityIncrement->getValue(2));
     quaternionFromTwistVector(*velocityIncrement, q);
-<<<<<<< HEAD
-=======
+
     DEBUG_EXPR(q.display());
     compositionLawLieGroup(qold, q);
->>>>>>> 2f6a8d14
     DEBUG_EXPR(q.display());
     compositionLawLieGroup(qold, q);
     DEBUG_EXPR(q.display());
