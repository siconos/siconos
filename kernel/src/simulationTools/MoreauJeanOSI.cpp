/* Siconos is a program dedicated to modeling, simulation and control
 * of non smooth dynamical systems.
 *
 * Copyright 2016 INRIA.
 *
 * Licensed under the Apache License, Version 2.0 (the "License");
 * you may not use this file except in compliance with the License.
 * You may obtain a copy of the License at
 *
 * http://www.apache.org/licenses/LICENSE-2.0
 *
 * Unless required by applicable law or agreed to in writing, software
 * distributed under the License is distributed on an "AS IS" BASIS,
 * WITHOUT WARRANTIES OR CONDITIONS OF ANY KIND, either express or implied.
 * See the License for the specific language governing permissions and
 * limitations under the License.
*/
#include "MoreauJeanOSI.hpp"
#include "Simulation.hpp"
#include "Model.hpp"
#include "NonSmoothDynamicalSystem.hpp"
#include "NewtonEulerDS.hpp"
#include "LagrangianLinearTIDS.hpp"
#include "LagrangianLinearDiagonalDS.hpp"

#include "FirstOrderR.hpp"
#include "NewtonEulerR.hpp"
#include "LagrangianRheonomousR.hpp"
#include "LagrangianCompliantLinearTIR.hpp"
#include "NewtonImpactNSL.hpp"
#include "MultipleImpactNSL.hpp"
#include "NewtonImpactFrictionNSL.hpp"
#include "CxxStd.hpp"

#include <boost/make_shared.hpp>

#include "TypeName.hpp"

#include "OneStepNSProblem.hpp"
#include "BlockVector.hpp"


// #define DEBUG_NOCOLOR
// #define DEBUG_STDOUT
// #define DEBUG_MESSAGES
// #define DEBUG_BEGIN_END_ONLY
// #define DEBUG_WHERE_MESSAGES
#include <debug.h>


using namespace RELATION;

// --- constructor from a set of data ---
MoreauJeanOSI::MoreauJeanOSI(double theta, double gamma):
  OneStepIntegrator(OSI::MOREAUJEANOSI), _useGammaForRelation(false),_explicitNewtonEulerDSOperators(false)
{
  _levelMinForOutput= 0;
  _levelMaxForOutput =1;
  _levelMinForInput =0;
  _levelMaxForInput =1;
  _steps=1;
  _theta = theta;
  if(!isnan(gamma))
  {
    _gamma = gamma;
    _useGamma = true;
  }
  else
  {
    _gamma = 1.0;
    _useGamma = false;
  }
}

const SimpleMatrix MoreauJeanOSI::getW(SP::DynamicalSystem ds)
{
  assert(ds &&
         "MoreauJeanOSI::getW(ds): ds == NULL.");
  assert(_dynamicalSystemsGraph->properties(_dynamicalSystemsGraph->descriptor(ds)).W &&
         "MoreauJeanOSI::getW(ds): W[ds] == NULL.");
  return *_dynamicalSystemsGraph->properties(_dynamicalSystemsGraph->descriptor(ds)).W; // Copy !!
}

SP::SimpleMatrix MoreauJeanOSI::W(SP::DynamicalSystem ds)
{
  assert(ds && "MoreauJeanOSI::W(ds): ds == NULL.");
  return _dynamicalSystemsGraph->properties(_dynamicalSystemsGraph->descriptor(ds)).W;
}


const SimpleMatrix MoreauJeanOSI::getWBoundaryConditions(SP::DynamicalSystem ds)
{
  assert(ds &&
         "MoreauJeanOSI::getWBoundaryConditions(ds): ds == NULL.");
  //    return *(WBoundaryConditionsMap[0]);
  assert(_dynamicalSystemsGraph->properties(_dynamicalSystemsGraph->descriptor(ds)).WBoundaryConditions &&
         "MoreauJeanOSI::getWBoundaryConditions(ds): WBoundaryConditions[ds] == NULL.");
  return *(_dynamicalSystemsGraph->properties(_dynamicalSystemsGraph->descriptor(ds)).WBoundaryConditions); // Copy !!
}

SP::SiconosMatrix MoreauJeanOSI::WBoundaryConditions(SP::DynamicalSystem ds)
{
  assert(ds && "MoreauJeanOSI::WBoundaryConditions(ds): ds == NULL.");
  return _dynamicalSystemsGraph->properties(_dynamicalSystemsGraph->descriptor(ds)).W ;
}


void MoreauJeanOSI::initializeDynamicalSystem(Model&, double t, SP::DynamicalSystem ds)
{
  DEBUG_BEGIN("MoreauJeanOSI::initializeDynamicalSystem(Model&, double t, SP::DynamicalSystem ds)\n");
  VectorOfVectors& workVectors = *_initializeDSWorkVectors(ds);
  workVectors.resize(MoreauJeanOSI::WORK_LENGTH);

  // Check dynamical system type
  Type::Siconos dsType = Type::value(*ds);
  assert(dsType == Type::LagrangianLinearTIDS
         || dsType == Type::LagrangianDS
         || dsType == Type::NewtonEulerDS
         || dsType == Type::LagrangianLinearDiagonalDS);

  // Compute W (iteration matrix)
  initializeIterationMatrixW(t, ds);

  if(dsType == Type::LagrangianLinearTIDS || dsType == Type::LagrangianDS || dsType == Type::LagrangianLinearDiagonalDS)
  {
    // buffers allocation (inside the graph)
    SP::LagrangianDS lds = std11::static_pointer_cast<LagrangianDS> (ds);
    workVectors[MoreauJeanOSI::RESIDU_FREE].reset(new SiconosVector(lds->dimension()));
    workVectors[MoreauJeanOSI::VFREE].reset(new SiconosVector(lds->dimension()));
    workVectors[MoreauJeanOSI::BUFFER].reset(new SiconosVector(lds->dimension()));

    // Update dynamical system components (for memory swap).
    lds->computeForces(t, lds->q(), lds->velocity());
    lds->swapInMemory();
  }
  else if(dsType == Type::NewtonEulerDS)
  {
    SP::NewtonEulerDS neds = std11::static_pointer_cast<NewtonEulerDS> (ds);
    DEBUG_PRINTF("neds->number() %i \n",neds->number());
    // buffers allocation (into the graph)
    workVectors[MoreauJeanOSI::RESIDU_FREE].reset(new SiconosVector(neds->dimension()));
    workVectors[MoreauJeanOSI::VFREE].reset(new SiconosVector(neds->dimension()));

    //Compute a first value of the dotq  to store it in  _dotqMemory
    SP::SiconosMatrix T = neds->T();
    SP::SiconosVector dotq = neds->dotq();
    SP::SiconosVector v = neds->twist();
    prod(*T, *v, *dotq, true);

    //Compute a first value of the forces to store it in _forcesMemory
    neds->computeForces(t, neds->q(), v);
    neds->swapInMemory();
  }
  DEBUG_END("MoreauJeanOSI::initializeDynamicalSystem(Model&, double t, SP::DynamicalSystem ds)\n");

}
void MoreauJeanOSI::fillDSLinks(Interaction &inter, InteractionProperties& interProp,
                                  DynamicalSystemsGraph & DSG)
{
  DEBUG_BEGIN("MoreauJeanOSI::fillDSLinks(Interaction &inter, InteractionProperties& interProp, DynamicalSystemsGraph & DSG)\n");
  SP::DynamicalSystem ds1= interProp.source;
  SP::DynamicalSystem ds2= interProp.target;
  assert(ds1);
  assert(ds2);
  assert(interProp.workVectors);
  
  VectorOfVectors& workV = *interProp.workVectors;
  workV.resize(MoreauJeanOSI::WORK_INTERACTION_LENGTH);
  workV[MoreauJeanOSI::OSNSP_RHS].reset(new SiconosVector(inter.getSizeOfY()));

  VectorOfBlockVectors& DSlink = *interProp.DSlink;
  Relation &relation =  *inter.relation();

  RELATION::TYPES relationType = relation.getType();

  // Check if interations levels (i.e. y and lambda sizes) are compliant with the current osi.
  _check_and_update_interaction_levels(inter);
  // Initialize/allocate memory buffers in interaction.
  bool computeResidu = relation.requireResidu();
  inter.initializeMemory(computeResidu,_steps);

  /* allocate and set work vectors for the osi */
  unsigned int xfree =0;
  if (relationType == Lagrangian)
  {
    xfree = LagrangianR::xfree;
  }
  else if (relationType == NewtonEuler)
  {
    xfree = NewtonEulerR::xfree;
  }

  if (ds1 != ds2)
  {
    DEBUG_PRINT("ds1 != ds2\n");
    if ((!DSlink[xfree]) || (DSlink[xfree]->numberOfBlocks() !=2 ))
      DSlink[xfree].reset(new BlockVector(2));
  }
  else
  {
    if ((!DSlink[xfree]) || (DSlink[xfree]->numberOfBlocks() !=1 ))
      DSlink[xfree].reset(new BlockVector(1));
  }

  if(checkOSI(DSG.descriptor(ds1)))
  {
    DEBUG_PRINTF("ds1->number() %i is taken into account\n", ds1->number());
    assert(DSG.properties(DSG.descriptor(ds1)).workVectors);
    VectorOfVectors &workVds1 = *DSG.properties(DSG.descriptor(ds1)).workVectors;
    DSlink[xfree]->setVectorPtr(0,workVds1[MoreauJeanOSI::VFREE]);
  }
  DEBUG_PRINTF("ds1->number() %i\n",ds1->number());
  DEBUG_PRINTF("ds2->number() %i\n",ds2->number());

  if (ds1 != ds2)
  {
    DEBUG_PRINT("ds1 != ds2\n");
    if(checkOSI(DSG.descriptor(ds2)))
    {
      DEBUG_PRINTF("ds2->number() %i is taken into account\n",ds2->number());
      assert(DSG.properties(DSG.descriptor(ds2)).workVectors);
      VectorOfVectors &workVds2 = *DSG.properties(DSG.descriptor(ds2)).workVectors;
      DSlink[xfree]->setVectorPtr(1,workVds2[MoreauJeanOSI::VFREE]);
    }
  }
  DEBUG_END("MoreauJeanOSI::fillDSLinks(Interaction &inter, InteractionProperties& interProp, DynamicalSystemsGraph & DSG)\n");

}

void MoreauJeanOSI::initialize_nonsmooth_problems()
{
  SP::OneStepNSProblems  allOSNS  = _simulation->oneStepNSProblems();
  ((*allOSNS)[SICONOS_OSNSP_TS_VELOCITY])->setIndexSetLevel(1);
  ((*allOSNS)[SICONOS_OSNSP_TS_VELOCITY])->setInputOutputLevel(1);
  //  ((*allOSNS)[SICONOS_OSNSP_TS_VELOCITY])->initialize(_simulation);
}

void MoreauJeanOSI::initializeIterationMatrixW(double time, SP::DynamicalSystem ds)
{
  DEBUG_BEGIN("MoreauJeanOSI::initializeIterationMatrixW\n");
  // This function:
  // - allocate memory for the matrix W
  // - update its content for the current (initial) state of the dynamical system, depending on its type.

  if(!ds)
    RuntimeException::selfThrow("MoreauJeanOSI::initializeIterationMatrixW(t,ds) - ds == NULL");

  if(!(checkOSI(_dynamicalSystemsGraph->descriptor(ds))))
    RuntimeException::selfThrow("MoreauJeanOSI::initializeIterationMatrixW(t,ds) - ds does not belong to the OSI.");

  const DynamicalSystemsGraph::VDescriptor& dsv = _dynamicalSystemsGraph->descriptor(ds);

  if(_dynamicalSystemsGraph->properties(dsv).W)
    RuntimeException::selfThrow("MoreauJeanOSI::initializeIterationMatrixW(t,ds) - W(ds) is already in the map and has been initialized.");

  double h = _simulation->timeStep();
  Type::Siconos dsType = Type::value(*ds);
  unsigned int sizeW = ds->dimension();
  if(dsType == Type::LagrangianDS)
  {
    LagrangianDS& d = static_cast<LagrangianDS&> (*ds);
    // Memory allocation for W property of the grap
    if(d.mass())
    {
      d.computeMass(d.q());
      _dynamicalSystemsGraph->properties(dsv).W.reset(new SimpleMatrix(*d.mass())); //*W = *d->mass();
    }
    else
    {
      _dynamicalSystemsGraph->properties(dsv).W.reset(new SimpleMatrix(sizeW, sizeW));
      _dynamicalSystemsGraph->properties(dsv).W->eye();
    }
    // Compute the W matrix
    computeW(time,d, *_dynamicalSystemsGraph->properties(dsv).W);
    // WBoundaryConditions initialization
    if(d.boundaryConditions())
      _initializeIterationMatrixWBoundaryConditions(*ds, dsv);
  }
  // 2 - Lagrangian linear systems
  else if(dsType == Type::LagrangianLinearTIDS)
  {
    SP::LagrangianLinearTIDS d = std11::static_pointer_cast<LagrangianLinearTIDS> (ds);
    if(d->mass())
    {
      _dynamicalSystemsGraph->properties(dsv).W.reset(new SimpleMatrix(*d->mass())); //*W = *d->mass();
    }
    else
    {
      _dynamicalSystemsGraph->properties(dsv).W.reset(new SimpleMatrix(sizeW, sizeW));
      _dynamicalSystemsGraph->properties(dsv).W->eye();
    }

    SP::SiconosMatrix K = d->K();
    SP::SiconosMatrix C = d->C();
    SP::SiconosMatrix W = _dynamicalSystemsGraph->properties(dsv).W;
    if(C)
      scal(h * _theta, *C, *W, false); // W += h*_theta *C
    if(K)
      scal(h * h * _theta * _theta, *K, *W, false); // W = h*h*_theta*_theta*K

    // WBoundaryConditions initialization
    if(d->boundaryConditions())
      _initializeIterationMatrixWBoundaryConditions(*d,dsv);
  }
  else if(dsType == Type::LagrangianLinearDiagonalDS)
  {
    LagrangianLinearDiagonalDS& lldds = static_cast<LagrangianLinearDiagonalDS&> (*ds);
    unsigned int ndof = lldds.dimension();
    _dynamicalSystemsGraph->properties(dsv).W.reset(new SimpleMatrix(ndof, ndof, Siconos::BANDED, 0, 0));
    SiconosMatrix& W = *_dynamicalSystemsGraph->properties(dsv).W;

    if(lldds.mass())
      W = *lldds.mass();
    else
      W.eye();

    double htheta = h * _theta;
    double h2theta2 = h * h * _theta * _theta;
    if(lldds.damping())
    {
      SiconosVector& C = *lldds.damping();
      for(unsigned int i=0;i<ndof;++i)
      {
        W(i, i) += htheta * C(i);
      }
    }

    if(lldds.stiffness())
    {
      SiconosVector& K = *lldds.stiffness();
      for(unsigned int i=0;i<ndof;++i)
      {
        W(i, i) += h2theta2 * K(i);
      }
    }
    // WBoundaryConditions initialization
    if(lldds.boundaryConditions())
      _initializeIterationMatrixWBoundaryConditions(lldds, dsv);

    for(unsigned int i=0;i<ndof;++i)
    {
      W(i, i) = 1. / W(i, i);
    }
  }

  // === ===
  else if(dsType == Type::NewtonEulerDS)
  {
    NewtonEulerDS& d = static_cast<NewtonEulerDS&> (*ds);
    _dynamicalSystemsGraph->properties(dsv).W.reset(new SimpleMatrix(*d.mass()));

    computeW(time, d, *_dynamicalSystemsGraph->properties(dsv).W);

    // WBoundaryConditions initialization
    if(d.boundaryConditions())
      _initializeIterationMatrixWBoundaryConditions(*ds,dsv);

  }
  else RuntimeException::selfThrow("MoreauJeanOSI::initializeIterationMatrixW - not yet implemented for Dynamical system of type : " + Type::name(*ds));

  // Remark: W is not LU-factorized nor inversed here.
  // Function PLUForwardBackward will do that if required.
  DEBUG_END("MoreauJeanOSI::initializeIterationMatrixW\n");
}


void MoreauJeanOSI::_initializeIterationMatrixWBoundaryConditions(DynamicalSystem& ds, const DynamicalSystemsGraph::VDescriptor& dsv)
{
  // This function:
  // - allocate memory for a matrix WBoundaryConditions
  // - insert this matrix into WBoundaryConditionsMap with ds as a key

  DEBUG_BEGIN("MoreauJeanOSI::initializeIterationMatrixWBoundaryConditions(SP::DynamicalSystem ds)\n");

  if(!(checkOSI(dsv)))
    RuntimeException::selfThrow("MoreauJeanOSI::initializeIterationMatrixWBoundaryConditions(t,ds) - ds does not belong to the OSI.");

  if(_dynamicalSystemsGraph->properties(dsv).WBoundaryConditions)
    RuntimeException::selfThrow("MoreauJeanOSI::initializeIterationMatrixWBoundaryConditions(t,ds) - WBoundaryConditions(ds) is already in the map and has been initialized.");


  Type::Siconos dsType = Type::value(ds);
  if(dsType == Type::LagrangianLinearTIDS || dsType == Type::LagrangianDS || dsType == Type::NewtonEulerDS
     || dsType == Type::LagrangianLinearDiagonalDS)
  {
    // Memory allocation for WBoundaryConditions
    unsigned int sizeWBoundaryConditions = ds.dimension(); // n for first order systems, ndof for lagrangian.

    SP::BoundaryCondition bc;
    if(dsType == Type::LagrangianDS || dsType == Type::LagrangianLinearTIDS || dsType == Type::LagrangianLinearDiagonalDS)
    {
      LagrangianDS& d = static_cast<LagrangianDS&> (ds);
      bc = d.boundaryConditions();
    }
    else if(dsType == Type::NewtonEulerDS)
    {
     NewtonEulerDS& d = static_cast<NewtonEulerDS&> (ds);
      bc = d.boundaryConditions();
    }
    unsigned int numberBoundaryConditions = bc->velocityIndices()->size();
    _dynamicalSystemsGraph->properties(dsv).WBoundaryConditions.reset(new SimpleMatrix(sizeWBoundaryConditions, numberBoundaryConditions));
    _computeWBoundaryConditions(ds,*_dynamicalSystemsGraph->properties(dsv).WBoundaryConditions,
                                *_dynamicalSystemsGraph->properties(dsv).W);
  }
  else
    RuntimeException::selfThrow("MoreauJeanOSI::initializeIterationMatrixWBoundaryConditions - not yet implemented for Dynamical system of type :" +  Type::name(ds));
  DEBUG_END("MoreauJeanOSI::initializeIterationMatrixWBoundaryConditions(SP::DynamicalSystem ds) \n");
}


void MoreauJeanOSI::_computeWBoundaryConditions(DynamicalSystem& ds, SiconosMatrix& WBoundaryConditions, SiconosMatrix& iteration_matrix)
{
  // Compute WBoundaryConditions matrix of the Dynamical System ds, at
  // time t and for the current ds state.

  // When this function is called, WBoundaryConditionsMap[ds] is
  // supposed to exist and not to be null Memory allocation has been
  // done during initializeIterationMatrixWBoundaryConditions.

  Type::Siconos dsType = Type::value(ds);
  if(dsType == Type::LagrangianLinearTIDS || dsType == Type::LagrangianDS ||  dsType == Type::NewtonEulerDS || dsType == Type::LagrangianLinearDiagonalDS)
  {

    SP::SiconosVector columntmp(new SiconosVector(ds.dimension()));

    int columnindex = 0;

    std::vector<unsigned int>::iterator itindex;

    SP::BoundaryCondition bc;

    //SP::SiconosMatrix W = _dynamicalSystemsGraph->properties(_dynamicalSystemsGraph->descriptor(ds)).W;

    if(dsType == Type::LagrangianDS || dsType == Type::LagrangianLinearTIDS || dsType == Type::LagrangianLinearDiagonalDS)
    {
      LagrangianDS& d = static_cast<LagrangianDS&> (ds);
      bc = d.boundaryConditions();
    }
    else if(dsType == Type::NewtonEulerDS)
    {
      NewtonEulerDS& d = static_cast<NewtonEulerDS&> (ds);
      bc = d.boundaryConditions();
    }

    for(itindex = bc->velocityIndices()->begin() ;
        itindex != bc->velocityIndices()->end();
        ++itindex)
    {

      iteration_matrix.getCol(*itindex, *columntmp);
      /*\warning we assume that W is symmetric in the Lagrangian case
        we store only the column and not the row */

      WBoundaryConditions.setCol(columnindex, *columntmp);
      double diag = (*columntmp)(*itindex);
      columntmp->zero();
      (*columntmp)(*itindex) = diag;

      iteration_matrix.setCol(*itindex, *columntmp);
      iteration_matrix.setRow(*itindex, *columntmp);


      columnindex ++;
    }
  }
  else
    RuntimeException::selfThrow("MoreauJeanOSI::computeWBoundaryConditions - not yet implemented for Dynamical system type : " +  Type::name(ds));
}


void MoreauJeanOSI::computeW(double t, DynamicalSystem& ds, SiconosMatrix& W)
{
  // Compute W matrix of the Dynamical System ds, at time t and for the current ds state.
  DEBUG_PRINT("MoreauJeanOSI::computeW starts\n");

  double h = _simulation->timeStep();
  Type::Siconos dsType = Type::value(ds);

  if(dsType == Type::LagrangianLinearTIDS || dsType == Type::LagrangianLinearDiagonalDS)
  {
    // Nothing: W does not depend on time.
  }
  else if(dsType == Type::LagrangianDS)
  {


    LagrangianDS& d = static_cast<LagrangianDS&> (ds);
    if(d.mass())
    {
      d.computeMass();
      W = *d.mass();
    }
    else
      W.eye();

    if(d.jacobianqDotForces())
    {
      SiconosMatrix& C = *d.jacobianqDotForces(); // jacobian according to velocity
      d.computeJacobianqDotForces(t);
      scal(-h * _theta, C, W, false); // W -= h*_theta*C
    }

    if(d.jacobianqForces())
    {
      SiconosMatrix& K = *d.jacobianqForces(); // jacobian according to q
      d.computeJacobianqForces(t);
      scal(-h * h * _theta * _theta, K, W, false); //*W -= h*h*_theta*_theta**K;
    }
  }
  // === ===
  else if(dsType == Type::NewtonEulerDS)
  {
    NewtonEulerDS& d = static_cast<NewtonEulerDS&> (ds);
    W = *(d.mass());

    if(d.jacobianvForces())
    {
      SiconosMatrix& C = *d.jacobianvForces(); // jacobian according to velocity

      d.computeJacobianvForces(t);
      scal(-h * _theta, C, W, false); // W -= h*_theta*C
    }
    if(d.jacobianqForces())
    {
      SiconosMatrix& K = *d.jacobianqForces(); // jacobian according to q
      d.computeJacobianqForces(t);
      SiconosMatrix& T = *d.T();
      DEBUG_EXPR(T.display(););
      DEBUG_EXPR(K.display(););
      SP::SimpleMatrix  buffer(new SimpleMatrix(*(d.mass())));
      prod(K, T, *buffer, true);
      scal(-h * h * _theta * _theta, *buffer, W, false);
      //*W -= h*h*_theta*_theta**K;
    }
    DEBUG_EXPR(W.display(););
    DEBUG_EXPR_WE(std::cout <<  std::boolalpha << "W.isPLUFactorized() = "<< W.isPLUFactorized() << std::endl;);

  }
  else RuntimeException::selfThrow("MoreauJeanOSI::computeW - not yet implemented for Dynamical system of type : " +Type::name(ds));
  DEBUG_PRINT("MoreauJeanOSI::computeW ends\n");
  // Remark: W is not LU-factorized here.
  // Function PLUForwardBackward will do that if required.
}

void MoreauJeanOSI::computeInitialNewtonState()
{
  DEBUG_BEGIN("MoreauJeanOSI::computeInitialNewtonState()\n");
  // Compute the position value giving the initial velocity.
  // The goal is to save one newton iteration for nearly linear system
  DynamicalSystemsGraph::VIterator dsi, dsend;
  for(std11::tie(dsi, dsend) = _dynamicalSystemsGraph->vertices(); dsi != dsend; ++dsi)
  {
    if(!checkOSI(dsi)) continue;
    DynamicalSystem&  ds = *_dynamicalSystemsGraph->bundle(*dsi);

    if(_explicitNewtonEulerDSOperators)
    {
      if(Type::value(ds) == Type::NewtonEulerDS)
      {
        // The goal is to update T() one time at the beginning of the Newton Loop
        // We want to be explicit on this function since we do not compute their Jacobians.
<<<<<<< HEAD
        SP::NewtonEulerDS d = std11::static_pointer_cast<NewtonEulerDS> (ds);
        SP::SiconosVector qold =
          std11::make_shared<SiconosVector>(d->qMemory().getSiconosVector(0));
=======
        NewtonEulerDS& d = static_cast<NewtonEulerDS&> (ds);
        SP::SiconosVector qold = d.qMemory()->getSiconosVector(0);
>>>>>>> e4dcb334
        //SP::SiconosVector q = d->q();
        computeT(qold,d.T());
      }
    }
    // The goal is to converge in one iteration if the system is almost linear
    // we start the Newton loop q = q0+hv0
    updatePosition(ds);
  }
  DEBUG_END("MoreauJeanOSI::computeInitialNewtonState()\n");
}



double MoreauJeanOSI::computeResidu()
{
  DEBUG_BEGIN("MoreauJeanOSI::computeResidu()\n");
  // This function is used to compute the residu for each "MoreauJeanOSI-discretized" dynamical system.
  // It then computes the norm of each of them and finally return the maximum
  // value for those norms.
  //
  // The state values used are those saved in the DS, ie the last computed ones.
  //  $\mathcal R(x,r) = x - x_{k} -h\theta f( x , t_{k+1}) - h(1-\theta)f(x_k,t_k) - h r$
  //  $\mathcal R_{free}(x,r) = x - x_{k} -h\theta f( x , t_{k+1}) - h(1-\theta)f(x_k,t_k) $

  double t = _simulation->nextTime(); // End of the time step
  double told = _simulation->startingTime(); // Beginning of the time step
  double h = t - told; // time step length

  DEBUG_PRINTF("nextTime %f\n", t);
  DEBUG_PRINTF("startingTime %f\n", told);
  DEBUG_PRINTF("time step size %f\n", h);


  // Operators computed at told have index i, and (i+1) at t.

  // Iteration through the set of Dynamical Systems.
  //
  //SP::DynamicalSystem ds; // Current Dynamical System.
  Type::Siconos dsType ; // Type of the current DS.

  double maxResidu = 0;
  double normResidu = maxResidu;

  DynamicalSystemsGraph::VIterator dsi, dsend;
  for(std11::tie(dsi, dsend) = _dynamicalSystemsGraph->vertices(); dsi != dsend; ++dsi)
  {
    if(!checkOSI(dsi)) continue;
    DynamicalSystem& ds = *_dynamicalSystemsGraph->bundle(*dsi);
    VectorOfVectors& workVectors = *_dynamicalSystemsGraph->properties(*dsi).workVectors;

    dsType = Type::value(ds); // Its type

<<<<<<< HEAD
    dsType = Type::value(*ds); // Its type
    SiconosVector& residuFree = *ds->workspace(DynamicalSystem::freeresidu);
=======
>>>>>>> e4dcb334
    // 3 - Lagrangian Non Linear Systems
    if(dsType == Type::LagrangianDS)
    {
      DEBUG_PRINT("MoreauJeanOSI::computeResidu(), dsType == Type::LagrangianDS\n");
      // residu = M(q*)(v_k,i+1 - v_i) - h*theta*forces(t_i+1,v_k,i+1, q_k,i+1) - h*(1-theta)*forces(ti,vi,qi) - p_i+1
      SiconosVector& residuFree = *workVectors[MoreauJeanOSI::RESIDU_FREE];
      SiconosVector& free = *workVectors[MoreauJeanOSI::VFREE];

      // -- Convert the DS into a Lagrangian one.
      LagrangianDS& d = static_cast<LagrangianDS&> (ds);

      // Get state i (previous time step) from Memories -> var. indexed with "Old"
<<<<<<< HEAD
      const SiconosVector& qold = d->qMemory().getSiconosVector(0);
      const SiconosVector& vold = d->velocityMemory().getSiconosVector(0);
      SP::SiconosVector q = d->q();

      d->computeMass();
      SP::SiconosMatrix M = d->mass();
      SP::SiconosVector v = d->velocity(); // v = v_k,i+1
      //residuFree->zero();
      DEBUG_EXPR(residuFree.display());

      DEBUG_EXPR(qold.display());
      DEBUG_EXPR(vold.display());
      DEBUG_EXPR(q->display());
      DEBUG_EXPR(v->display());

      DEBUG_EXPR(M->display());

=======
      SiconosVector &vold = *d.velocityMemory()->getSiconosVector(0);
>>>>>>> e4dcb334

      SiconosVector &v = *d.velocity(); // v = v_k,i+1
      //residuFree.zero();
      DEBUG_EXPR(residuFree.display());
      DEBUG_EXPR(vold.display());
      DEBUG_EXPR(v.display());

<<<<<<< HEAD
      prod(*M, (*v - vold), residuFree); // residuFree = M(v - vold)
=======
      residuFree = v;
      sub(residuFree, vold, residuFree);
      if(d.mass())
      {
        d.computeMass(d.q());
        prod(*(d.mass()), residuFree, residuFree); // residuFree = M(v - vold)
      }
>>>>>>> e4dcb334

      if(d.forces())
      {
        // Cheaper version: get forces(ti,vi,qi) from memory
<<<<<<< HEAD
        const SiconosVector& fold = d->forcesMemory().getSiconosVector(0);
=======
        SiconosVector& fold = *d.forcesMemory()->getSiconosVector(0);
>>>>>>> e4dcb334
        double coef = -h * (1 - _theta);
        scal(coef, fold, residuFree, false);

        // Expensive computes forces(ti,vi,qi)
        // d.computeForces(told, qold, vold);
        // double coef = -h * (1 - _theta);
        // // residuFree += coef * fL_i
        // scal(coef, *d.forces(), residuFree, false);

        // computes forces(ti+1, v_k,i+1, q_k,i+1) = forces(t,v,q)
        d.computeForces(t,d.q(),d.velocity());
        coef = -h * _theta;
<<<<<<< HEAD
        scal(coef, *d->forces(), residuFree, false);
=======
        scal(coef, *d.forces(), residuFree, false);
>>>>>>> e4dcb334

        // or  forces(ti+1, v_k,i+\theta, q(v_k,i+\theta))
        //SP::SiconosVector qbasedonv(new SiconosVector(*qold));
        //*qbasedonv +=  h * ((1 - _theta)* *vold + _theta * *v);
        //d.computeForces(t, qbasedonv, v);
        //coef = -h * _theta;
        // residuFree += coef * fL_k,i+1
        //scal(coef, *d.forces(), *residuFree, false);


      }

      if(d.boundaryConditions())
      {
        d.boundaryConditions()->computePrescribedVelocity(t);

        unsigned int columnindex = 0;
        SimpleMatrix & WBoundaryConditions  = *_dynamicalSystemsGraph->properties(*dsi).WBoundaryConditions ;
        SP::SiconosVector columntmp(new SiconosVector(ds.dimension()));

        for(std::vector<unsigned int>::iterator  itindex = d.boundaryConditions()->velocityIndices()->begin() ;
            itindex != d.boundaryConditions()->velocityIndices()->end();
            ++itindex)
        {
          double DeltaPrescribedVelocity =
            d.boundaryConditions()->prescribedVelocity()->getValue(columnindex)
            - v.getValue(*itindex);

<<<<<<< HEAD
          WBoundaryConditions->getCol(columnindex, *columntmp);
=======
          WBoundaryConditions.getCol(columnindex, *columntmp);
>>>>>>> e4dcb334
          residuFree -= *columntmp * (DeltaPrescribedVelocity);

          residuFree.setValue(*itindex, - columntmp->getValue(*itindex)   * (DeltaPrescribedVelocity));

          columnindex ++;
        }
      }

<<<<<<< HEAD
      *(d->workspace(DynamicalSystem::free)) = residuFree; // copy residuFree in Workfree

      //       std::cout << "MoreauJeanOSI::ComputeResidu LagrangianDS residufree :"  << std::endl;
      DEBUG_EXPR(residuFree.display());
=======
      free = residuFree; // copy residuFree into Workfree
      DEBUG_EXPR(residuFree.display());

      if(d.p(1))
        free -= *d.p(1); // Compute Residu in Workfree Notation !!
      // We use DynamicalSystem::free as tmp buffer
>>>>>>> e4dcb334

      if(d.boundaryConditions())
      {
        unsigned int columnindex = 0;
        SimpleMatrix& WBoundaryConditions = *_dynamicalSystemsGraph->properties(*dsi).WBoundaryConditions ;
        SP::SiconosVector columntmp(new SiconosVector(ds.dimension()));

        for(std::vector<unsigned int>::iterator  itindex = d.boundaryConditions()->velocityIndices()->begin() ;
            itindex != d.boundaryConditions()->velocityIndices()->end();
            ++itindex)
        {
          double DeltaPrescribedVelocity =
            d.boundaryConditions()->prescribedVelocity()->getValue(columnindex)
            - v.getValue(*itindex);

          WBoundaryConditions.getCol(columnindex, *columntmp);

          free.setValue(*itindex, - columntmp->getValue(*itindex)   * (DeltaPrescribedVelocity));

          columnindex ++;
        }
      }


      DEBUG_EXPR(free.display());
      normResidu = free.norm2();
      DEBUG_PRINTF("normResidu= %e\n", normResidu);
    }
    // 4 - Lagrangian Linear Systems
    else if(dsType == Type::LagrangianLinearTIDS)
    {
      DEBUG_PRINT("MoreauJeanOSI::computeResidu(), dsType == Type::LagrangianLinearTIDS\n");
      // ResiduFree = h*C*v_i + h*Kq_i +h*h*theta*Kv_i+hFext_theta     (1)
      // This formulae is only valid for the first computation of the residual for v = v_i
      // otherwise the complete formulae must be applied, that is
      // ResiduFree = M(v - vold) + h*((1-theta)*(C v_i + K q_i) +theta * ( C*v + K(q_i+h(1-theta)v_i+h theta v)))
      //                     +hFext_theta     (2)
      // for v != vi, the formulae (1) is wrong.
      // in the sequel, only the equation (1) is implemented

      // -- Convert the DS into a Lagrangian one.
      LagrangianLinearTIDS& d = static_cast<LagrangianLinearTIDS&> (ds);

      SiconosVector& residuFree = *workVectors[MoreauJeanOSI::RESIDU_FREE];
      SiconosVector& free = *workVectors[MoreauJeanOSI::VFREE];


      // Get state i (previous time step) from Memories -> var. indexed with "Old"
<<<<<<< HEAD
      const SiconosVector& qold = d->qMemory().getSiconosVector(0); // qi
      const SiconosVector& vold = d->velocityMemory().getSiconosVector(0); //vi

      DEBUG_EXPR(qold.display(););
      DEBUG_EXPR(vold.display(););
      DEBUG_EXPR(d->q()->display(););
      DEBUG_EXPR(d->velocity()->display(););
=======
      SiconosVector& qold = *d.qMemory()->getSiconosVector(0); // qi
      SiconosVector& vold = *d.velocityMemory()->getSiconosVector(0); //vi

      DEBUG_EXPR(qold.display(););
      DEBUG_EXPR(vold.display(););
      DEBUG_EXPR(d.q()->display(););
      DEBUG_EXPR(d.velocity()->display(););
>>>>>>> e4dcb334

      // --- ResiduFree computation Equation (1) ---
      residuFree.zero();
      double coeff;
      // -- No need to update W --

<<<<<<< HEAD
      SP::SiconosVector v = d->velocity(); // v = v_k,i+1

      SP::SiconosMatrix C = d->C();
      if (C)
        prod(h, *C, vold, residuFree, false); // vfree += h*C*vi

      SP::SiconosMatrix K = d->K();
      if (K)
      {
        coeff = h * h * _theta;
        prod(coeff, *K, vold, residuFree, false); // vfree += h^2*_theta*K*vi
        prod(h, *K, qold, residuFree, false); // vfree += h*K*qi
=======
      if(d.C())
      {
        prod(h, *d.C() , vold, residuFree, false); // vfree += h*C*vi
      }
      if(d.K())
      {
        coeff = h * h * _theta;
        prod(coeff, *d.K(), vold, residuFree, false); // vfree += h^2*_theta*K*vi
        prod(h, *d.K(), qold, residuFree, false); // vfree += h*K*qi
>>>>>>> e4dcb334
      }

      if(d.fExt())
      {
        // computes Fext(ti)
        d.computeFExt(told);
        coeff = -h * (1 - _theta);
<<<<<<< HEAD
        scal(coeff, *(d->fExt()), residuFree, false); // vfree -= h*(1-_theta) * fext(ti)
=======
        scal(coeff, *(d.fExt()), residuFree, false); // vfree -= h*(1-_theta) * fext(ti)
>>>>>>> e4dcb334
        // computes Fext(ti+1)
        d.computeFExt(t);
        coeff = -h * _theta;
<<<<<<< HEAD
        scal(coeff, *(d->fExt()), residuFree, false); // vfree -= h*_theta * fext(ti+1)
=======
        scal(coeff, *(d.fExt()), residuFree, false); // vfree -= h*_theta * fext(ti+1)
>>>>>>> e4dcb334
      }


      // Computation of the complete residual Equation (2)
      //   ResiduFree = M(v - vold) + h*((1-theta)*(C v_i + K q_i) +theta * ( C*v + K(q_i+h(1-theta)v_i+h theta v)))
      //                     +hFext_theta     (2)
      //       SP::SiconosMatrix M = d.mass();
      //       SP::SiconosVector realresiduFree (new SiconosVector(residuFree));
      //       realresiduFree->zero();
      //       prod(*M, (*v-*vold), *realresiduFree); // residuFree = M(v - vold)
      //       SP::SiconosVector qkplustheta (new SiconosVector(*qold));
      //       qkplustheta->zero();
      //       *qkplustheta = *qold + h *((1-_theta)* *vold + _theta* *v);
      //       if (C){
      //         double coef = h*(1-_theta);
      //         prod(coef, *C, *vold , *realresiduFree, false);
      //         coef = h*(_theta);
      //         prod(coef,*C, *v , *realresiduFree, false);
      //       }
      //       if (K){
      //         double coef = h*(1-_theta);
      //         prod(coef,*K , *qold , *realresiduFree, false);
      //         coef = h*(_theta);
      //         prod(coef,*K , *qkplustheta , *realresiduFree, false);
      //       }

      //       if (Fext)
      //       {
      //         // computes Fext(ti)
      //         d.computeFExt(told);
      //         coeff = -h*(1-_theta);
      //         scal(coeff, *Fext, *realresiduFree, false); // vfree -= h*(1-_theta) * fext(ti)
      //         // computes Fext(ti+1)
      //         d.computeFExt(t);
      //         coeff = -h*_theta;
      //         scal(coeff, *Fext, *realresiduFree, false); // vfree -= h*_theta * fext(ti+1)
      //       }


      if(d.boundaryConditions())
      {
        d.boundaryConditions()->computePrescribedVelocity(t);

        unsigned int columnindex = 0;
        SimpleMatrix& WBoundaryConditions = *_dynamicalSystemsGraph->properties(*dsi).WBoundaryConditions;
        SP::SiconosVector columntmp(new SiconosVector(ds.dimension()));

        for(std::vector<unsigned int>::iterator  itindex = d.boundaryConditions()->velocityIndices()->begin() ;
            itindex != d.boundaryConditions()->velocityIndices()->end();
            ++itindex)
        {

          double DeltaPrescribedVelocity =
<<<<<<< HEAD
            d->boundaryConditions()->prescribedVelocity()->getValue(columnindex)
            - vold.getValue(*itindex);

          WBoundaryConditions->getCol(columnindex, *columntmp);
=======
            d.boundaryConditions()->prescribedVelocity()->getValue(columnindex)
            - vold.getValue(*itindex);

          WBoundaryConditions.getCol(columnindex, *columntmp);
>>>>>>> e4dcb334
          residuFree += *columntmp * (DeltaPrescribedVelocity);

          residuFree.setValue(*itindex, - columntmp->getValue(*itindex)   * (DeltaPrescribedVelocity));

          columnindex ++;

        }
      }

<<<<<<< HEAD
      (* d->workspace(DynamicalSystem::free)) = residuFree; // copy residuFree in Workfree
      if (d->p(1))
        *(d->workspace(DynamicalSystem::free)) -= *d->p(1); // Compute Residu in Workfree Notation !!
                                                            // We use DynamicalSystem::free as tmp buffer
=======
      free = residuFree; // copy residuFree into free
      if(d.p(1))
        free-= *d.p(1); // Compute Residu in Workfree Notation !!
      // We use free as tmp buffer
      DEBUG_EXPR(free.display());
      DEBUG_EXPR(residuFree.display());
>>>>>>> e4dcb334

      normResidu = 0.0; // we assume that v = vfree + W^(-1) p
      //     normResidu = realresiduFree->norm2();

    }

    else if(dsType == Type::LagrangianLinearDiagonalDS)
    {
      // ResiduFree = h*C*v_i + h*Kq_i +h*h*theta*Kv_i+hFext_theta     (1)
      // This formulae is only valid for the first computation of the residual for v = v_i
      // otherwise the complete formulae must be applied, that is
      // ResiduFree = M(v - vold) + h*((1-theta)*(C v_i + K q_i) +theta * ( C*v + K(q_i+h(1-theta)v_i+h theta v)))
      //                     +hFext_theta     (2)
      // for v != vi, the formulae (1) is wrong.
      // in the sequel, only the equation (1) is implemented

      // -- Convert the DS into a Lagrangian one.
      LagrangianLinearDiagonalDS& d = static_cast<LagrangianLinearDiagonalDS&> (ds);

      SiconosVector& residuFree = *workVectors[MoreauJeanOSI::RESIDU_FREE];
      SiconosVector& free = *workVectors[MoreauJeanOSI::VFREE];


      // Get state i (previous time step) from Memories -> var. indexed with "Old"
      SiconosVector& qold = *d.qMemory()->getSiconosVector(0); // qi
      SiconosVector& vold = *d.velocityMemory()->getSiconosVector(0); //vi
      // --- ResiduFree computation Equation (1) ---
      residuFree.zero();
      double coeff;
      // -- No need to update W --
      if(d.damping())
      {
        SiconosVector & sigma = *d.damping();
        for(unsigned int i=0;i<d.dimension();++i)
          residuFree(i) += h * sigma(i) * vold(i);
      }
      if(d.stiffness())
      {
        coeff = h * h * _theta;
        SiconosVector & omega = *d.stiffness();
        for(unsigned int i=0;i<d.dimension();++i)
          residuFree(i) += coeff * omega(i) * vold(i) + h * omega(i) * qold(i);
      }

      if(d.fExt())
      {
        // computes Fext(ti)
        d.computeFExt(told);
        coeff = -h * (1 - _theta);
        scal(coeff, *(d.fExt()), residuFree, false); // vfree -= h*(1-_theta) * fext(ti)
        // computes Fext(ti+1)
        d.computeFExt(t);
        coeff = -h * _theta;
        scal(coeff, *(d.fExt()), residuFree, false); // vfree -= h*_theta * fext(ti+1)
      }

      if(d.boundaryConditions())
      {
        d.boundaryConditions()->computePrescribedVelocity(t);

        unsigned int columnindex = 0;
        SimpleMatrix& WBoundaryConditions = *_dynamicalSystemsGraph->properties(*dsi).WBoundaryConditions;
        SP::SiconosVector columntmp(new SiconosVector(ds.dimension()));

        for(std::vector<unsigned int>::iterator  itindex = d.boundaryConditions()->velocityIndices()->begin() ;
            itindex != d.boundaryConditions()->velocityIndices()->end();
            ++itindex)
        {

          double DeltaPrescribedVelocity =
            d.boundaryConditions()->prescribedVelocity()->getValue(columnindex)
            - vold.getValue(*itindex);

          WBoundaryConditions.getCol(columnindex, *columntmp);
          residuFree += *columntmp * (DeltaPrescribedVelocity);

          residuFree.setValue(*itindex, - columntmp->getValue(*itindex)   * (DeltaPrescribedVelocity));

          columnindex ++;

        }
      }

      free = residuFree; // copy residuFree into free
      if(d.p(1))
        free-= *d.p(1); // Compute Residu in Workfree Notation !!
      // We use DynamicalSystem::free as tmp buffer

      normResidu = 0.0; // we assume that v = vfree + W^(-1) p
      //     normResidu = realresiduFree->norm2();

    }


    else if(dsType == Type::NewtonEulerDS)
    {
      DEBUG_PRINT("MoreauJeanOSI::computeResidu(), dsType == Type::NewtonEulerDS\n");
      // residu = M (v_k,i+1 - v_i) - h*_theta*forces(t,v_k,i+1, q_k,i+1) - h*(1-_theta)*forces(ti,vi,qi) - pi+1

      SiconosVector& residuFree = *workVectors[MoreauJeanOSI::RESIDU_FREE];
      SiconosVector& free = *workVectors[MoreauJeanOSI::VFREE];


      // -- Convert the DS into a Lagrangian one.
      NewtonEulerDS& d = static_cast<NewtonEulerDS&> (ds);

      // Get the state  (previous time step) from memory vector
      // -> var. indexed with "Old"
<<<<<<< HEAD
      const SiconosVector& qold = d->qMemory().getSiconosVector(0);
      const SiconosVector& vold = d->twistMemory().getSiconosVector(0);

=======
      SiconosVector& vold = *d.twistMemory()->getSiconosVector(0);
>>>>>>> e4dcb334

      // Get the current state vector
      //SiconosVector& q = *d.q();
      SiconosVector& v = *d.twist(); // v = v_k,i+1

      // Get the (constant mass matrix)
<<<<<<< HEAD
      SP::SiconosMatrix massMatrix = d->mass();
      prod(*massMatrix, (*v - vold), residuFree, true); // residuFree = M(v - vold)
=======
      SiconosMatrix &massMatrix = *d.mass();
      prod(massMatrix, (v - vold), residuFree, true); // residuFree = M(v - vold)
>>>>>>> e4dcb334
      DEBUG_EXPR(residuFree.display(););

      if(d.forces())   // if fL exists
      {
        DEBUG_PRINTF("MoreauJeanOSI:: _theta = %e\n",_theta);
        DEBUG_PRINTF("MoreauJeanOSI:: h = %e\n",h);

        // Cheaper version: get forces(ti,vi,qi) from memory
<<<<<<< HEAD
        const SiconosVector& fold = d->forcesMemory().getSiconosVector(0);
=======
        SiconosVector& fold = *d.forcesMemory()->getSiconosVector(0);
>>>>>>> e4dcb334
        DEBUG_PRINT("MoreauJeanOSI:: old forces :\n");
        DEBUG_EXPR(fold.display(););

        double coef = -h * (1 - _theta);
        scal(coef, fold, residuFree, false);

        //Expensive version to check ...
        //SP::SiconosVector qold = d.qMemory()->getSiconosVector(0);
        //SP::SiconosVector vold = d.twistMemory()->getSiconosVector(0);
        // d.computeForces(told,qold,vold);
        // DEBUG_EXPR(d.forces()->display(););
        //double coef = -h * (1.0 - _theta);
        //scal(coef, *d.forces(), *residuFree, false);

        DEBUG_EXPR(residuFree.display(););

        // computes forces(ti,v,q)
        d.computeForces(t,d.q(),d.twist());
        coef = -h * _theta;
<<<<<<< HEAD
        scal(coef, *d->forces(), residuFree, false);
        DEBUG_PRINT("MoreauJeanOSI:: new forces :\n");
        DEBUG_EXPR(d->forces()->display(););
=======
        scal(coef, *d.forces(), residuFree, false);
        DEBUG_PRINT("MoreauJeanOSI:: new forces :\n");
        DEBUG_EXPR(d.forces()->display(););
>>>>>>> e4dcb334
        DEBUG_EXPR(residuFree.display(););

      }


      if(d.boundaryConditions())
      {
        d.boundaryConditions()->computePrescribedVelocity(t);

        unsigned int columnindex = 0;
        SimpleMatrix& WBoundaryConditions = *_dynamicalSystemsGraph->properties(*dsi).WBoundaryConditions;
        SP::SiconosVector columntmp(new SiconosVector(ds.dimension()));

        for(std::vector<unsigned int>::iterator  itindex = d.boundaryConditions()->velocityIndices()->begin() ;
            itindex != d.boundaryConditions()->velocityIndices()->end();
            ++itindex)
        {

          DEBUG_PRINTF("columnindex = %i\n",columnindex);
          DEBUG_PRINTF("*itindex = %i\n",*itindex);
          double DeltaPrescribedVelocity =
            d.boundaryConditions()->prescribedVelocity()->getValue(columnindex)
            - v.getValue(*itindex);

          DEBUG_EXPR(d.boundaryConditions()->prescribedVelocity()->display());

<<<<<<< HEAD
          WBoundaryConditions->getCol(columnindex, *columntmp);
=======
          WBoundaryConditions.getCol(columnindex, *columntmp);
>>>>>>> e4dcb334
          residuFree -= *columntmp * (DeltaPrescribedVelocity);


          residuFree.setValue(*itindex, - columntmp->getValue(*itindex)   * (DeltaPrescribedVelocity));

          columnindex ++;
        }
      }

<<<<<<< HEAD
      *(d->workspace(DynamicalSystem::free)) = residuFree;
      if (d->p(1))
        *(d->workspace(DynamicalSystem::free)) -= *d->p(1);// We use DynamicalSystem::free as tmp buffer
=======
      free = residuFree;

      if(d.p(1))
        free -= *d.p(1);// We use DynamicalSystem::free as tmp buffer
>>>>>>> e4dcb334


      if(d.boundaryConditions())
      {
        unsigned int columnindex = 0;
        SimpleMatrix &  WBoundaryConditions = *_dynamicalSystemsGraph->properties(*dsi).WBoundaryConditions;
        SP::SiconosVector columntmp(new SiconosVector(ds.dimension()));

        for(std::vector<unsigned int>::iterator  itindex = d.boundaryConditions()->velocityIndices()->begin() ;
            itindex != d.boundaryConditions()->velocityIndices()->end();
            ++itindex)
        {
          double DeltaPrescribedVelocity =
            d.boundaryConditions()->prescribedVelocity()->getValue(columnindex)
            - v.getValue(*itindex);

          WBoundaryConditions.getCol(columnindex, *columntmp);

          free.setValue(*itindex, - columntmp->getValue(*itindex)   * (DeltaPrescribedVelocity));

          columnindex ++;
        }
      }

      DEBUG_PRINT("MoreauJeanOSI::computeResidu :\n");
      DEBUG_EXPR(residuFree.display(););
<<<<<<< HEAD
      DEBUG_EXPR(if (d->p(1)) d->p(1)->display(););
      DEBUG_EXPR((d->workspace(DynamicalSystem::free))->display(););
=======
      DEBUG_EXPR(if(d.p(1)) d.p(1)->display(););
      DEBUG_EXPR(free.display(););
>>>>>>> e4dcb334

      normResidu =free.norm2();
      DEBUG_PRINTF("normResidu= %e\n", normResidu);
    }
    else
      RuntimeException::selfThrow("MoreauJeanOSI::computeResidu - not yet implemented for Dynamical system of type: " + Type::name(ds));

    if(normResidu > maxResidu) maxResidu = normResidu;

  }
  DEBUG_END("MoreauJeanOSI::computeResidu()\n");
  return maxResidu;


}

void MoreauJeanOSI::computeFreeState()
{
  DEBUG_BEGIN("MoreauJeanOSI::computeFreeState()\n");
  // This function computes "free" states of the DS belonging to this Integrator.
  // "Free" means without taking non-smooth effects into account.

  double t = _simulation->nextTime(); // End of the time step

  // Operators computed at told have index i, and (i+1) at t.

  //  Note: integration of r with a theta method has been removed
  //  SiconosVector *rold = static_cast<SiconosVector*>(d->rMemory()->getSiconosVector(0));

  // Iteration through the set of Dynamical Systems.
  //


  //SP::DynamicalSystem ds; // Current Dynamical System.
  //SP::SiconosMatrix W; // W MoreauJeanOSI matrix of the current DS.
  Type::Siconos dsType ; // Type of the current DS.

  DynamicalSystemsGraph::VIterator dsi, dsend;

  for(std11::tie(dsi, dsend) = _dynamicalSystemsGraph->vertices(); dsi != dsend; ++dsi)
  {
    if(!checkOSI(dsi)) continue;
    DynamicalSystem & ds = *_dynamicalSystemsGraph->bundle(*dsi);
    dsType = Type::value(ds); // Its type
    SiconosMatrix& W = *_dynamicalSystemsGraph->properties(*dsi).W; // Its W MoreauJeanOSI matrix of iteration.
    VectorOfVectors& workVectors = *_dynamicalSystemsGraph->properties(*dsi).workVectors;
    // 3 - Lagrangian Non Linear Systems
    if(dsType == Type::LagrangianDS)
    {
      DEBUG_PRINT("MoreauJeanOSI::computeFreeState(), dsType == Type::LagrangianDS\n");
      // IN to be updated at current time: W, M, q, v, fL
      // IN at told: qi,vi, fLi

      // Note: indices i/i+1 corresponds to value at the beginning/end of the time step.
      // Index k stands for Newton iteration and thus corresponds to the last computed
      // value, ie the one saved in the DynamicalSystem.
      // "i" values are saved in memory vectors.

      // vFree = v_k,i+1 - W^{-1} ResiduFree
      // with
      // ResiduFree = M(q_k,i+1)(v_k,i+1 - v_i) - h*theta*forces(t,v_k,i+1, q_k,i+1) - h*(1-theta)*forces(ti,vi,qi)

      // -- Convert the DS into a Lagrangian one.
      LagrangianDS& d = static_cast<LagrangianDS&> (ds);

      // Get state i (previous time step) from Memories -> var. indexed with "Old"
<<<<<<< HEAD
      const SiconosVector& vold = d->velocityMemory().getSiconosVector(0);
      SP::SiconosVector v = d->velocity(); // v = v_k,i+1
      DEBUG_EXPR(vold.display());
      DEBUG_EXPR(v->display());

=======
      SiconosVector &v = *d.velocity(); // v = v_k,i+1
      DEBUG_EXPR(v.display());
>>>>>>> e4dcb334

      // --- ResiduFree computation ---
      // ResFree = M(v-vold) - h*[theta*forces(t) + (1-theta)*forces(told)]
      //
      // vFree pointer is used to compute and save ResiduFree in this first step.
<<<<<<< HEAD
      SiconosVector& vfree = *d->workspace(DynamicalSystem::free);//workX[d];
      vfree = *(d->workspace(DynamicalSystem::freeresidu));
=======
      SiconosVector& residuFree = *workVectors[MoreauJeanOSI::RESIDU_FREE];
      SiconosVector& vfree = *workVectors[MoreauJeanOSI::VFREE];

      vfree = residuFree;
>>>>>>> e4dcb334

      // -- Update W --
      // Note: during computeW, mass and jacobians of forces will be computed/
      computeW(t, d, W);

      // -- vfree =  v - W^{-1} ResiduFree --
      // At this point vfree = residuFree
      // -> Solve WX = vfree and set vfree = X
<<<<<<< HEAD
      W->PLUForwardBackwardInPlace(vfree);
      // -> compute real vfree
      vfree *= -1.0;
      vfree += *v;
=======
      W.PLUForwardBackwardInPlace(vfree);
      // -> compute real vfree
      vfree *= -1.0;
      vfree += v;
>>>>>>> e4dcb334
      DEBUG_EXPR(vfree.display());

    }
    // 4 - Lagrangian Linear Systems
    else if(dsType == Type::LagrangianLinearTIDS)
    {
      DEBUG_PRINT("MoreauJeanOSI::computeFreeState(), dsType == Type::LagrangianLinearTIDS\n");
      // IN to be updated at current time: Fext
      // IN at told: qi,vi, fext
      // IN constants: K,C

      // Note: indices i/i+1 corresponds to value at the beginning/end of the time step.
      // "i" values are saved in memory vectors.

      // vFree = v_i + W^{-1} ResiduFree    // with
      // ResiduFree = (-h*C -h^2*theta*K)*vi - h*K*qi + h*theta * Fext_i+1 + h*(1-theta)*Fext_i

      // -- Convert the DS into a Lagrangian one.
      LagrangianLinearTIDS& d = static_cast<LagrangianLinearTIDS&> (ds);

      // Get state i (previous time step) from Memories -> var. indexed with "Old"
<<<<<<< HEAD
      const SiconosVector& vold = d->velocityMemory().getSiconosVector(0); //vi
=======
      SiconosVector& vold = *d.velocityMemory()->getSiconosVector(0); //vi
>>>>>>> e4dcb334

      // --- ResiduFree computation ---
      // vFree pointer is used to compute and save ResiduFree in this first step.

      // Velocity free and residu. vFree = RESfree (pointer equality !!).
<<<<<<< HEAD
      SiconosVector& vfree = *d->workspace(DynamicalSystem::free);//workX[d];
      vfree = *(d->workspace(DynamicalSystem::freeresidu));

      W->PLUForwardBackwardInPlace(vfree);
=======
      SiconosVector& residuFree = *workVectors[MoreauJeanOSI::RESIDU_FREE];
      SiconosVector& vfree = *workVectors[MoreauJeanOSI::VFREE];

      vfree = residuFree;
      DEBUG_EXPR(vfree.display());
      W.PLUForwardBackwardInPlace(vfree);
>>>>>>> e4dcb334
      vfree *= -1.0;
      vfree += vold;

      DEBUG_EXPR(vfree.display());


    }
    // 4 - Lagrangian Linear Diagonal Systems
    else if(dsType == Type::LagrangianLinearDiagonalDS)
    {
      // IN to be updated at current time: Fext
      // IN at told: qi,vi, fext
      // IN constants: K,C

      // Note: indices i/i+1 corresponds to value at the beginning/end of the time step.
      // "i" values are saved in memory vectors.

      // vFree = v_i + W^{-1} ResiduFree    // with
      // ResiduFree = (-h*C -h^2*theta*K)*vi - h*K*qi + h*theta * Fext_i+1 + h*(1-theta)*Fext_i

      // -- Convert the DS into a Lagrangian one.
      LagrangianLinearDiagonalDS& d = static_cast<LagrangianLinearDiagonalDS&> (ds);

      // Get state i (previous time step) from Memories -> var. indexed with "Old"
      SiconosVector& vold = *d.velocityMemory()->getSiconosVector(0); //vi

      // --- ResiduFree computation ---
      // vFree pointer is used to compute and save ResiduFree in this first step.

      // Velocity free and residu. vFree = RESfree (pointer equality !!).
      SiconosVector& vfree = *workVectors[MoreauJeanOSI::VFREE];
      // W is diagonal and contains the inverse of the iteration matrix!
      for(unsigned int i=0;i<d.dimension();++i)
        vfree(i) = -W(i, i) * vfree(i) + vold(i);

    }
    else if(dsType == Type::NewtonEulerDS)
    {
      // IN to be updated at current time: W, M, q, v, fL
      // IN at told: qi,vi,

      // Note: indices i/i+1 corresponds to value at the beginning/end of the time step.
      // Index k stands for Newton iteration and thus corresponds to the last computed
      // value, ie the one saved in the DynamicalSystem.
      // "i" values are saved in memory vectors.

      // vFree = v_k,i+1 - W^{-1} ResiduFree
      // with
      // ResiduFree = M(q_k,i+1)(v_k,i+1 - v_i) - h*theta*forces(t,v_k,i+1, q_k,i+1)
      //                                        - h*(1-theta)*forces(ti,vi,qi)

      // -- Convert the DS into a NewtonEuler one.
<<<<<<< HEAD
      SP::NewtonEulerDS d = std11::static_pointer_cast<NewtonEulerDS> (ds);

      // Get state i (previous time step) from Memories -> var. indexed with "Old"
      const SiconosVector& qold = d->qMemory().getSiconosVector(0);
      const SiconosVector& vold = d->twistMemory().getSiconosVector(0);
=======
      NewtonEulerDS& d = static_cast<NewtonEulerDS&> (ds);
>>>>>>> e4dcb334

      // --- ResiduFree computation ---
      // ResFree = M(v-vold) - h*[theta*forces(t) + (1-theta)*forces(told)]
      //
      // vFree pointer is used to compute and save ResiduFree in this first step.
<<<<<<< HEAD
      SiconosVector& vfree = *d->workspace(DynamicalSystem::free);//workX[d];
      vfree = *(d->workspace(DynamicalSystem::freeresidu));
      //*(d->vPredictor())=*(d->workspace(DynamicalSystem::freeresidu));
      // -- Update W --
      // Note: during computeW, mass and jacobians of forces will be computed/
      SP::SimpleMatrix W = _dynamicalSystemsGraph->properties(*dsi).W;
      computeW(t, d, *W);
      SiconosVector& v = *d->twist(); // v = v_k,i+1
=======

      SiconosVector& residuFree = *workVectors[MoreauJeanOSI::RESIDU_FREE];
      SiconosVector& vfree = *workVectors[MoreauJeanOSI::VFREE];


      vfree = residuFree;

      // -- Update W --
      // Note: during computeW, mass and jacobians of forces will be computed/
      SimpleMatrix& W = *_dynamicalSystemsGraph->properties(*dsi).W;
      computeW(t, d, W);
      SiconosVector& v = *d.twist(); // v = v_k,i+1
>>>>>>> e4dcb334

      // -- vfree =  v - W^{-1} ResiduFree --
      // At this point vfree = residuFree
      // -> Solve WX = vfree and set vfree = X
      //    std::cout<<"MoreauJeanOSI::computeFreeState residu free"<<endl;
      //    vfree->display();
      DEBUG_EXPR(residuFree.display(););

<<<<<<< HEAD
      W->PLUForwardBackwardInPlace(vfree);
=======
      W.PLUForwardBackwardInPlace(vfree);
>>>>>>> e4dcb334
      //    std::cout<<"MoreauJeanOSI::computeFreeState -WRfree"<<endl;
      //    vfree->display();
      //    scal(h,*vfree,*vfree);
      // -> compute real vfree
      vfree *= -1.0;
      DEBUG_EXPR(vfree.display(););
      vfree += v;
      DEBUG_EXPR(vfree.display(););
    }
    else
      RuntimeException::selfThrow("MoreauJeanOSI::computeFreeState - not yet implemented for Dynamical system of type: " +  Type::name(ds));

  }
  DEBUG_END("MoreauJeanOSI::computeFreeState()\n");
}

void MoreauJeanOSI::prepareNewtonIteration(double time)
{
  DEBUG_BEGIN(" MoreauJeanOSI::prepareNewtonIteration(double time)\n");
  DynamicalSystemsGraph::VIterator dsi, dsend;
  for(std11::tie(dsi, dsend) = _dynamicalSystemsGraph->vertices(); dsi != dsend; ++dsi)
  {
    if(!checkOSI(dsi)) continue;
    DynamicalSystem& ds = *_dynamicalSystemsGraph->bundle(*dsi);
    computeW(time, ds, *_dynamicalSystemsGraph->properties(*dsi).W);
  }

  if(!_explicitNewtonEulerDSOperators)
  {
    DynamicalSystemsGraph::VIterator dsi, dsend;

    for(std11::tie(dsi, dsend) = _dynamicalSystemsGraph->vertices(); dsi != dsend; ++dsi)
    {
      if(!checkOSI(dsi)) continue;

      SP::DynamicalSystem ds = _dynamicalSystemsGraph->bundle(*dsi);

      //  VA <2016-04-19 Tue> We compute T to be consitent with the Jacobian at the beginning of the Newton iteration and not at the end
      Type::Siconos dsType = Type::value(*ds);
      if(dsType == Type::NewtonEulerDS)
      {
        SP::NewtonEulerDS d = std11::static_pointer_cast<NewtonEulerDS> (ds);
        computeT(d->q(),d->T());
      }
    }

  }


  DEBUG_END(" MoreauJeanOSI::prepareNewtonIteration(double time)\n");

}


struct MoreauJeanOSI::_NSLEffectOnFreeOutput : public SiconosVisitor
{
  using SiconosVisitor::visit;

  OneStepNSProblem * _osnsp;
  Interaction& _inter;
  InteractionProperties& _interProp;
  
  _NSLEffectOnFreeOutput(OneStepNSProblem *p, Interaction& inter, InteractionProperties& interProp) :
    _osnsp(p), _inter(inter), _interProp(interProp) {};

  void visit(const NewtonImpactNSL& nslaw)
  {
    double e;
    e = nslaw.e();
    Index subCoord(4);
    subCoord[0] = 0;
    subCoord[1] = _inter.nonSmoothLaw()->size();
    subCoord[2] = 0;
    subCoord[3] = subCoord[1];
    //VectorOfVectors &workV = *_interProp.workVectors;
    SiconosVector & osnsp_rhs = *(*_interProp.workVectors)[MoreauJeanOSI::OSNSP_RHS];
    subscal(e, *_inter.y_k(_osnsp->inputOutputLevel()), osnsp_rhs, subCoord, false);
  }

  void visit(const RelayNSL& nslaw)
  {
    // since velocity lower-/upper-bounds are fully specified in NSL,
    // nothing to do here
  }

  void visit(const NewtonImpactFrictionNSL& nslaw)
  {
    SiconosVector & osnsp_rhs = *(*_interProp.workVectors)[MoreauJeanOSI::OSNSP_RHS];

    // The normal part is multiplied depends on en
    if (nslaw.en() > 0.0)
    {
      osnsp_rhs (0) +=  nslaw.en() * (*_inter.y_k(_osnsp->inputOutputLevel()))(0);
    }
    // The tangential part is multiplied depends on et
    if (nslaw.et() > 0.0)
    {
      osnsp_rhs (1) +=  nslaw.et()  * (*_inter.y_k(_osnsp->inputOutputLevel()))(1);
      if (_inter.nonSmoothLaw()->size()>=2)
      {
        osnsp_rhs (2) +=  nslaw.et()  * (*_inter.y_k(_osnsp->inputOutputLevel()))(2);
      }
    }
  }
  void visit(const EqualityConditionNSL& nslaw)
  {
    ;
  }
  void visit(const MixedComplementarityConditionNSL& nslaw)
  {
    ;
  }
  void visit(const ComplementarityConditionNSL& nslaw)
  {
    ;
  }
};


void MoreauJeanOSI::computeFreeOutput(InteractionsGraph::VDescriptor& vertex_inter, OneStepNSProblem* osnsp)
{
  /** \warning: ensures that it can also work with two different osi for two different ds ?
   */
  DEBUG_BEGIN("MoreauJeanOSI::computeFreeOutput(InteractionsGraph::VDescriptor& vertex_inter, OneStepNSProblem* osnsp)\n");
  SP::OneStepNSProblems allOSNS  = _simulation->oneStepNSProblems();
  InteractionsGraph& indexSet = *osnsp->simulation()->indexSet(osnsp->indexSetLevel());
  assert(indexSet.bundle(vertex_inter));
  Interaction& inter = *indexSet.bundle(vertex_inter);

  VectorOfBlockVectors& DSlink = *indexSet.properties(vertex_inter).DSlink;
  // Get relation and non smooth law types
  assert(inter.relation());
  RELATION::TYPES relationType = inter.relation()->getType();
  RELATION::SUBTYPES relationSubType = inter.relation()->getSubType();

  
  unsigned int sizeY = inter.nonSmoothLaw()->size();

  unsigned int relativePosition = 0;

  Index coord(8);
  coord[0] = relativePosition;
  coord[1] = relativePosition + sizeY;
  coord[2] = 0;
  coord[4] = 0;
  coord[6] = 0;
  coord[7] = sizeY;
  SP::SiconosMatrix  F;
  //  SP::BlockVector deltax;
  
  //SiconosVector& yForNSsolver = *inter.yForNSsolver()

  SiconosVector& osnsp_rhs = *(*indexSet.properties(vertex_inter).workVectors)[MoreauJeanOSI::OSNSP_RHS];
  
  SP::BlockVector Xfree;

  /** \todo VA. All of these values should be stored in a node in the interactionGraph
   * corresponding to the Interaction
   * when a MoreauJeanOSI scheme is used.
   */

//  deltax = DSlink[FirstOrderR::deltax];;

  if(relationType == NewtonEuler)
  {
    Xfree = DSlink[NewtonEulerR::xfree];
  }
  else if(relationType == Lagrangian)
  {
    Xfree = DSlink[LagrangianR::xfree];
  }

  assert(Xfree);
  DEBUG_EXPR(Xfree->display(););

  Interaction& mainInteraction = inter;
  assert(mainInteraction.relation());

  if(relationType == NewtonEuler)
  {
    if(std11::static_pointer_cast<NewtonEulerR>(mainInteraction.relation())->jachqT())
    {
      SiconosMatrix& CT =  *static_cast<NewtonEulerR&>(*mainInteraction.relation()).jachqT();
      coord[3] = CT.size(1);
      coord[5] = CT.size(1);
      // creates a POINTER link between workX[ds] (xfree) and the
      // corresponding interactionBlock in each Interaction for each ds of the
      // current Interaction.
      // XXX Big quirks !!! -- xhub
      subprod(CT, *Xfree, osnsp_rhs, coord, true);
    }

  }
  else
  {

    if(mainInteraction.relation()->C())
    {
      SiconosMatrix&  C = *mainInteraction.relation()->C() ;

      coord[3] = C.size(1);
      coord[5] = C.size(1);
      // creates a POINTER link between workX[ds] (xfree) and the
      // corresponding interactionBlock in each Interactionfor each ds of the
      // current Interaction.
      if(_useGammaForRelation)
      {
        RuntimeException::selfThrow("MoreauJeanOSI::computeFreeOutput Configuration not possible");
//        subprod(C, *deltax, osnsp_rhs, coord, true);
      }
      else
      {
        subprod(C, *Xfree, osnsp_rhs, coord, true);
      }
    }

    if(relationType == Lagrangian)
    {
      SP::SiconosMatrix ID(new SimpleMatrix(sizeY, sizeY));
      ID->eye();

      Index xcoord(8);
      xcoord[0] = 0;
      xcoord[1] = sizeY;
      xcoord[2] = 0;
      xcoord[3] = sizeY;
      xcoord[4] = 0;
      xcoord[5] = sizeY;
      xcoord[6] = 0;
      xcoord[7] = sizeY;

      // For the relation of type LagrangianRheonomousR
      if(relationSubType == RheonomousR)
      {
        if(((*allOSNS)[SICONOS_OSNSP_TS_VELOCITY]).get() == osnsp)
        {
          SiconosVector q = *DSlink[LagrangianR::q0];
          SiconosVector z = *DSlink[LagrangianR::z];

          std11::static_pointer_cast<LagrangianRheonomousR>(inter.relation())->computehDot(simulation()->getTkp1(), q, z);
          *DSlink[LagrangianR::z] = z;
          subprod(*ID, *(std11::static_pointer_cast<LagrangianRheonomousR>(inter.relation())->hDot()), osnsp_rhs, xcoord, false); // y += hDot
        }
        else
          RuntimeException::selfThrow("MoreauJeanOSI::computeFreeOutput not yet implemented for SICONOS_OSNSP ");
      }
      if(relationSubType == CompliantLinearTIR)
      {
        if(((*allOSNS)[SICONOS_OSNSP_TS_VELOCITY]).get() == osnsp)
        {

          SiconosMatrix&  C = *mainInteraction.relation()->C() ;
          double h = _simulation->timeStep();
          osnsp_rhs *= h * _theta ;

          /* we have to check that the value are at the beginnning of the time step */
          SiconosVector q = *DSlink[LagrangianR::q0];
          SiconosVector z = *DSlink[LagrangianR::z];
          SiconosVector v = *DSlink[LagrangianR::q1];


          // + C q_k
          subprod(C, q, osnsp_rhs, coord, false);
          // + h(1-_theta)v_k

          v *= (1-_theta)* h ;
          subprod(C, v, osnsp_rhs, coord, false);


          if (std11::static_pointer_cast<LagrangianCompliantLinearTIR>(inter.relation())->e())
          {
            SiconosVector& e = *std11::static_pointer_cast<LagrangianCompliantLinearTIR>(inter.relation())->e();
            osnsp_rhs += e;
          }
        }
        else
          RuntimeException::selfThrow("MoreauJeanOSI::computeFreeOutput not yet implemented for SICONOS_OSNSP ");
      }
      DEBUG_EXPR(osnsp_rhs.display(););


      // For the relation of type LagrangianScleronomousR
      if(relationSubType == ScleronomousR)
      {

      }


    }

  }

  if(inter.relation()->getType() == Lagrangian || inter.relation()->getType() == NewtonEuler)
  {
    _NSLEffectOnFreeOutput nslEffectOnFreeOutput = _NSLEffectOnFreeOutput(osnsp, inter,
                                                                          indexSet.properties(vertex_inter));
    inter.nonSmoothLaw()->accept(nslEffectOnFreeOutput);
  }
  DEBUG_EXPR(osnsp_rhs.display(););


  DEBUG_END("MoreauJeanOSI::computeFreeOutput(InteractionsGraph::VDescriptor& vertex_inter, OneStepNSProblem* osnsp)\n");
}

void MoreauJeanOSI::integrate(double& tinit, double& tend, double& tout, int& notUsed)
{
  // Last parameter is not used (required for LsodarOSI but not for MoreauJeanOSI).

  double h = tend - tinit;
  tout = tend;


  SP::SiconosMatrix W;
  DynamicalSystemsGraph::VIterator dsi, dsend;
  for(std11::tie(dsi, dsend) = _dynamicalSystemsGraph->vertices(); dsi != dsend; ++dsi)
  {
    if(!checkOSI(dsi)) continue;
    SP::DynamicalSystem ds = _dynamicalSystemsGraph->bundle(*dsi);

    W =  _dynamicalSystemsGraph->properties(*dsi).W;
    Type::Siconos dsType = Type::value(*ds);

    if(dsType == Type::LagrangianLinearTIDS)
    {
      // get the ds
      SP::LagrangianLinearTIDS d = std11::static_pointer_cast<LagrangianLinearTIDS> (ds);
      // get velocity pointers for current time step
      SiconosVector& v = *d->velocity();
      // get q and velocity pointers for previous time step
      const SiconosVector& vold = d->velocityMemory().getSiconosVector(0);
      const SiconosVector& qold = d->qMemory().getSiconosVector(0);
      // get p pointer

      SiconosVector& p = *d->p(1);

      // velocity computation :
      //
      // v = vi + W^{-1}[ -h*C*vi - h*h*theta*K*vi - h*K*qi + h*theta*Fext(t) + h*(1-theta) * Fext(ti) ] + W^{-1}*pi+1
      //

      v = p;

      double coeff;
      // -- No need to update W --
      SP::SiconosMatrix C = d->C();
<<<<<<< HEAD
      if (C)
        prod(-h, *C, vold, v, false); // v += -h*C*vi
=======
      if(C)
        prod(-h, *C, *vold, *v, false); // v += -h*C*vi
>>>>>>> e4dcb334

      SP::SiconosMatrix K = d->K();
      if(K)
      {
        coeff = -h * h * _theta;
        prod(coeff, *K, vold, v, false); // v += -h^2*theta*K*vi
        prod(-h, *K, qold, v, false); // v += -h*K*qi
      }

      SP::SiconosVector Fext = d->fExt();
      if(Fext)
      {
        // computes Fext(ti)
        d->computeFExt(tinit);
        coeff = h * (1 - _theta);
        scal(coeff, *Fext, v, false); // v += h*(1-theta) * fext(ti)
        // computes Fext(ti+1)
        d->computeFExt(tout);
        coeff = h * _theta;
        scal(coeff, *Fext, v, false); // v += h*theta * fext(ti+1)
      }
      // -> Solve WX = v and set v = X
      W->PLUForwardBackwardInPlace(v);
      v += vold;
    }
    else RuntimeException::selfThrow("MoreauJeanOSI::integrate - not yet implemented for Dynamical system of type :" +  Type::name(*ds));
  }
}

void MoreauJeanOSI::updatePosition(DynamicalSystem& ds)
{
  DEBUG_BEGIN("MoreauJeanOSI::updatePosition(SP::DynamicalSystem ds)\n");

  double h = _simulation->timeStep();

  Type::Siconos dsType = Type::value(ds);

  // 1 - Lagrangian Systems
  if(dsType == Type::LagrangianDS || dsType == Type::LagrangianLinearTIDS || dsType == Type::LagrangianLinearDiagonalDS)
  {
    // get dynamical system
    LagrangianDS& d = static_cast<LagrangianDS&> (ds);

    // Compute q
<<<<<<< HEAD
    SiconosVector& v = *d->velocity();
    SiconosVector& q = *d->q();
    //  -> get previous time step state
    const SiconosVector& vold = d->velocityMemory().getSiconosVector(0);
    const SiconosVector& qold = d->qMemory().getSiconosVector(0);
=======
    SiconosVector& v = *d.velocity();
    SiconosVector& q = *d.q();
    //  -> get previous time step state
    SiconosVector& vold = *d.velocityMemory()->getSiconosVector(0);
    SiconosVector& qold = *d.qMemory()->getSiconosVector(0);
>>>>>>> e4dcb334
    // *q = *qold + h*(theta * *v +(1.0 - theta)* *vold)
    double coeff = h * _theta;
    scal(coeff, v, q) ; // q = h*theta*v
    coeff = h * (1 - _theta);
    scal(coeff, vold, q, false); // q += h(1-theta)*vold
    q += qold;
  }
  else if(dsType == Type::NewtonEulerDS)
  {
    // get dynamical system
<<<<<<< HEAD
    SP::NewtonEulerDS d = std11::static_pointer_cast<NewtonEulerDS> (ds);
    SiconosVector& v = *d->twist();
    //DEBUG_EXPR(d->display());
=======
    NewtonEulerDS& d = static_cast<NewtonEulerDS&> (ds);
    SiconosVector &v = *d.twist();
    //DEBUG_EXPR(d.display());
>>>>>>> e4dcb334

    //compute q
    //first step consists in computing  \dot q.
    //second step consists in updating q.
    //
<<<<<<< HEAD
    SP::SiconosMatrix T = d->T();
    SiconosVector& dotq = *d->dotq();
    DEBUG_EXPR(v.display());
    prod(*T, v, dotq, true);
    DEBUG_EXPR(dotq.display());

    SiconosVector& q = *d->q();
    //  -> get previous time step state
    const SiconosVector& dotqold = d->dotqMemory().getSiconosVector(0);
    DEBUG_EXPR(dotqold.display());
=======
    SiconosMatrix& T = *d.T();
    SiconosVector& dotq = *d.dotq();
    DEBUG_EXPR(v.display());
    prod(T, v, dotq, true);
    DEBUG_EXPR(dotq.display());

    SiconosVector& q = *d.q();
    //  -> get previous time step state
    SiconosVector& dotqold = *d.dotqMemory()->getSiconosVector(0);
    DEBUG_EXPR(dotqold.display());

>>>>>>> e4dcb334

    // *q = *qold + h*(theta * *v +(1.0 - theta)* *vold)
    double coeff = h * _theta;
    scal(coeff, dotq, q) ; // q = h*theta*v
<<<<<<< HEAD
    
    coeff = h * (1 - _theta);
    scal(coeff, dotqold, q, false); // q += h(1-theta)*vold

    const SiconosVector& qold = d->qMemory().getSiconosVector(0);
    DEBUG_EXPR(qold.display());
    q += qold;   // q += qold
    
=======

    coeff = h * (1 - _theta);
    scal(coeff, dotqold, q, false); // q += h(1-theta)*vold

    SiconosVector& qold = *d.qMemory()->getSiconosVector(0);
    DEBUG_EXPR(qold.display());
    q += qold;   // q += qold

>>>>>>> e4dcb334
    DEBUG_PRINT("new q before normalizing\n");
    DEBUG_EXPR(q.display());

    //q[3:6] must be normalized
    d.normalizeq();
    DEBUG_PRINT("new q after normalizing\n");
    DEBUG_EXPR(q.display());

  }
  DEBUG_END("MoreauJeanOSI::updatePosition(SP::DynamicalSystem ds)\n");

}

void MoreauJeanOSI::updateState(const unsigned int )
{

  DEBUG_BEGIN("MoreauJeanOSI::updateState(const unsigned int )\n");

  double RelativeTol = _simulation->relativeConvergenceTol();
  bool useRCC = _simulation->useRelativeConvergenceCriteron();
  if(useRCC)
    _simulation->setRelativeConvergenceCriterionHeld(true);

  DynamicalSystemsGraph::VIterator dsi, dsend;
  for(std11::tie(dsi, dsend) = _dynamicalSystemsGraph->vertices(); dsi != dsend; ++dsi)
  {
    if(!checkOSI(dsi)) continue;
    DynamicalSystem& ds = *_dynamicalSystemsGraph->bundle(*dsi);

    VectorOfVectors& workVectors = *_dynamicalSystemsGraph->properties(*dsi).workVectors;

    SiconosMatrix& W = *_dynamicalSystemsGraph->properties(*dsi).W;
    // Get the DS type

    Type::Siconos dsType = Type::value(ds);

    // 3 - Lagrangian Systems
    if(dsType == Type::LagrangianDS || dsType == Type::LagrangianLinearTIDS || dsType == Type::LagrangianLinearDiagonalDS)
    {
      DEBUG_PRINT("MoreauJeanOSI::updateState(const unsigned int ), dsType == Type::LagrangianDS || dsType == Type::LagrangianLinearTIDS \n");
      // get dynamical system
      LagrangianDS& d = static_cast<LagrangianDS&> (ds);
      SiconosVector& vfree = *workVectors[MoreauJeanOSI::VFREE];

<<<<<<< HEAD
      //    SiconosVector *vfree = d->velocityFree();
      SiconosVector& v = *d->velocity();
=======
      //    SiconosVector *vfree = d.velocityFree();
      SiconosVector &v = *d.velocity();
>>>>>>> e4dcb334
      bool baux = dsType == Type::LagrangianDS && useRCC && _simulation->relativeConvergenceCriterionHeld();

      if(d.p(_levelMaxForInput) && d.p(_levelMaxForInput)->size() > 0)
      {

<<<<<<< HEAD
        assert(((d->p(level)).get()) &&
               " MoreauJeanOSI::updateState() *d->p(level) == NULL.");
        v = *d->p(level); // v = p
        if (d->boundaryConditions())
          for (std::vector<unsigned int>::iterator
                 itindex = d->boundaryConditions()->velocityIndices()->begin() ;
               itindex != d->boundaryConditions()->velocityIndices()->end();
               ++itindex)
            v.setValue(*itindex, 0.0);
        W->PLUForwardBackwardInPlace(v);

        v +=  * ds->workspace(DynamicalSystem::free);
      }
      else
      {
        v =  * ds->workspace(DynamicalSystem::free);
=======
        assert(((d.p(_levelMaxForInput)).get()) &&
               " MoreauJeanOSI::updateState() *d.p(_levelMaxForInput) == NULL.");
        v = *d.p(_levelMaxForInput); // v = p
        if(d.boundaryConditions())
          for(std::vector<unsigned int>::iterator
                itindex = d.boundaryConditions()->velocityIndices()->begin() ;
              itindex != d.boundaryConditions()->velocityIndices()->end();
              ++itindex)
            v.setValue(*itindex, 0.0);
        if(dsType == Type::LagrangianLinearDiagonalDS)
        {
          for(unsigned int i=0;i<d.dimension();++i)
            v(i) = vfree(i) + W(i, i) * v(i);
        }
        else
        {
          W.PLUForwardBackwardInPlace(v);
          v +=  vfree;
        }
      }
      else
      {
        v =  vfree;
>>>>>>> e4dcb334
      }
      DEBUG_EXPR(v.display());



      if(d.boundaryConditions())
      {
        int bc = 0;
        SP::SiconosVector columntmp(new SiconosVector(ds.dimension()));

        for(std::vector<unsigned int>::iterator  itindex = d.boundaryConditions()->velocityIndices()->begin() ;
            itindex != d.boundaryConditions()->velocityIndices()->end();
            ++itindex)
        {
          _dynamicalSystemsGraph->properties(*dsi).WBoundaryConditions->getCol(bc, *columntmp);
          /*\warning we assume that W is symmetric in the Lagrangian case*/
<<<<<<< HEAD
          double value = - inner_prod(*columntmp, v);
          if (level != LEVELMAX && d->p(level)&& d->p(level)->size() > 0)
=======
          if (!_dynamicalSystemsGraph->properties(*dsi).W->isSymmetric(1e-10))
            std::cout <<"Warning, we apply boundary conditions assuming W symmetric" << std::endl;
          double value = - inner_prod(*columntmp, v);
          if( d.p(_levelMaxForInput)&& d.p(_levelMaxForInput)->size() > 0)
>>>>>>> e4dcb334
          {
            value += (d.p(_levelMaxForInput))->getValue(*itindex);
          }
          /* \warning the computation of reactionToBoundaryConditions take into
             account the contact impulse but not the external and internal forces.
             A complete computation of the residu should be better */
          d.reactionToBoundaryConditions()->setValue(bc, value) ;
          bc++;
        }
      }

      SiconosVector& q = *d.q();
      SiconosVector& local_buffer = *workVectors[MoreauJeanOSI::BUFFER];
      // Save value of q in stateTmp for future convergence computation
      if(baux)
        local_buffer = q;


      updatePosition(ds);

      if(baux)
      {
        double ds_norm_ref = 1. + ds.x0()->norm2(); // Should we save this in the graph?
        local_buffer -= q;
        double aux = (local_buffer.norm2()) / ds_norm_ref;
        if(aux > RelativeTol)
          _simulation->setRelativeConvergenceCriterionHeld(false);
      }
    }
    else if(dsType == Type::NewtonEulerDS)
    {
      DEBUG_PRINT("MoreauJeanOSI::updateState(const unsigned int), dsType == Type::NewtonEulerDS \n");

      // get dynamical system
<<<<<<< HEAD
      SP::NewtonEulerDS d = std11::static_pointer_cast<NewtonEulerDS> (ds);
      SiconosVector& v = *d->twist();
=======
      NewtonEulerDS& d = static_cast<NewtonEulerDS&> (ds);
      SiconosVector& v = *d.twist();
>>>>>>> e4dcb334
      // DEBUG_PRINT("MoreauJeanOSI::updateState()\n ")
      // DEBUG_EXPR(d.display());
      DEBUG_PRINT("MoreauJeanOSI::updateState() prev v\n")
<<<<<<< HEAD
      DEBUG_EXPR(v.display());
=======
        DEBUG_EXPR(v.display());
>>>>>>> e4dcb334

      // failure on bullet sims
      // d.p(_levelMaxForInput) is checked in next condition
      // assert(((d.p(_levelMaxForInput)).get()) &&
      //       " MoreauJeanOSI::updateState() *d.p(_levelMaxForInput) == NULL.");

      SiconosVector& vfree = *workVectors[MoreauJeanOSI::VFREE];


      if( d.p(_levelMaxForInput) && d.p(_levelMaxForInput)->size() > 0)
      {
        /*d.p has been fill by the Relation->computeInput, it contains
          B \lambda _{k+1}*/
<<<<<<< HEAD
        v = *d->p(level); // v = p
        if (d->boundaryConditions())
          for (std::vector<unsigned int>::iterator
                 itindex = d->boundaryConditions()->velocityIndices()->begin() ;
               itindex != d->boundaryConditions()->velocityIndices()->end();
               ++itindex)
=======
        v = *d.p(_levelMaxForInput); // v = p
        if(d.boundaryConditions())
          for(std::vector<unsigned int>::iterator
                itindex = d.boundaryConditions()->velocityIndices()->begin() ;
              itindex != d.boundaryConditions()->velocityIndices()->end();
              ++itindex)
>>>>>>> e4dcb334
            v.setValue(*itindex, 0.0);

        _dynamicalSystemsGraph->properties(*dsi).W->PLUForwardBackwardInPlace(v);

        DEBUG_EXPR(d.p(_levelMaxForInput)->display());
        DEBUG_PRINT("MoreauJeanOSI::updatestate W CT lambda\n");
<<<<<<< HEAD
        DEBUG_EXPR(v->display());
        v +=  * ds->workspace(DynamicalSystem::free);
      }
      else
        v =  * ds->workspace(DynamicalSystem::free);
=======
        DEBUG_EXPR(v.display());
        v +=  vfree;
      }
      else
        v =  vfree;
>>>>>>> e4dcb334

      DEBUG_PRINT("MoreauJeanOSI::updatestate work free\n");
      DEBUG_EXPR(vfree.display());
      DEBUG_PRINT("MoreauJeanOSI::updatestate new v\n");
      DEBUG_EXPR(v.display());

      if(d.boundaryConditions())
      {
        int bc = 0;
        SP::SiconosVector columntmp(new SiconosVector(ds.dimension()));

        for(std::vector<unsigned int>::iterator  itindex = d.boundaryConditions()->velocityIndices()->begin() ;
            itindex != d.boundaryConditions()->velocityIndices()->end();
            ++itindex)
        {
          _dynamicalSystemsGraph->properties(*dsi).WBoundaryConditions->getCol(bc, *columntmp);
          /*\warning we assume that W is symmetric in the Lagrangian case*/
          double value = - inner_prod(*columntmp, v);
<<<<<<< HEAD
          if (level != LEVELMAX && d->p(level) && d->p(level)->size() > 0)
=======
          if( d.p(_levelMaxForInput) && d.p(_levelMaxForInput)->size() > 0)
>>>>>>> e4dcb334
          {
            value += (d.p(_levelMaxForInput))->getValue(*itindex);
          }
          /* \warning the computation of reactionToBoundaryConditions take into
             account the contact impulse but not the external and internal forces.
             A complete computation of the residu should be better */
          d.reactionToBoundaryConditions()->setValue(bc, value) ;
          bc++;
        }
      }

      updatePosition(ds);

    }
    else RuntimeException::selfThrow("MoreauJeanOSI::updateState - not yet implemented for Dynamical system of type: " +  Type::name(ds));

  }
  DEBUG_END("MoreauJeanOSI::updateState(const unsigned int)\n");
}


bool MoreauJeanOSI::addInteractionInIndexSet(SP::Interaction inter, unsigned int i)
{
  DEBUG_PRINT("addInteractionInIndexSet(SP::Interaction inter, unsigned int i)\n");

  assert(i == 1);
  double h = _simulation->timeStep();
  double y = (inter->y(i - 1))->getValue(0); // for i=1 y(i-1) is the position
  double yDot = (inter->y(i))->getValue(0); // for i=1 y(i) is the velocity

  double gamma = 1.0 / 2.0;
  if(_useGamma)
  {
    gamma = _gamma;
  }
  DEBUG_PRINTF("MoreauJeanOSI::addInteractionInIndexSet of level = %i yref=%e, yDot=%e, y_estimated=%e.\n", i,  y, yDot, y + gamma * h * yDot);
  y += gamma * h * yDot;
  assert(!isnan(y));
  DEBUG_EXPR(
    if(y <= 0)
      DEBUG_PRINT("MoreauJeanOSI::addInteractionInIndexSet ACTIVATE.\n");
    );
  return (y <= 0.0);
}


bool MoreauJeanOSI::removeInteractionInIndexSet(SP::Interaction inter, unsigned int i)
{
  assert(i == 1);
  double h = _simulation->timeStep();
  double y = (inter->y(i - 1))->getValue(0); // for i=1 y(i-1) is the position
  double yDot = (inter->y(i))->getValue(0); // for i=1 y(i) is the velocity
  double gamma = 1.0 / 2.0;
  if(_useGamma)
  {
    gamma = _gamma;
  }
  DEBUG_PRINTF("MoreauJeanOSI::addInteractionInIndexSet yref=%e, yDot=%e, y_estimated=%e.\n", y, yDot, y + gamma * h * yDot);
  y += gamma * h * yDot;
  assert(!isnan(y));

  DEBUG_EXPR(
    if(y > 0)
      DEBUG_PRINT("MoreauJeanOSI::removeInteractionInIndexSet DEACTIVATE.\n");
    );
  return (y > 0.0);
}



void MoreauJeanOSI::display()
{
  OneStepIntegrator::display();

  std::cout << "====== MoreauJeanOSI OSI display ======" <<std::endl;
  DynamicalSystemsGraph::VIterator dsi, dsend;
  if(_dynamicalSystemsGraph)
  {
    for(std11::tie(dsi, dsend) = _dynamicalSystemsGraph->vertices(); dsi != dsend; ++dsi)
    {
      if(!checkOSI(dsi)) continue;
      SP::DynamicalSystem ds = _dynamicalSystemsGraph->bundle(*dsi);

      std::cout << "--------------------------------" <<std::endl;
      std::cout << "--> W of dynamical system number " << ds->number() << ": " <<std::endl;
      if(_dynamicalSystemsGraph->properties(*dsi).W) _dynamicalSystemsGraph->properties(*dsi).W->display();
      else std::cout << "-> NULL" <<std::endl;
      std::cout << "--> and corresponding theta is: " << _theta <<std::endl;
    }
  }
  std::cout << "================================" <<std::endl;
}<|MERGE_RESOLUTION|>--- conflicted
+++ resolved
@@ -50,6 +50,13 @@
 
 using namespace RELATION;
 
+/// for non-owned shared pointers (passing const SiconosVector into
+/// functions that take SP::SiconosVector without copy -- warning
+/// const abuse!)
+static void null_deleter(const SiconosVector *) {}
+template <typename T> static std11::shared_ptr<T> ptr(const T& a) {
+  return std11::shared_ptr<SiconosVector>(&*(T*)&a, null_deleter); }
+
 // --- constructor from a set of data ---
 MoreauJeanOSI::MoreauJeanOSI(double theta, double gamma):
   OneStepIntegrator(OSI::MOREAUJEANOSI), _useGammaForRelation(false),_explicitNewtonEulerDSOperators(false)
@@ -559,16 +566,10 @@
       {
         // The goal is to update T() one time at the beginning of the Newton Loop
         // We want to be explicit on this function since we do not compute their Jacobians.
-<<<<<<< HEAD
-        SP::NewtonEulerDS d = std11::static_pointer_cast<NewtonEulerDS> (ds);
-        SP::SiconosVector qold =
-          std11::make_shared<SiconosVector>(d->qMemory().getSiconosVector(0));
-=======
         NewtonEulerDS& d = static_cast<NewtonEulerDS&> (ds);
-        SP::SiconosVector qold = d.qMemory()->getSiconosVector(0);
->>>>>>> e4dcb334
+        const SiconosVector& qold = d.qMemory().getSiconosVector(0);
         //SP::SiconosVector q = d->q();
-        computeT(qold,d.T());
+        computeT(ptr(qold),d.T());
       }
     }
     // The goal is to converge in one iteration if the system is almost linear
@@ -619,11 +620,6 @@
 
     dsType = Type::value(ds); // Its type
 
-<<<<<<< HEAD
-    dsType = Type::value(*ds); // Its type
-    SiconosVector& residuFree = *ds->workspace(DynamicalSystem::freeresidu);
-=======
->>>>>>> e4dcb334
     // 3 - Lagrangian Non Linear Systems
     if(dsType == Type::LagrangianDS)
     {
@@ -636,37 +632,14 @@
       LagrangianDS& d = static_cast<LagrangianDS&> (ds);
 
       // Get state i (previous time step) from Memories -> var. indexed with "Old"
-<<<<<<< HEAD
-      const SiconosVector& qold = d->qMemory().getSiconosVector(0);
-      const SiconosVector& vold = d->velocityMemory().getSiconosVector(0);
-      SP::SiconosVector q = d->q();
-
-      d->computeMass();
-      SP::SiconosMatrix M = d->mass();
-      SP::SiconosVector v = d->velocity(); // v = v_k,i+1
-      //residuFree->zero();
-      DEBUG_EXPR(residuFree.display());
-
-      DEBUG_EXPR(qold.display());
-      DEBUG_EXPR(vold.display());
-      DEBUG_EXPR(q->display());
-      DEBUG_EXPR(v->display());
-
-      DEBUG_EXPR(M->display());
-
-=======
-      SiconosVector &vold = *d.velocityMemory()->getSiconosVector(0);
->>>>>>> e4dcb334
-
-      SiconosVector &v = *d.velocity(); // v = v_k,i+1
+      const SiconosVector &vold = d.velocityMemory().getSiconosVector(0);
+
+      const SiconosVector &v = *d.velocity(); // v = v_k,i+1
       //residuFree.zero();
       DEBUG_EXPR(residuFree.display());
       DEBUG_EXPR(vold.display());
       DEBUG_EXPR(v.display());
 
-<<<<<<< HEAD
-      prod(*M, (*v - vold), residuFree); // residuFree = M(v - vold)
-=======
       residuFree = v;
       sub(residuFree, vold, residuFree);
       if(d.mass())
@@ -674,16 +647,11 @@
         d.computeMass(d.q());
         prod(*(d.mass()), residuFree, residuFree); // residuFree = M(v - vold)
       }
->>>>>>> e4dcb334
 
       if(d.forces())
       {
         // Cheaper version: get forces(ti,vi,qi) from memory
-<<<<<<< HEAD
-        const SiconosVector& fold = d->forcesMemory().getSiconosVector(0);
-=======
-        SiconosVector& fold = *d.forcesMemory()->getSiconosVector(0);
->>>>>>> e4dcb334
+        const SiconosVector& fold = d.forcesMemory().getSiconosVector(0);
         double coef = -h * (1 - _theta);
         scal(coef, fold, residuFree, false);
 
@@ -696,11 +664,7 @@
         // computes forces(ti+1, v_k,i+1, q_k,i+1) = forces(t,v,q)
         d.computeForces(t,d.q(),d.velocity());
         coef = -h * _theta;
-<<<<<<< HEAD
-        scal(coef, *d->forces(), residuFree, false);
-=======
         scal(coef, *d.forces(), residuFree, false);
->>>>>>> e4dcb334
 
         // or  forces(ti+1, v_k,i+\theta, q(v_k,i+\theta))
         //SP::SiconosVector qbasedonv(new SiconosVector(*qold));
@@ -729,11 +693,7 @@
             d.boundaryConditions()->prescribedVelocity()->getValue(columnindex)
             - v.getValue(*itindex);
 
-<<<<<<< HEAD
-          WBoundaryConditions->getCol(columnindex, *columntmp);
-=======
           WBoundaryConditions.getCol(columnindex, *columntmp);
->>>>>>> e4dcb334
           residuFree -= *columntmp * (DeltaPrescribedVelocity);
 
           residuFree.setValue(*itindex, - columntmp->getValue(*itindex)   * (DeltaPrescribedVelocity));
@@ -742,19 +702,12 @@
         }
       }
 
-<<<<<<< HEAD
-      *(d->workspace(DynamicalSystem::free)) = residuFree; // copy residuFree in Workfree
-
-      //       std::cout << "MoreauJeanOSI::ComputeResidu LagrangianDS residufree :"  << std::endl;
-      DEBUG_EXPR(residuFree.display());
-=======
       free = residuFree; // copy residuFree into Workfree
       DEBUG_EXPR(residuFree.display());
 
       if(d.p(1))
         free -= *d.p(1); // Compute Residu in Workfree Notation !!
       // We use DynamicalSystem::free as tmp buffer
->>>>>>> e4dcb334
 
       if(d.boundaryConditions())
       {
@@ -803,43 +756,19 @@
 
 
       // Get state i (previous time step) from Memories -> var. indexed with "Old"
-<<<<<<< HEAD
-      const SiconosVector& qold = d->qMemory().getSiconosVector(0); // qi
-      const SiconosVector& vold = d->velocityMemory().getSiconosVector(0); //vi
-
-      DEBUG_EXPR(qold.display(););
-      DEBUG_EXPR(vold.display(););
-      DEBUG_EXPR(d->q()->display(););
-      DEBUG_EXPR(d->velocity()->display(););
-=======
-      SiconosVector& qold = *d.qMemory()->getSiconosVector(0); // qi
-      SiconosVector& vold = *d.velocityMemory()->getSiconosVector(0); //vi
+      const SiconosVector& qold = d.qMemory().getSiconosVector(0); // qi
+      const SiconosVector& vold = d.velocityMemory().getSiconosVector(0); //vi
 
       DEBUG_EXPR(qold.display(););
       DEBUG_EXPR(vold.display(););
       DEBUG_EXPR(d.q()->display(););
       DEBUG_EXPR(d.velocity()->display(););
->>>>>>> e4dcb334
 
       // --- ResiduFree computation Equation (1) ---
       residuFree.zero();
       double coeff;
       // -- No need to update W --
 
-<<<<<<< HEAD
-      SP::SiconosVector v = d->velocity(); // v = v_k,i+1
-
-      SP::SiconosMatrix C = d->C();
-      if (C)
-        prod(h, *C, vold, residuFree, false); // vfree += h*C*vi
-
-      SP::SiconosMatrix K = d->K();
-      if (K)
-      {
-        coeff = h * h * _theta;
-        prod(coeff, *K, vold, residuFree, false); // vfree += h^2*_theta*K*vi
-        prod(h, *K, qold, residuFree, false); // vfree += h*K*qi
-=======
       if(d.C())
       {
         prod(h, *d.C() , vold, residuFree, false); // vfree += h*C*vi
@@ -849,7 +778,6 @@
         coeff = h * h * _theta;
         prod(coeff, *d.K(), vold, residuFree, false); // vfree += h^2*_theta*K*vi
         prod(h, *d.K(), qold, residuFree, false); // vfree += h*K*qi
->>>>>>> e4dcb334
       }
 
       if(d.fExt())
@@ -857,19 +785,11 @@
         // computes Fext(ti)
         d.computeFExt(told);
         coeff = -h * (1 - _theta);
-<<<<<<< HEAD
-        scal(coeff, *(d->fExt()), residuFree, false); // vfree -= h*(1-_theta) * fext(ti)
-=======
         scal(coeff, *(d.fExt()), residuFree, false); // vfree -= h*(1-_theta) * fext(ti)
->>>>>>> e4dcb334
         // computes Fext(ti+1)
         d.computeFExt(t);
         coeff = -h * _theta;
-<<<<<<< HEAD
-        scal(coeff, *(d->fExt()), residuFree, false); // vfree -= h*_theta * fext(ti+1)
-=======
         scal(coeff, *(d.fExt()), residuFree, false); // vfree -= h*_theta * fext(ti+1)
->>>>>>> e4dcb334
       }
 
 
@@ -923,17 +843,10 @@
         {
 
           double DeltaPrescribedVelocity =
-<<<<<<< HEAD
-            d->boundaryConditions()->prescribedVelocity()->getValue(columnindex)
-            - vold.getValue(*itindex);
-
-          WBoundaryConditions->getCol(columnindex, *columntmp);
-=======
             d.boundaryConditions()->prescribedVelocity()->getValue(columnindex)
             - vold.getValue(*itindex);
 
           WBoundaryConditions.getCol(columnindex, *columntmp);
->>>>>>> e4dcb334
           residuFree += *columntmp * (DeltaPrescribedVelocity);
 
           residuFree.setValue(*itindex, - columntmp->getValue(*itindex)   * (DeltaPrescribedVelocity));
@@ -943,19 +856,12 @@
         }
       }
 
-<<<<<<< HEAD
-      (* d->workspace(DynamicalSystem::free)) = residuFree; // copy residuFree in Workfree
-      if (d->p(1))
-        *(d->workspace(DynamicalSystem::free)) -= *d->p(1); // Compute Residu in Workfree Notation !!
-                                                            // We use DynamicalSystem::free as tmp buffer
-=======
       free = residuFree; // copy residuFree into free
       if(d.p(1))
         free-= *d.p(1); // Compute Residu in Workfree Notation !!
       // We use free as tmp buffer
       DEBUG_EXPR(free.display());
       DEBUG_EXPR(residuFree.display());
->>>>>>> e4dcb334
 
       normResidu = 0.0; // we assume that v = vfree + W^(-1) p
       //     normResidu = realresiduFree->norm2();
@@ -980,8 +886,8 @@
 
 
       // Get state i (previous time step) from Memories -> var. indexed with "Old"
-      SiconosVector& qold = *d.qMemory()->getSiconosVector(0); // qi
-      SiconosVector& vold = *d.velocityMemory()->getSiconosVector(0); //vi
+      const SiconosVector& qold = d.qMemory().getSiconosVector(0); // qi
+      const SiconosVector& vold = d.velocityMemory().getSiconosVector(0); //vi
       // --- ResiduFree computation Equation (1) ---
       residuFree.zero();
       double coeff;
@@ -1064,26 +970,15 @@
 
       // Get the state  (previous time step) from memory vector
       // -> var. indexed with "Old"
-<<<<<<< HEAD
-      const SiconosVector& qold = d->qMemory().getSiconosVector(0);
-      const SiconosVector& vold = d->twistMemory().getSiconosVector(0);
-
-=======
-      SiconosVector& vold = *d.twistMemory()->getSiconosVector(0);
->>>>>>> e4dcb334
+      const SiconosVector& vold = d.twistMemory().getSiconosVector(0);
 
       // Get the current state vector
       //SiconosVector& q = *d.q();
-      SiconosVector& v = *d.twist(); // v = v_k,i+1
+      const SiconosVector& v = *d.twist(); // v = v_k,i+1
 
       // Get the (constant mass matrix)
-<<<<<<< HEAD
-      SP::SiconosMatrix massMatrix = d->mass();
-      prod(*massMatrix, (*v - vold), residuFree, true); // residuFree = M(v - vold)
-=======
-      SiconosMatrix &massMatrix = *d.mass();
+      const SiconosMatrix &massMatrix = *d.mass();
       prod(massMatrix, (v - vold), residuFree, true); // residuFree = M(v - vold)
->>>>>>> e4dcb334
       DEBUG_EXPR(residuFree.display(););
 
       if(d.forces())   // if fL exists
@@ -1092,11 +987,7 @@
         DEBUG_PRINTF("MoreauJeanOSI:: h = %e\n",h);
 
         // Cheaper version: get forces(ti,vi,qi) from memory
-<<<<<<< HEAD
-        const SiconosVector& fold = d->forcesMemory().getSiconosVector(0);
-=======
-        SiconosVector& fold = *d.forcesMemory()->getSiconosVector(0);
->>>>>>> e4dcb334
+        const SiconosVector& fold = d.forcesMemory().getSiconosVector(0);
         DEBUG_PRINT("MoreauJeanOSI:: old forces :\n");
         DEBUG_EXPR(fold.display(););
 
@@ -1116,15 +1007,9 @@
         // computes forces(ti,v,q)
         d.computeForces(t,d.q(),d.twist());
         coef = -h * _theta;
-<<<<<<< HEAD
-        scal(coef, *d->forces(), residuFree, false);
-        DEBUG_PRINT("MoreauJeanOSI:: new forces :\n");
-        DEBUG_EXPR(d->forces()->display(););
-=======
         scal(coef, *d.forces(), residuFree, false);
         DEBUG_PRINT("MoreauJeanOSI:: new forces :\n");
         DEBUG_EXPR(d.forces()->display(););
->>>>>>> e4dcb334
         DEBUG_EXPR(residuFree.display(););
 
       }
@@ -1151,11 +1036,7 @@
 
           DEBUG_EXPR(d.boundaryConditions()->prescribedVelocity()->display());
 
-<<<<<<< HEAD
-          WBoundaryConditions->getCol(columnindex, *columntmp);
-=======
           WBoundaryConditions.getCol(columnindex, *columntmp);
->>>>>>> e4dcb334
           residuFree -= *columntmp * (DeltaPrescribedVelocity);
 
 
@@ -1165,16 +1046,10 @@
         }
       }
 
-<<<<<<< HEAD
-      *(d->workspace(DynamicalSystem::free)) = residuFree;
-      if (d->p(1))
-        *(d->workspace(DynamicalSystem::free)) -= *d->p(1);// We use DynamicalSystem::free as tmp buffer
-=======
       free = residuFree;
 
       if(d.p(1))
         free -= *d.p(1);// We use DynamicalSystem::free as tmp buffer
->>>>>>> e4dcb334
 
 
       if(d.boundaryConditions())
@@ -1201,13 +1076,8 @@
 
       DEBUG_PRINT("MoreauJeanOSI::computeResidu :\n");
       DEBUG_EXPR(residuFree.display(););
-<<<<<<< HEAD
-      DEBUG_EXPR(if (d->p(1)) d->p(1)->display(););
-      DEBUG_EXPR((d->workspace(DynamicalSystem::free))->display(););
-=======
       DEBUG_EXPR(if(d.p(1)) d.p(1)->display(););
       DEBUG_EXPR(free.display(););
->>>>>>> e4dcb334
 
       normResidu =free.norm2();
       DEBUG_PRINTF("normResidu= %e\n", normResidu);
@@ -1274,30 +1144,17 @@
       LagrangianDS& d = static_cast<LagrangianDS&> (ds);
 
       // Get state i (previous time step) from Memories -> var. indexed with "Old"
-<<<<<<< HEAD
-      const SiconosVector& vold = d->velocityMemory().getSiconosVector(0);
-      SP::SiconosVector v = d->velocity(); // v = v_k,i+1
-      DEBUG_EXPR(vold.display());
-      DEBUG_EXPR(v->display());
-
-=======
-      SiconosVector &v = *d.velocity(); // v = v_k,i+1
+      const SiconosVector &v = *d.velocity(); // v = v_k,i+1
       DEBUG_EXPR(v.display());
->>>>>>> e4dcb334
 
       // --- ResiduFree computation ---
       // ResFree = M(v-vold) - h*[theta*forces(t) + (1-theta)*forces(told)]
       //
       // vFree pointer is used to compute and save ResiduFree in this first step.
-<<<<<<< HEAD
-      SiconosVector& vfree = *d->workspace(DynamicalSystem::free);//workX[d];
-      vfree = *(d->workspace(DynamicalSystem::freeresidu));
-=======
       SiconosVector& residuFree = *workVectors[MoreauJeanOSI::RESIDU_FREE];
       SiconosVector& vfree = *workVectors[MoreauJeanOSI::VFREE];
 
       vfree = residuFree;
->>>>>>> e4dcb334
 
       // -- Update W --
       // Note: during computeW, mass and jacobians of forces will be computed/
@@ -1306,17 +1163,10 @@
       // -- vfree =  v - W^{-1} ResiduFree --
       // At this point vfree = residuFree
       // -> Solve WX = vfree and set vfree = X
-<<<<<<< HEAD
-      W->PLUForwardBackwardInPlace(vfree);
-      // -> compute real vfree
-      vfree *= -1.0;
-      vfree += *v;
-=======
       W.PLUForwardBackwardInPlace(vfree);
       // -> compute real vfree
       vfree *= -1.0;
       vfree += v;
->>>>>>> e4dcb334
       DEBUG_EXPR(vfree.display());
 
     }
@@ -1338,29 +1188,18 @@
       LagrangianLinearTIDS& d = static_cast<LagrangianLinearTIDS&> (ds);
 
       // Get state i (previous time step) from Memories -> var. indexed with "Old"
-<<<<<<< HEAD
-      const SiconosVector& vold = d->velocityMemory().getSiconosVector(0); //vi
-=======
-      SiconosVector& vold = *d.velocityMemory()->getSiconosVector(0); //vi
->>>>>>> e4dcb334
+      const SiconosVector& vold = d.velocityMemory().getSiconosVector(0); //vi
 
       // --- ResiduFree computation ---
       // vFree pointer is used to compute and save ResiduFree in this first step.
 
       // Velocity free and residu. vFree = RESfree (pointer equality !!).
-<<<<<<< HEAD
-      SiconosVector& vfree = *d->workspace(DynamicalSystem::free);//workX[d];
-      vfree = *(d->workspace(DynamicalSystem::freeresidu));
-
-      W->PLUForwardBackwardInPlace(vfree);
-=======
       SiconosVector& residuFree = *workVectors[MoreauJeanOSI::RESIDU_FREE];
       SiconosVector& vfree = *workVectors[MoreauJeanOSI::VFREE];
 
       vfree = residuFree;
       DEBUG_EXPR(vfree.display());
       W.PLUForwardBackwardInPlace(vfree);
->>>>>>> e4dcb334
       vfree *= -1.0;
       vfree += vold;
 
@@ -1385,7 +1224,7 @@
       LagrangianLinearDiagonalDS& d = static_cast<LagrangianLinearDiagonalDS&> (ds);
 
       // Get state i (previous time step) from Memories -> var. indexed with "Old"
-      SiconosVector& vold = *d.velocityMemory()->getSiconosVector(0); //vi
+      const SiconosVector& vold = d.velocityMemory().getSiconosVector(0); //vi
 
       // --- ResiduFree computation ---
       // vFree pointer is used to compute and save ResiduFree in this first step.
@@ -1413,30 +1252,12 @@
       //                                        - h*(1-theta)*forces(ti,vi,qi)
 
       // -- Convert the DS into a NewtonEuler one.
-<<<<<<< HEAD
-      SP::NewtonEulerDS d = std11::static_pointer_cast<NewtonEulerDS> (ds);
-
-      // Get state i (previous time step) from Memories -> var. indexed with "Old"
-      const SiconosVector& qold = d->qMemory().getSiconosVector(0);
-      const SiconosVector& vold = d->twistMemory().getSiconosVector(0);
-=======
       NewtonEulerDS& d = static_cast<NewtonEulerDS&> (ds);
->>>>>>> e4dcb334
 
       // --- ResiduFree computation ---
       // ResFree = M(v-vold) - h*[theta*forces(t) + (1-theta)*forces(told)]
       //
       // vFree pointer is used to compute and save ResiduFree in this first step.
-<<<<<<< HEAD
-      SiconosVector& vfree = *d->workspace(DynamicalSystem::free);//workX[d];
-      vfree = *(d->workspace(DynamicalSystem::freeresidu));
-      //*(d->vPredictor())=*(d->workspace(DynamicalSystem::freeresidu));
-      // -- Update W --
-      // Note: during computeW, mass and jacobians of forces will be computed/
-      SP::SimpleMatrix W = _dynamicalSystemsGraph->properties(*dsi).W;
-      computeW(t, d, *W);
-      SiconosVector& v = *d->twist(); // v = v_k,i+1
-=======
 
       SiconosVector& residuFree = *workVectors[MoreauJeanOSI::RESIDU_FREE];
       SiconosVector& vfree = *workVectors[MoreauJeanOSI::VFREE];
@@ -1448,8 +1269,7 @@
       // Note: during computeW, mass and jacobians of forces will be computed/
       SimpleMatrix& W = *_dynamicalSystemsGraph->properties(*dsi).W;
       computeW(t, d, W);
-      SiconosVector& v = *d.twist(); // v = v_k,i+1
->>>>>>> e4dcb334
+      const SiconosVector& v = *d.twist(); // v = v_k,i+1
 
       // -- vfree =  v - W^{-1} ResiduFree --
       // At this point vfree = residuFree
@@ -1458,11 +1278,7 @@
       //    vfree->display();
       DEBUG_EXPR(residuFree.display(););
 
-<<<<<<< HEAD
-      W->PLUForwardBackwardInPlace(vfree);
-=======
       W.PLUForwardBackwardInPlace(vfree);
->>>>>>> e4dcb334
       //    std::cout<<"MoreauJeanOSI::computeFreeState -WRfree"<<endl;
       //    vfree->display();
       //    scal(h,*vfree,*vfree);
@@ -1808,13 +1624,8 @@
       double coeff;
       // -- No need to update W --
       SP::SiconosMatrix C = d->C();
-<<<<<<< HEAD
       if (C)
         prod(-h, *C, vold, v, false); // v += -h*C*vi
-=======
-      if(C)
-        prod(-h, *C, *vold, *v, false); // v += -h*C*vi
->>>>>>> e4dcb334
 
       SP::SiconosMatrix K = d->K();
       if(K)
@@ -1859,19 +1670,11 @@
     LagrangianDS& d = static_cast<LagrangianDS&> (ds);
 
     // Compute q
-<<<<<<< HEAD
-    SiconosVector& v = *d->velocity();
-    SiconosVector& q = *d->q();
-    //  -> get previous time step state
-    const SiconosVector& vold = d->velocityMemory().getSiconosVector(0);
-    const SiconosVector& qold = d->qMemory().getSiconosVector(0);
-=======
     SiconosVector& v = *d.velocity();
     SiconosVector& q = *d.q();
     //  -> get previous time step state
-    SiconosVector& vold = *d.velocityMemory()->getSiconosVector(0);
-    SiconosVector& qold = *d.qMemory()->getSiconosVector(0);
->>>>>>> e4dcb334
+    const SiconosVector& vold = d.velocityMemory().getSiconosVector(0);
+    const SiconosVector& qold = d.qMemory().getSiconosVector(0);
     // *q = *qold + h*(theta * *v +(1.0 - theta)* *vold)
     double coeff = h * _theta;
     scal(coeff, v, q) ; // q = h*theta*v
@@ -1882,32 +1685,14 @@
   else if(dsType == Type::NewtonEulerDS)
   {
     // get dynamical system
-<<<<<<< HEAD
-    SP::NewtonEulerDS d = std11::static_pointer_cast<NewtonEulerDS> (ds);
-    SiconosVector& v = *d->twist();
-    //DEBUG_EXPR(d->display());
-=======
     NewtonEulerDS& d = static_cast<NewtonEulerDS&> (ds);
-    SiconosVector &v = *d.twist();
+    const SiconosVector &v = *d.twist();
     //DEBUG_EXPR(d.display());
->>>>>>> e4dcb334
 
     //compute q
     //first step consists in computing  \dot q.
     //second step consists in updating q.
     //
-<<<<<<< HEAD
-    SP::SiconosMatrix T = d->T();
-    SiconosVector& dotq = *d->dotq();
-    DEBUG_EXPR(v.display());
-    prod(*T, v, dotq, true);
-    DEBUG_EXPR(dotq.display());
-
-    SiconosVector& q = *d->q();
-    //  -> get previous time step state
-    const SiconosVector& dotqold = d->dotqMemory().getSiconosVector(0);
-    DEBUG_EXPR(dotqold.display());
-=======
     SiconosMatrix& T = *d.T();
     SiconosVector& dotq = *d.dotq();
     DEBUG_EXPR(v.display());
@@ -1916,33 +1701,21 @@
 
     SiconosVector& q = *d.q();
     //  -> get previous time step state
-    SiconosVector& dotqold = *d.dotqMemory()->getSiconosVector(0);
+    const SiconosVector& dotqold = d.dotqMemory().getSiconosVector(0);
     DEBUG_EXPR(dotqold.display());
 
->>>>>>> e4dcb334
 
     // *q = *qold + h*(theta * *v +(1.0 - theta)* *vold)
     double coeff = h * _theta;
     scal(coeff, dotq, q) ; // q = h*theta*v
-<<<<<<< HEAD
-    
+
     coeff = h * (1 - _theta);
     scal(coeff, dotqold, q, false); // q += h(1-theta)*vold
 
-    const SiconosVector& qold = d->qMemory().getSiconosVector(0);
+    const SiconosVector& qold = d.qMemory().getSiconosVector(0);
     DEBUG_EXPR(qold.display());
     q += qold;   // q += qold
-    
-=======
-
-    coeff = h * (1 - _theta);
-    scal(coeff, dotqold, q, false); // q += h(1-theta)*vold
-
-    SiconosVector& qold = *d.qMemory()->getSiconosVector(0);
-    DEBUG_EXPR(qold.display());
-    q += qold;   // q += qold
-
->>>>>>> e4dcb334
+
     DEBUG_PRINT("new q before normalizing\n");
     DEBUG_EXPR(q.display());
 
@@ -1987,36 +1760,13 @@
       LagrangianDS& d = static_cast<LagrangianDS&> (ds);
       SiconosVector& vfree = *workVectors[MoreauJeanOSI::VFREE];
 
-<<<<<<< HEAD
-      //    SiconosVector *vfree = d->velocityFree();
-      SiconosVector& v = *d->velocity();
-=======
       //    SiconosVector *vfree = d.velocityFree();
-      SiconosVector &v = *d.velocity();
->>>>>>> e4dcb334
+      SiconosVector& v = *d.velocity();
       bool baux = dsType == Type::LagrangianDS && useRCC && _simulation->relativeConvergenceCriterionHeld();
 
       if(d.p(_levelMaxForInput) && d.p(_levelMaxForInput)->size() > 0)
       {
 
-<<<<<<< HEAD
-        assert(((d->p(level)).get()) &&
-               " MoreauJeanOSI::updateState() *d->p(level) == NULL.");
-        v = *d->p(level); // v = p
-        if (d->boundaryConditions())
-          for (std::vector<unsigned int>::iterator
-                 itindex = d->boundaryConditions()->velocityIndices()->begin() ;
-               itindex != d->boundaryConditions()->velocityIndices()->end();
-               ++itindex)
-            v.setValue(*itindex, 0.0);
-        W->PLUForwardBackwardInPlace(v);
-
-        v +=  * ds->workspace(DynamicalSystem::free);
-      }
-      else
-      {
-        v =  * ds->workspace(DynamicalSystem::free);
-=======
         assert(((d.p(_levelMaxForInput)).get()) &&
                " MoreauJeanOSI::updateState() *d.p(_levelMaxForInput) == NULL.");
         v = *d.p(_levelMaxForInput); // v = p
@@ -2040,7 +1790,6 @@
       else
       {
         v =  vfree;
->>>>>>> e4dcb334
       }
       DEBUG_EXPR(v.display());
 
@@ -2057,15 +1806,10 @@
         {
           _dynamicalSystemsGraph->properties(*dsi).WBoundaryConditions->getCol(bc, *columntmp);
           /*\warning we assume that W is symmetric in the Lagrangian case*/
-<<<<<<< HEAD
-          double value = - inner_prod(*columntmp, v);
-          if (level != LEVELMAX && d->p(level)&& d->p(level)->size() > 0)
-=======
           if (!_dynamicalSystemsGraph->properties(*dsi).W->isSymmetric(1e-10))
             std::cout <<"Warning, we apply boundary conditions assuming W symmetric" << std::endl;
           double value = - inner_prod(*columntmp, v);
           if( d.p(_levelMaxForInput)&& d.p(_levelMaxForInput)->size() > 0)
->>>>>>> e4dcb334
           {
             value += (d.p(_levelMaxForInput))->getValue(*itindex);
           }
@@ -2100,21 +1844,12 @@
       DEBUG_PRINT("MoreauJeanOSI::updateState(const unsigned int), dsType == Type::NewtonEulerDS \n");
 
       // get dynamical system
-<<<<<<< HEAD
-      SP::NewtonEulerDS d = std11::static_pointer_cast<NewtonEulerDS> (ds);
-      SiconosVector& v = *d->twist();
-=======
       NewtonEulerDS& d = static_cast<NewtonEulerDS&> (ds);
       SiconosVector& v = *d.twist();
->>>>>>> e4dcb334
       // DEBUG_PRINT("MoreauJeanOSI::updateState()\n ")
       // DEBUG_EXPR(d.display());
       DEBUG_PRINT("MoreauJeanOSI::updateState() prev v\n")
-<<<<<<< HEAD
       DEBUG_EXPR(v.display());
-=======
-        DEBUG_EXPR(v.display());
->>>>>>> e4dcb334
 
       // failure on bullet sims
       // d.p(_levelMaxForInput) is checked in next condition
@@ -2128,40 +1863,23 @@
       {
         /*d.p has been fill by the Relation->computeInput, it contains
           B \lambda _{k+1}*/
-<<<<<<< HEAD
-        v = *d->p(level); // v = p
-        if (d->boundaryConditions())
-          for (std::vector<unsigned int>::iterator
-                 itindex = d->boundaryConditions()->velocityIndices()->begin() ;
-               itindex != d->boundaryConditions()->velocityIndices()->end();
-               ++itindex)
-=======
         v = *d.p(_levelMaxForInput); // v = p
         if(d.boundaryConditions())
           for(std::vector<unsigned int>::iterator
                 itindex = d.boundaryConditions()->velocityIndices()->begin() ;
               itindex != d.boundaryConditions()->velocityIndices()->end();
               ++itindex)
->>>>>>> e4dcb334
             v.setValue(*itindex, 0.0);
 
         _dynamicalSystemsGraph->properties(*dsi).W->PLUForwardBackwardInPlace(v);
 
         DEBUG_EXPR(d.p(_levelMaxForInput)->display());
         DEBUG_PRINT("MoreauJeanOSI::updatestate W CT lambda\n");
-<<<<<<< HEAD
-        DEBUG_EXPR(v->display());
-        v +=  * ds->workspace(DynamicalSystem::free);
-      }
-      else
-        v =  * ds->workspace(DynamicalSystem::free);
-=======
         DEBUG_EXPR(v.display());
         v +=  vfree;
       }
       else
         v =  vfree;
->>>>>>> e4dcb334
 
       DEBUG_PRINT("MoreauJeanOSI::updatestate work free\n");
       DEBUG_EXPR(vfree.display());
@@ -2180,11 +1898,7 @@
           _dynamicalSystemsGraph->properties(*dsi).WBoundaryConditions->getCol(bc, *columntmp);
           /*\warning we assume that W is symmetric in the Lagrangian case*/
           double value = - inner_prod(*columntmp, v);
-<<<<<<< HEAD
-          if (level != LEVELMAX && d->p(level) && d->p(level)->size() > 0)
-=======
           if( d.p(_levelMaxForInput) && d.p(_levelMaxForInput)->size() > 0)
->>>>>>> e4dcb334
           {
             value += (d.p(_levelMaxForInput))->getValue(*itindex);
           }
