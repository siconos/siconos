--- conflicted
+++ resolved
@@ -616,12 +616,9 @@
       (osi1Type == OSI::SCHATZMANPAOLIOSI && osi2Type == OSI::SCHATZMANPAOLIOSI ) ||
       (osi1Type == OSI::ZOHOSI && osi2Type == OSI::ZOHOSI))
   {
-<<<<<<< HEAD
-    // We assume that the osi of ds1 osi1 is integrating the interaction
-=======
+
     // We assume that the osi of ds1 (osi1) is integrating the interaction
     DEBUG_EXPR(display());
->>>>>>> 62db8d68
     osi1.computeFreeOutput(vertex_inter, this);
     setBlock(*inter->yForNSsolver(), _q, sizeY , 0, pos);
     DEBUG_EXPR(_q->display());
