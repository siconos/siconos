/* Siconos is a program dedicated to modeling, simulation and control
 * of non smooth dynamical systems.
 *
 * Copyright 2016 INRIA.
 *
 * Licensed under the Apache License, Version 2.0 (the "License");
 * you may not use this file except in compliance with the License.
 * You may obtain a copy of the License at
 *
 * http://www.apache.org/licenses/LICENSE-2.0
 *
 * Unless required by applicable law or agreed to in writing, software
 * distributed under the License is distributed on an "AS IS" BASIS,
 * WITHOUT WARRANTIES OR CONDITIONS OF ANY KIND, either express or implied.
 * See the License for the specific language governing permissions and
 * limitations under the License.
*/
#include "MoreauJeanGOSI.hpp"
#include "Simulation.hpp"
#include "Model.hpp"
#include "NonSmoothDynamicalSystem.hpp"
#include "NewtonEulerDS.hpp"
#include "LagrangianLinearTIDS.hpp"
#include "NewtonEulerR.hpp"
#include "LagrangianRheonomousR.hpp"
#include "NewtonImpactNSL.hpp"
#include "MultipleImpactNSL.hpp"
#include "NewtonImpactFrictionNSL.hpp"
#include "CxxStd.hpp"

#include <boost/make_shared.hpp>

#include "TypeName.hpp"

#include "OneStepNSProblem.hpp"
#include "BlockVector.hpp"


// #define DEBUG_STDOUT
// #define DEBUG_NOCOLOR
// #define DEBUG_MESSAGES
//#define DEBUG_WHERE_MESSAGES
#include <debug.h>


using namespace RELATION;

// --- constructor from a set of data ---
MoreauJeanGOSI::MoreauJeanGOSI(double theta, double gamma):
  OneStepIntegrator(OSI::MOREAUJEANGOSI), _useGammaForRelation(false), _explicitNewtonEulerDSOperators(false)
{
  _levelMinForOutput= 0;
  _levelMaxForOutput =1;
  _levelMinForInput =0;
  _levelMaxForInput =1;
  _steps=1;
  _theta = theta;
  if(!isnan(gamma))
  {
    _gamma = gamma;
    _useGamma = true;
  }
  else
  {
    _gamma = 1.0;
    _useGamma = false;
  }
}
void MoreauJeanGOSI::initializeDynamicalSystem(Model& m, double t, SP::DynamicalSystem ds)
{
  // Get work buffers from the graph
  VectorOfVectors& workVectors = *_initializeDSWorkVectors(ds);

  // Check dynamical system type
  Type::Siconos dsType = Type::value(*ds);

  // Compute W (iteration matrix)
  initializeIterationMatrixW(t, ds);
  if(dsType == Type::LagrangianLinearTIDS || dsType == Type::LagrangianDS)
    {
      SP::LagrangianDS lds = std11::static_pointer_cast<LagrangianDS> (ds);

      workVectors.resize(OneStepIntegrator::work_vector_of_vector_size);
      workVectors[OneStepIntegrator::residu_free].reset(new SiconosVector(lds->dimension()));
      workVectors[OneStepIntegrator::free].reset(new SiconosVector(lds->dimension()));
      workVectors[OneStepIntegrator::local_buffer].reset(new SiconosVector(lds->dimension()));

      lds->computeForces(m.t0(), lds->q(), lds->velocity());
      lds->swapInMemory();
    }
    else if(dsType == Type::NewtonEulerDS)
    {
      SP::NewtonEulerDS neds = std11::static_pointer_cast<NewtonEulerDS> (ds);
      workVectors.resize(OneStepIntegrator::work_vector_of_vector_size);
      workVectors[OneStepIntegrator::residu_free].reset(new SiconosVector(neds->dimension()));
      workVectors[OneStepIntegrator::free].reset(new SiconosVector(neds->dimension()));
      //Compute a first value of the dotq  to store it in  _dotqMemory
      SP::SiconosMatrix T = neds->T();
      SP::SiconosVector dotq = neds->dotq();
      SP::SiconosVector v = neds->twist();
      prod(*T, *v, *dotq, true);

      //Compute a first value of the forces to store it in _forcesMemory
      neds->computeForces(m.t0(), neds->q(), v);
      neds->swapInMemory();
    }
}

void MoreauJeanGOSI::fillDSLinks(Interaction &inter,
				   InteractionProperties& interProp,
				   DynamicalSystemsGraph & DSG)
{
  SP::DynamicalSystem ds1= interProp.source;
  SP::DynamicalSystem ds2= interProp.target;
  assert(ds1);
  assert(ds2);
  VectorOfVectors& workV = *interProp.workVectors;
  workV.resize(MoreauJeanGOSI::WORK_INTERACTION_LENGTH);
  workV[MoreauJeanGOSI::OSNSP_RHS].reset(new SiconosVector(inter.getSizeOfY()));
  VectorOfBlockVectors& DSlink = *interProp.DSlink;

  Relation &relation =  *inter.relation();  
  RELATION::TYPES relationType = relation.getType();

  // Check if interations levels (i.e. y and lambda sizes) are compliant with the current osi.
  _check_and_update_interaction_levels(inter);
  // Initialize/allocate memory buffers in interaction.
  bool computeResidu = relation.requireResidu();
  inter.initializeMemory(computeResidu,_steps);

  // if (!(checkOSI(DSG.descriptor(ds1)) && checkOSI(DSG.descriptor(ds2))))
  // {
  //   RuntimeException::selfThrow("MoreauJeanGOSI::fillDSLinks. The implementation is not correct for two different OSI for one interaction");
  // }



  
  /* allocate and set work vectors for the osi */
  unsigned int xfree =0;
  if (relationType == Lagrangian)
  {
    xfree = LagrangianR::xfree;
  }
  else if (relationType == NewtonEuler)
  {
    xfree = NewtonEulerR::xfree;
  }
  if (ds1 != ds2)
  {
    DEBUG_PRINT("ds1 != ds2\n");
    if ((!DSlink[xfree]) || (DSlink[xfree]->numberOfBlocks() !=2 ))
      DSlink[xfree].reset(new BlockVector(2));
  }
  else
  {
    if ((!DSlink[xfree]) || (DSlink[xfree]->numberOfBlocks() !=1 ))
      DSlink[xfree].reset(new BlockVector(1));
  }

  if(checkOSI(DSG.descriptor(ds1)))
  {
    DEBUG_PRINTF("ds1->number() %i is taken into account\n", ds1->number());
    assert(DSG.properties(DSG.descriptor(ds1)).workVectors);
    VectorOfVectors &workVds1 = *DSG.properties(DSG.descriptor(ds1)).workVectors;
    DSlink[xfree]->setVectorPtr(0,workVds1[OneStepIntegrator::free]);
  }
  DEBUG_PRINTF("ds1->number() %i\n",ds1->number());
  DEBUG_PRINTF("ds2->number() %i\n",ds2->number());


  if (ds1 != ds2)
  {
    DEBUG_PRINT("ds1 != ds2\n");
    if(checkOSI(DSG.descriptor(ds2)))
    {
      DEBUG_PRINTF("ds2->number() %i is taken into account\n",ds2->number());
      assert(DSG.properties(DSG.descriptor(ds2)).workVectors);
      VectorOfVectors &workVds2 = *DSG.properties(DSG.descriptor(ds2)).workVectors;
      DSlink[xfree]->setVectorPtr(1,workVds2[OneStepIntegrator::free]);
    }
  }
  
}

void MoreauJeanGOSI::initialize_nonsmooth_problems()
{
  SP::OneStepNSProblems  allOSNS  = _simulation->oneStepNSProblems();
  ((*allOSNS)[SICONOS_OSNSP_TS_VELOCITY])->setIndexSetLevel(1);
  ((*allOSNS)[SICONOS_OSNSP_TS_VELOCITY])->setInputOutputLevel(1);
  //  ((*allOSNS)[SICONOS_OSNSP_TS_VELOCITY])->initialize(_simulation);
}

void MoreauJeanGOSI::initializeIterationMatrixW(double t, SP::DynamicalSystem ds)
{
  DEBUG_PRINT("MoreauJeanGOSI::initializeIterationMatrixW starts\n");
  // This function:
  // - allocate memory for the matrix W
  // - update its content for the current (initial) state of the dynamical system, depending on its type.

  if(!ds)
    RuntimeException::selfThrow("MoreauJeanGOSI::initializeIterationMatrixW(t, ds, dsv) - ds == NULL or dsv == NULL");

  if(!(checkOSI(_dynamicalSystemsGraph->descriptor(ds))))
    RuntimeException::selfThrow("MoreauJeanOSI::initializeIterationMatrixW(t,ds) - ds does not belong to the OSI.");

  const DynamicalSystemsGraph::VDescriptor& dsv = _dynamicalSystemsGraph->descriptor(ds);
  
  if(_dynamicalSystemsGraph->properties(dsv).W)
    RuntimeException::selfThrow("MoreauJeanGOSI::initializeIterationMatrixW(t,ds) - W(ds) is already in the map and has been initialized.");

  double h = _simulation->timeStep();
  Type::Siconos dsType = Type::value(*ds);
  unsigned int sizeW = ds->dimension();
  if(dsType == Type::LagrangianDS)
  {
    SP::LagrangianDS d = std11::static_pointer_cast<LagrangianDS> (ds);
    if(d->mass())
    {
      d->computeMass(d->q());
      _dynamicalSystemsGraph->properties(dsv).W.reset(new SimpleMatrix(*d->mass())); //*W = *d->mass();
    }
    else
    {
      _dynamicalSystemsGraph->properties(dsv).W.reset(new SimpleMatrix(sizeW, sizeW));
      _dynamicalSystemsGraph->properties(dsv).W->eye();
    }
    // Compute the W matrix
    computeW(t, ds, *_dynamicalSystemsGraph->properties(dsv).W);
    // WBoundaryConditions initialization
    if(d->boundaryConditions())
      initializeIterationMatrixWBoundaryConditions(d);
  }
  // 2 - Lagrangian linear systems
  else if(dsType == Type::LagrangianLinearTIDS)
  {
    SP::LagrangianLinearTIDS d = std11::static_pointer_cast<LagrangianLinearTIDS> (ds);
    _dynamicalSystemsGraph->properties(dsv).W.reset(new SimpleMatrix(*d->mass()));
    SiconosMatrix& W = *_dynamicalSystemsGraph->properties(dsv).W;

    SP::SiconosMatrix K = d->K();
    SP::SiconosMatrix C = d->C();

    if(C)
      scal(h * _theta, *C, W, false); // W += h*_theta *C
    if(K)
      scal(h * h * _theta * _theta, *K, W, false); // W = h*h*_theta*_theta*K

    // WBoundaryConditions initialization
    if(d->boundaryConditions())
      initializeIterationMatrixWBoundaryConditions(d);
  }

  // === ===
  else if(dsType == Type::NewtonEulerDS)
  {
    SP::NewtonEulerDS d = std11::static_pointer_cast<NewtonEulerDS> (ds);
    _dynamicalSystemsGraph->properties(dsv).W.reset(new SimpleMatrix(*d->mass()));

    computeW(t,ds, *_dynamicalSystemsGraph->properties(dsv).W);
    // WBoundaryConditions initialization
    if(d->boundaryConditions())
      initializeIterationMatrixWBoundaryConditions(d);

  }
  else RuntimeException::selfThrow("MoreauJeanGOSI::initializeIterationMatrixW - not yet implemented for Dynamical system of type : " + Type::name(*ds));

  // Remark: W is not LU-factorized nor inversed here.
  // Function PLUForwardBackward will do that if required.
  DEBUG_PRINT("MoreauJeanGOSI::initializeIterationMatrixW ends\n");


}


void MoreauJeanGOSI::initializeIterationMatrixWBoundaryConditions(SP::DynamicalSystem ds)
{
  // This function:
  // - allocate memory for a matrix WBoundaryConditions
  // - insert this matrix into WBoundaryConditionsMap with ds as a key

  DEBUG_PRINT("MoreauJeanGOSI::initializeIterationMatrixWBoundaryConditions(SP::DynamicalSystem ds) starts\n");
  if(!ds)
    RuntimeException::selfThrow("MoreauJeanGOSI::initializeIterationMatrixWBoundaryConditions(t,ds) - ds == NULL");

  if(!(checkOSI(_dynamicalSystemsGraph->descriptor(ds))))
    RuntimeException::selfThrow("MoreauJeanGOSI::initializeIterationMatrixWBoundaryConditions(t,ds) - ds does not belong to the OSI.");

  Type::Siconos dsType = Type::value(*ds);
  unsigned int dsN = ds->number();

  if(dsType == Type::LagrangianLinearTIDS || dsType == Type::LagrangianDS || dsType == Type::NewtonEulerDS)
  {
    if(_WBoundaryConditionsMap.find(dsN) != _WBoundaryConditionsMap.end())
      RuntimeException::selfThrow("MoreauJeanGOSI::initializeIterationMatrixWBoundaryConditions(t,ds) - WBoundaryConditions(ds) is already in the map and has been initialized.");
    
    // Memory allocation for WBoundaryConditions
    unsigned int sizeWBoundaryConditions = ds->dimension(); // n for first order systems, ndof for lagrangian.

    SP::BoundaryCondition bc;
    if(dsType == Type::LagrangianDS || dsType == Type::LagrangianLinearTIDS)
    {
      SP::LagrangianDS d = std11::static_pointer_cast<LagrangianDS> (ds);
      bc = d->boundaryConditions();
    }
    else if(dsType == Type::NewtonEulerDS)
    {
      SP::NewtonEulerDS d = std11::static_pointer_cast<NewtonEulerDS> (ds);
      bc = d->boundaryConditions();
    }
    unsigned int numberBoundaryConditions = bc->velocityIndices()->size();
    _WBoundaryConditionsMap[dsN].reset(new SimpleMatrix(sizeWBoundaryConditions, numberBoundaryConditions));
    computeWBoundaryConditions(ds);
  }
  else
    RuntimeException::selfThrow("MoreauJeanGOSI::initializeIterationMatrixWBoundaryConditions - not yet implemented for Dynamical system of type :" +  Type::name(*ds));
  DEBUG_PRINT("MoreauJeanGOSI::initializeIterationMatrixWBoundaryConditions(SP::DynamicalSystem ds) ends \n");
}


void MoreauJeanGOSI::computeWBoundaryConditions(SP::DynamicalSystem ds)
{
  // Compute WBoundaryConditions matrix of the Dynamical System ds, at
  // time t and for the current ds state.

  // When this function is called, WBoundaryConditionsMap[ds] is
  // supposed to exist and not to be null Memory allocation has been
  // done during initializeIterationMatrixWBoundaryConditions.

  assert(ds &&
         "MoreauJeanGOSI::computeWBoundaryConditions(t,ds) - ds == NULL");

  Type::Siconos dsType = Type::value(*ds);
  unsigned int dsN = ds->number();
  if(dsType == Type::LagrangianLinearTIDS || dsType == Type::LagrangianDS ||  dsType == Type::NewtonEulerDS)
  {
    assert((_WBoundaryConditionsMap.find(dsN) != _WBoundaryConditionsMap.end()) &&
           "MoreauJeanGOSI::computeW(t,ds) - W(ds) does not exists. Maybe you forget to initialize the osi?");

    SP::SimpleMatrix WBoundaryConditions = _WBoundaryConditionsMap[dsN];

    SP::SiconosVector columntmp(new SiconosVector(ds->dimension()));

    int columnindex = 0;

    std::vector<unsigned int>::iterator itindex;

    SP::BoundaryCondition bc;
    if(dsType == Type::LagrangianDS || dsType == Type::LagrangianLinearTIDS)
    {
      LagrangianDS& d = static_cast<LagrangianDS&>(*ds);
      bc = d.boundaryConditions();
    }
    else if(dsType == Type::NewtonEulerDS)
    {
      NewtonEulerDS& d = static_cast<NewtonEulerDS&>(*ds);
      bc = d.boundaryConditions();
    }
    SP::SiconosMatrix W = _dynamicalSystemsGraph->properties(_dynamicalSystemsGraph->descriptor(ds)).W;

    for(itindex = bc->velocityIndices()->begin() ;
        itindex != bc->velocityIndices()->end();
        ++itindex)
    {

      W->getCol(*itindex, *columntmp);
      /*\warning we assume that W is symmetric in the Lagrangian case
        we store only the column and not the row */

      WBoundaryConditions->setCol(columnindex, *columntmp);
      double diag = (*columntmp)(*itindex);
      columntmp->zero();
      (*columntmp)(*itindex) = diag;

      W->setCol(*itindex, *columntmp);
      W->setRow(*itindex, *columntmp);


      columnindex ++;
    }
    DEBUG_EXPR(W->display());
  }
  else
    RuntimeException::selfThrow("MoreauJeanGOSI::computeWBoundaryConditions - not yet implemented for Dynamical system type : " +  Type::name(*ds));
}


void MoreauJeanGOSI::computeW(double t, SP::DynamicalSystem ds, SiconosMatrix& W)
{
  // Compute W matrix of the Dynamical System ds, at time t and for the current ds state.
  DEBUG_PRINT("MoreauJeanGOSI::computeW starts\n");

  assert(ds &&
         "MoreauJeanGOSI::computeW(t,ds) - ds == NULL");

  double h = _simulation->timeStep();
  Type::Siconos dsType = Type::value(*ds);

  if(dsType == Type::LagrangianLinearTIDS)
  {
    // Nothing: W does not depend on time.
  }
  else if(dsType == Type::LagrangianDS)
  {

    SP::LagrangianDS d = std11::static_pointer_cast<LagrangianDS> (ds);
    SP::SiconosMatrix K = d->jacobianqForces(); // jacobian according to q
    SP::SiconosMatrix C = d->jacobianqDotForces(); // jacobian according to velocity

    if(d->mass())
      {
	d->computeMass(d->q());
	W = *d->mass();
      }
    else
      W.zero();

    if(C)
    {
      d->computeJacobianqDotForces(t);
      scal(-h * _theta, *C, W, false); // W -= h*_theta*C
    }

    if(K)
    {
      d->computeJacobianqForces(t);
      scal(-h * h * _theta * _theta, *K, W, false); //*W -= h*h*_theta*_theta**K;
    }
  }
  // === ===
  else if(dsType == Type::NewtonEulerDS)
  {
    SP::NewtonEulerDS d = std11::static_pointer_cast<NewtonEulerDS> (ds);
    W = *(d->mass());

    SP::SiconosMatrix K = d->jacobianqForces(); // jacobian according to q
    SP::SiconosMatrix C = d->jacobianvForces(); // jacobian according to velocity

    if(C)
    {
      d->computeJacobianvForces(t);
      scal(-h * _theta, *C, W, false); // W -= h*_theta*C
    }
    if(K)
    {
      d->computeJacobianqForces(t);
      SP::SiconosMatrix T = d->T();
      DEBUG_EXPR(T->display(););
      DEBUG_EXPR(K->display(););
      SP::SimpleMatrix  buffer(new SimpleMatrix(*(d->mass())));
      prod(*K, *T, *buffer, true);
      scal(-h * h * _theta * _theta, *buffer, W, false);
      //*W -= h*h*_theta*_theta**K;
    }
  }
  else RuntimeException::selfThrow("MoreauJeanGOSI::computeW - not yet implemented for Dynamical system of type : " +Type::name(*ds));
  DEBUG_PRINT("MoreauJeanGOSI::computeW ends\n");
  // Remark: W is not LU-factorized here.
  // Function PLUForwardBackward will do that if required.
}

void MoreauJeanGOSI::computeInitialNewtonState()
{
  DEBUG_PRINT("MoreauJeanGOSI::computeInitialNewtonState() starts\n");
  // Compute the position value giving the initial velocity.
  // The goal of to save one newton iteration for nearly linear system
  DynamicalSystemsGraph::VIterator dsi, dsend;
  for(std11::tie(dsi, dsend) = _dynamicalSystemsGraph->vertices(); dsi != dsend; ++dsi)
  {
    if(!checkOSI(dsi)) continue;
    DynamicalSystem &ds = *_dynamicalSystemsGraph->bundle(*dsi);

    if(_explicitNewtonEulerDSOperators)
    {
      if(Type::value(ds) == Type::NewtonEulerDS)
      {
        // The goal is to update T() one time at the beginning of the Newton Loop
        // We want to be explicit on this function since we do not compute their Jacobians.
<<<<<<< HEAD
        SP::NewtonEulerDS d = std11::static_pointer_cast<NewtonEulerDS> (ds);
        const SiconosVector& qold = d->qMemory().getSiconosVector(0);
        //SP::SiconosVector q = d->q();
        computeT(std11::make_shared<SiconosVector>(qold),d->T());
=======
        NewtonEulerDS& d = static_cast<NewtonEulerDS&> (ds);
        SP::SiconosVector qold = d.qMemory()->getSiconosVector(0);
        //SP::SiconosVector q = d.q();
        computeT(qold,d.T());
>>>>>>> e4dcb334
      }
    }
    // The goal is to converge in one iteration of the system is almost linear
    // we start the Newton loop q = q0+hv0
    updatePosition(ds);


  }
  DEBUG_PRINT("MoreauJeanGOSI::computeInitialNewtonState() ends\n");
}



double MoreauJeanGOSI::computeResidu()
{
  DEBUG_PRINT("\nMoreauJeanGOSI::computeResidu(), start\n");
  // This function is used to compute the residu for each "MoreauJeanGOSI-discretized" dynamical system.
  // It then computes the norm of each of them and finally return the maximum
  // value for those norms.
  //
  // The state values used are those saved in the DS, ie the last computed ones.
  //  $\mathcal R(x,r) = x - x_{k} -h\theta f( x , t_{k+1}) - h(1-\theta)f(x_k,t_k) - h r$
  //  $\mathcal R_{free}(x,r) = x - x_{k} -h\theta f( x , t_{k+1}) - h(1-\theta)f(x_k,t_k) $

  double t = _simulation->nextTime(); // End of the time step
  double told = _simulation->startingTime(); // Beginning of the time step
  double h = t - told; // time step length

  DEBUG_PRINTF("nextTime %f\n", t);
  DEBUG_PRINTF("startingTime %f\n", told);
  DEBUG_PRINTF("time step size %f\n", h);


  // Operators computed at told have index i, and (i+1) at t.

  // Iteration through the set of Dynamical Systems.
  //
  SP::DynamicalSystem ds; // Current Dynamical System.
  Type::Siconos dsType ; // Type of the current DS.

  double maxResidu = 0;
  double normResidu = maxResidu;

  DynamicalSystemsGraph::VIterator dsi, dsend;
  for(std11::tie(dsi, dsend) = _dynamicalSystemsGraph->vertices(); dsi != dsend; ++dsi)
  {
    if(!checkOSI(dsi)) continue;
    ds = _dynamicalSystemsGraph->bundle(*dsi);
    VectorOfVectors& workVectors = *_dynamicalSystemsGraph->properties(*dsi).workVectors;

    dsType = Type::value(*ds); // Its type
<<<<<<< HEAD
    SiconosVector& residuFree = *ds->workspace(DynamicalSystem::freeresidu);
=======

>>>>>>> e4dcb334
    // 3 - Lagrangian Non Linear Systems
    if(dsType == Type::LagrangianDS)
    {
      DEBUG_PRINT("MoreauJeanGOSI::computeResidu(), dsType == Type::LagrangianDS\n");
      // residu = M(q*)(v_k,i+1 - v_i) - h*theta*forces(t_i+1,v_k,i+1, q_k,i+1) - h*(1-theta)*forces(ti,vi,qi) - p_i+1
      SiconosVector& residuFree = *workVectors[OneStepIntegrator::residu_free];
      SiconosVector& free = *workVectors[OneStepIntegrator::free];

      // -- Convert the DS into a Lagrangian one.
      SP::LagrangianDS d = std11::static_pointer_cast<LagrangianDS> (ds);

      // Get state i (previous time step) from Memories -> var. indexed with "Old"
      const SiconosVector& qold = d->qMemory().getSiconosVector(0);
      const SiconosVector& vold = d->velocityMemory().getSiconosVector(0);
      SP::SiconosVector q = d->q();

<<<<<<< HEAD
      d->computeMass();
      SP::SiconosMatrix M = d->mass();
      SP::SiconosVector v = d->velocity(); // v = v_k,i+1
      //residuFree->zero();
=======
      SP::SiconosVector v = d->velocity(); // v = v_k,i+1
      //residuFree.zero();
>>>>>>> e4dcb334
      DEBUG_EXPR(residuFree.display());

      DEBUG_EXPR(qold.display());
      DEBUG_EXPR(vold.display());
      DEBUG_EXPR(q->display());
      DEBUG_EXPR(v->display());

<<<<<<< HEAD
      DEBUG_EXPR(M->display());


      //    std::cout << "(*v-*vold)->norm2()" << (*v-*vold).norm2() << std::endl;

      prod(*M, (*v - vold), residuFree); // residuFree = M(v - vold)
=======
      residuFree = *v;
      sub(residuFree, *vold, residuFree);
      if(d->mass())
      {
        d->computeMass(d->q());
        prod(*(d->mass()), residuFree, residuFree); // residuFree = M(v - vold)
      }
>>>>>>> e4dcb334

      if(d->forces())
      {
        // Cheaper version: get forces(ti,vi,qi) from memory
        const SiconosVector& fold = d->forcesMemory().getSiconosVector(0);
        double coef = -h * (1 - _theta);
<<<<<<< HEAD
        scal(coef, fold, residuFree, false);
=======
        scal(coef, *fold, residuFree, false);
>>>>>>> e4dcb334

        // Expensive computes forces(ti,vi,qi)
        // d->computeForces(told, qold, vold);
        // double coef = -h * (1 - _theta);
        // // residuFree += coef * fL_i
        // scal(coef, *d->forces(), *residuFree, false);

        // computes forces(ti+1, v_k,i+1, q_k,i+1) = forces(t,v,q)
        d->computeForces(t,q,v);
        coef = -h * _theta;
        scal(coef, *d->forces(), residuFree, false);

        // or  forces(ti+1, v_k,i+\theta, q(v_k,i+\theta))
        //SP::SiconosVector qbasedonv(new SiconosVector(*qold));
        //*qbasedonv +=  h * ((1 - _theta)* *vold + _theta * *v);
        //d->computeForces(t, qbasedonv, v);
        //coef = -h * _theta;
        // residuFree += coef * fL_k,i+1
        //scal(coef, *d->forces(), residuFree, false);


      }

      if(d->boundaryConditions())
      {
        d->boundaryConditions()->computePrescribedVelocity(t);

        unsigned int columnindex = 0;
        SP::SimpleMatrix WBoundaryConditions = _WBoundaryConditionsMap[ds->number()];
        SP::SiconosVector columntmp(new SiconosVector(ds->dimension()));

        for(std::vector<unsigned int>::iterator  itindex = d->boundaryConditions()->velocityIndices()->begin() ;
            itindex != d->boundaryConditions()->velocityIndices()->end();
            ++itindex)
        {
          double DeltaPrescribedVelocity =
            d->boundaryConditions()->prescribedVelocity()->getValue(columnindex)
            - v->getValue(*itindex);

          WBoundaryConditions->getCol(columnindex, *columntmp);
          residuFree -= *columntmp * (DeltaPrescribedVelocity);

          residuFree.setValue(*itindex, - columntmp->getValue(*itindex)   * (DeltaPrescribedVelocity));

          columnindex ++;
        }
      }

<<<<<<< HEAD
      *(d->workspace(DynamicalSystem::free)) = residuFree; // copy residuFree in Workfree
=======
      free = residuFree; // copy residuFree in Workfree
>>>>>>> e4dcb334

      //       std::cout << "MoreauJeanGOSI::ComputeResidu LagrangianDS residufree :"  << std::endl;
      DEBUG_EXPR(residuFree.display());

      if(d->p(1))
        free -= *d->p(1); // Compute Residu in Workfree Notation !!
      // We use DynamicalSystem::free as tmp buffer

      if(d->boundaryConditions())
      {
        unsigned int columnindex = 0;
        SP::SimpleMatrix WBoundaryConditions = _WBoundaryConditionsMap[ds->number()];
        SP::SiconosVector columntmp(new SiconosVector(ds->dimension()));

        for(std::vector<unsigned int>::iterator  itindex = d->boundaryConditions()->velocityIndices()->begin() ;
            itindex != d->boundaryConditions()->velocityIndices()->end();
            ++itindex)
        {
          double DeltaPrescribedVelocity =
            d->boundaryConditions()->prescribedVelocity()->getValue(columnindex)
            - v->getValue(*itindex);

          WBoundaryConditions->getCol(columnindex, *columntmp);

          free.setValue(*itindex, - columntmp->getValue(*itindex)   * (DeltaPrescribedVelocity));

          columnindex ++;
        }
      }


      DEBUG_EXPR(free.display());
      normResidu = free.norm2();
      DEBUG_PRINTF("normResidu= %e\n", normResidu);
    }
    // 4 - Lagrangian Linear Systems
    else if(dsType == Type::LagrangianLinearTIDS)
    {
      DEBUG_PRINT("MoreauJeanGOSI::computeResidu(), dsType == Type::LagrangianLinearTIDS\n");
      // ResiduFree = h*C*v_i + h*Kq_i +h*h*theta*Kv_i+hFext_theta     (1)
      // This formulae is only valid for the first computation of the residual for v = v_i
      // otherwise the complete formulae must be applied, that is
      // ResiduFree = M(v - vold) + h*((1-theta)*(C v_i + K q_i) +theta * ( C*v + K(q_i+h(1-theta)v_i+h theta v)))
      //                     +hFext_theta     (2)
      // for v != vi, the formulae (1) is wrong.
      // in the sequel, only the equation (1) is implemented

      // -- Convert the DS into a Lagrangian one.
      SP::LagrangianLinearTIDS d = std11::static_pointer_cast<LagrangianLinearTIDS> (ds);

      // Get state i (previous time step) from Memories -> var. indexed with "Old"
      const SiconosVector& qold = d->qMemory().getSiconosVector(0); // qi
      const SiconosVector& vold = d->velocityMemory().getSiconosVector(0); //vi

      DEBUG_EXPR(qold->display(););
      DEBUG_EXPR(vold->display(););
      DEBUG_EXPR(d->q()->display(););
      DEBUG_EXPR(d->velocity()->display(););

      SiconosVector& residuFree = *workVectors[OneStepIntegrator::residu_free];
      SiconosVector& free_rhs = *workVectors[OneStepIntegrator::free];
      // --- ResiduFree computation Equation (1) ---
      residuFree.zero();
<<<<<<< HEAD
=======
      SiconosMatrix& W = *_dynamicalSystemsGraph->properties(*dsi).W;
      prod(W, *vold, residuFree);

>>>>>>> e4dcb334
      double coeff;
      // -- No need to update W --

      SP::SiconosVector v = d->velocity(); // v = v_k,i+1

      SP::SiconosMatrix C = d->C();
<<<<<<< HEAD
      if (C)
        prod(h, *C, vold, residuFree, false); // vfree += h*C*vi
=======
      if(C)
        prod(h, *C, *vold, residuFree, false); // vfree += -h*C*vi
>>>>>>> e4dcb334

      SP::SiconosMatrix K = d->K();
      if(K)
      {
<<<<<<< HEAD
        coeff = h * h * _theta;
        prod(coeff, *K, vold, residuFree, false); // vfree += h^2*_theta*K*vi
        prod(h, *K, qold, residuFree, false); // vfree += h*K*qi
=======
        coeff = -h * h * _theta;
        prod(coeff, *K, *vold, residuFree, false); // vfree += -h^2*_theta*K*vi
        prod(-h, *K, *qold, residuFree, false); // vfree += -h*K*qi
>>>>>>> e4dcb334
      }

      SP::SiconosVector Fext = d->fExt();
      if(Fext)
      {
        // computes Fext(ti)
        d->computeFExt(told);
<<<<<<< HEAD
        coeff = -h * (1 - _theta);
        scal(coeff, *(d->fExt()), residuFree, false); // vfree -= h*(1-_theta) * fext(ti)
        // computes Fext(ti+1)
        d->computeFExt(t);
        coeff = -h * _theta;
        scal(coeff, *(d->fExt()), residuFree, false); // vfree -= h*_theta * fext(ti+1)
=======
        coeff = h * (1 - _theta);
        scal(coeff, *(d->fExt()), residuFree, false); // vfree += h*(1-_theta) * fext(ti)
        // computes Fext(ti+1)
        d->computeFExt(t);
        coeff = h * _theta;
        scal(coeff, *(d->fExt()), residuFree, false); // vfree += h*_theta * fext(ti+1)
>>>>>>> e4dcb334
      }


      // Computation of the complete residual Equation (2)
      //   ResiduFree = M(v - vold) + h*((1-theta)*(C v_i + K q_i) +theta * ( C*v + K(q_i+h(1-theta)v_i+h theta v)))
      //                     +hFext_theta     (2)
      //       SP::SiconosMatrix M = d->mass();
      //       SP::SiconosVector realresiduFree (new SiconosVector(*residuFree));
      //       realresiduFree->zero();
      //       prod(*M, (*v-*vold), *realresiduFree); // residuFree = M(v - vold)
      //       SP::SiconosVector qkplustheta (new SiconosVector(*qold));
      //       qkplustheta->zero();
      //       *qkplustheta = *qold + h *((1-_theta)* *vold + _theta* *v);
      //       if (C){
      //         double coef = h*(1-_theta);
      //         prod(coef, *C, *vold , *realresiduFree, false);
      //         coef = h*(_theta);
      //         prod(coef,*C, *v , *realresiduFree, false);
      //       }
      //       if (K){
      //         double coef = h*(1-_theta);
      //         prod(coef,*K , *qold , *realresiduFree, false);
      //         coef = h*(_theta);
      //         prod(coef,*K , *qkplustheta , *realresiduFree, false);
      //       }

      //       if (Fext)
      //       {
      //         // computes Fext(ti)
      //         d->computeFExt(told);
      //         coeff = -h*(1-_theta);
      //         scal(coeff, *Fext, *realresiduFree, false); // vfree -= h*(1-_theta) * fext(ti)
      //         // computes Fext(ti+1)
      //         d->computeFExt(t);
      //         coeff = -h*_theta;
      //         scal(coeff, *Fext, *realresiduFree, false); // vfree -= h*_theta * fext(ti+1)
      //       }



<<<<<<< HEAD
        unsigned int columnindex = 0;
        SP::SimpleMatrix WBoundaryConditions = _WBoundaryConditionsMap[ds->number()];
        SP::SiconosVector columntmp(new SiconosVector(ds->dimension()));

        for (std::vector<unsigned int>::iterator  itindex = d->boundaryConditions()->velocityIndices()->begin() ;
             itindex != d->boundaryConditions()->velocityIndices()->end();
             ++itindex)
        {

          double DeltaPrescribedVelocity =
            d->boundaryConditions()->prescribedVelocity()->getValue(columnindex)
            - vold.getValue(*itindex);

          WBoundaryConditions->getCol(columnindex, *columntmp);
          residuFree += *columntmp * (DeltaPrescribedVelocity);

          residuFree.setValue(*itindex, - columntmp->getValue(*itindex)   * (DeltaPrescribedVelocity));

          columnindex ++;

        }
      }

      (* d->workspace(DynamicalSystem::free)) = residuFree; // copy residuFree in Workfree
      if (d->p(1))
        *(d->workspace(DynamicalSystem::free)) -= *d->p(1); // Compute Residu in Workfree Notation !!
                                                            // We use DynamicalSystem::free as tmp buffer

      //      std::cout << "MoreauJeanGOSI::ComputeResidu LagrangianLinearTIDS residu :"  << std::endl;
      //      d->workspace(DynamicalSystem::free)->display();

=======

      if(d->boundaryConditions())
      {
         RuntimeException::selfThrow("MoreauJeanGOSI::computeResidu - boundary conditions not yet implemented for Dynamical system of type: " + Type::name(*ds));
      }

      free_rhs = residuFree; // copy residuFree in Workfree
      DEBUG_EXPR(free_rhs.display());
      // if(d->p(1))
      //   free -= *d->p(1); // Compute Residu in Workfree Notation !!
      // We use DynamicalSystem::free as tmp buffer
>>>>>>> e4dcb334

      normResidu = 0.0; // we assume that v = vfree + W^(-1) p
    }
    else if(dsType == Type::NewtonEulerDS)
    {
      DEBUG_PRINT("MoreauJeanGOSI::computeResidu(), dsType == Type::NewtonEulerDS\n");
      // residu = M (v_k,i+1 - v_i) - h*_theta*forces(t,v_k,i+1, q_k,i+1) - h*(1-_theta)*forces(ti,vi,qi) - pi+1

      // -- Convert the DS into a Lagrangian one.
      SP::NewtonEulerDS d = std11::static_pointer_cast<NewtonEulerDS> (ds);
      SiconosVector& residuFree = *workVectors[OneStepIntegrator::residu_free];
      SiconosVector& free = *workVectors[OneStepIntegrator::free];
      // Get the state  (previous time step) from memory vector
      // -> var. indexed with "Old"
      const SiconosVector& qold = d->qMemory().getSiconosVector(0);
      const SiconosVector& vold = d->twistMemory().getSiconosVector(0);


      // Get the current state vector
      SP::SiconosVector q = d->q();
      SP::SiconosVector v = d->twist(); // v = v_k,i+1

      // Get the (constant mass matrix)
      SP::SiconosMatrix massMatrix = d->mass();
<<<<<<< HEAD
      prod(*massMatrix, (*v - vold), residuFree, true); // residuFree = M(v - vold)
      DEBUG_EXPR(residuFree->display(););
=======
      prod(*massMatrix, (*v - *vold), residuFree, true); // residuFree = M(v - vold)
      DEBUG_EXPR(residuFree.display(););
>>>>>>> e4dcb334

      if(d->forces())   // if fL exists
      {
        DEBUG_PRINTF("MoreauJeanGOSI:: _theta = %e\n",_theta);
        DEBUG_PRINTF("MoreauJeanGOSI:: h = %e\n",h);

        // Cheaper version: get forces(ti,vi,qi) from memory
        const SiconosVector& fold = d->forcesMemory().getSiconosVector(0);
        double coef = -h * (1 - _theta);
<<<<<<< HEAD
        scal(coef, fold, residuFree, false);
=======
        scal(coef, *fold, residuFree, false);
>>>>>>> e4dcb334

        // Expensive version to check ...
        //d->computeForces(told,qold,vold);
        //double coef = -h * (1.0 - _theta);
        //scal(coef, *d->forces(), residuFree, false);

        DEBUG_PRINT("MoreauJeanGOSI:: old forces :\n");
        DEBUG_EXPR(d->forces()->display(););
        DEBUG_EXPR(residuFree.display(););

        // computes forces(ti,v,q)
        d->computeForces(t,q,v);
        coef = -h * _theta;
        scal(coef, *d->forces(), residuFree, false);
        DEBUG_PRINT("MoreauJeanGOSI:: new forces :\n");
        DEBUG_EXPR(d->forces()->display(););
        DEBUG_EXPR(residuFree.display(););

      }


      if(d->boundaryConditions())
      {
<<<<<<< HEAD
        d->boundaryConditions()->computePrescribedVelocity(t);

        unsigned int columnindex = 0;
        SP::SimpleMatrix WBoundaryConditions = _WBoundaryConditionsMap[ds->number()];
        SP::SiconosVector columntmp(new SiconosVector(ds->dimension()));

        for (std::vector<unsigned int>::iterator  itindex = d->boundaryConditions()->velocityIndices()->begin() ;
             itindex != d->boundaryConditions()->velocityIndices()->end();
             ++itindex)
        {

          DEBUG_PRINTF("columnindex = %i\n",columnindex);
          DEBUG_PRINTF("*itindex = %i\n",*itindex);
          double DeltaPrescribedVelocity =
            d->boundaryConditions()->prescribedVelocity()->getValue(columnindex)
            - v->getValue(*itindex);

          DEBUG_EXPR(d->boundaryConditions()->prescribedVelocity()->display());

          WBoundaryConditions->getCol(columnindex, *columntmp);
          residuFree -= *columntmp * (DeltaPrescribedVelocity);


          residuFree.setValue(*itindex, - columntmp->getValue(*itindex)   * (DeltaPrescribedVelocity));

          columnindex ++;
        }
      }

      *(d->workspace(DynamicalSystem::free)) = residuFree;
      if (d->p(1))
        *(d->workspace(DynamicalSystem::free)) -= *d->p(1);// We use DynamicalSystem::free as tmp buffer
=======
         RuntimeException::selfThrow("MoreauJeanGOSI::computeResidu - boundary conditions not yet implemented for Dynamical system of type: " + Type::name(*ds));
      }

      free = residuFree;
      if(d->p(1))
        free -= *d->p(1);// We use DynamicalSystem::free as tmp buffer
>>>>>>> e4dcb334


      if(d->boundaryConditions())
      {
        RuntimeException::selfThrow("MoreauJeanGOSI::computeResidu - boundary conditions not yet implemented for Dynamical system of type: " + Type::name(*ds));
      }

      DEBUG_PRINT("MoreauJeanGOSI::computeResidu :\n");
      DEBUG_EXPR(residuFree.display(););
      DEBUG_EXPR(if(d->p(1)) d->p(1)->display(););
      DEBUG_EXPR(free.display(););

      normResidu = free.norm2();
      DEBUG_PRINTF("normResidu= %e\n", normResidu);
    }
    else
      RuntimeException::selfThrow("MoreauJeanGOSI::computeResidu - not yet implemented for Dynamical system of type: " + Type::name(*ds));

    if(normResidu > maxResidu) maxResidu = normResidu;

  }
  return maxResidu;
}

void MoreauJeanGOSI::computeFreeState()
{
  DEBUG_PRINT("\nMoreauJeanGOSI::computeFreeState() starts\n");
<<<<<<< HEAD
  // This function computes "free" states of the DS belonging to this Integrator.
  // "Free" means without taking non-smooth effects into account.

  double t = _simulation->nextTime(); // End of the time step

  // Operators computed at told have index i, and (i+1) at t.

  //  Note: integration of r with a theta method has been removed
  //  SiconosVector *rold = static_cast<SiconosVector*>(d->rMemory()->getSiconosVector(0));

  // Iteration through the set of Dynamical Systems.
  //


  SP::DynamicalSystem ds; // Current Dynamical System.
  SP::SiconosMatrix W; // W MoreauJeanGOSI matrix of the current DS.
  Type::Siconos dsType ; // Type of the current DS.

  DynamicalSystemsGraph::VIterator dsi, dsend;

  for (std11::tie(dsi, dsend) = _dynamicalSystemsGraph->vertices(); dsi != dsend; ++dsi)
   {
    if (!checkOSI(dsi)) continue;
    ds = _dynamicalSystemsGraph->bundle(*dsi);
    dsType = Type::value(*ds); // Its type
    SiconosMatrix& W = *_dynamicalSystemsGraph->properties(*dsi).W;
    // 3 - Lagrangian Non Linear Systems
    if (dsType == Type::LagrangianDS)
    {
      DEBUG_PRINT("MoreauJeanGOSI::computeFreeState(), dsType == Type::LagrangianDS\n");
      // IN to be updated at current time: W, M, q, v, fL
      // IN at told: qi,vi, fLi

      // Note: indices i/i+1 corresponds to value at the beginning/end of the time step.
      // Index k stands for Newton iteration and thus corresponds to the last computed
      // value, ie the one saved in the DynamicalSystem.
      // "i" values are saved in memory vectors.

      // vFree = v_k,i+1 - W^{-1} ResiduFree
      // with
      // ResiduFree = M(q_k,i+1)(v_k,i+1 - v_i) - h*theta*forces(t,v_k,i+1, q_k,i+1) - h*(1-theta)*forces(ti,vi,qi)

      // -- Convert the DS into a Lagrangian one.
      SP::LagrangianDS d = std11::static_pointer_cast<LagrangianDS> (ds);

      // Get state i (previous time step) from Memories -> var. indexed with "Old"
      const SiconosVector& vold = d->velocityMemory().getSiconosVector(0);
      SP::SiconosVector v = d->velocity(); // v = v_k,i+1
      DEBUG_EXPR(vold.display());
      DEBUG_EXPR(v->display());


      // --- ResiduFree computation ---
      // ResFree = M(v-vold) - h*[theta*forces(t) + (1-theta)*forces(told)]
      //
      // vFree pointer is used to compute and save ResiduFree in this first step.
      SiconosVector& vfree = *d->workspace(DynamicalSystem::free);//workX[d];
      vfree = *(d->workspace(DynamicalSystem::freeresidu));

      computeW(t, d, W);

      // -- vfree =  v - W^{-1} ResiduFree --
      // At this point vfree = residuFree
      // -> Solve WX = vfree and set vfree = X
      W.PLUForwardBackwardInPlace(vfree);
      // -> compute real vfree
      vfree *= -1.0;
      vfree += *v;
      DEBUG_EXPR(vfree.display());

    }
    // 4 - Lagrangian Linear Systems
    else if (dsType == Type::LagrangianLinearTIDS)
    {
      DEBUG_PRINT("MoreauJeanGOSI::computeFreeState(), dsType == Type::LagrangianLinearTIDS\n");
      // IN to be updated at current time: Fext
      // IN at told: qi,vi, fext
      // IN constants: K,C

      // Note: indices i/i+1 corresponds to value at the beginning/end of the time step.
      // "i" values are saved in memory vectors.

      // vFree = v_i + W^{-1} ResiduFree    // with
      // ResiduFree = (-h*C -h^2*theta*K)*vi - h*K*qi + h*theta * Fext_i+1 + h*(1-theta)*Fext_i

      // -- Convert the DS into a Lagrangian one.
      SP::LagrangianLinearTIDS d = std11::static_pointer_cast<LagrangianLinearTIDS> (ds);

      // Get state i (previous time step) from Memories -> var. indexed with "Old"
      const SiconosVector& vold = d->velocityMemory().getSiconosVector(0); //vi

      // --- ResiduFree computation ---
      // vFree pointer is used to compute and save ResiduFree in this first step.

      // Velocity free and residu. vFree = RESfree (pointer equality !!).
      SiconosVector& vfree = *d->workspace(DynamicalSystem::free);//workX[d];
      vfree = *(d->workspace(DynamicalSystem::freeresidu));

      W.PLUForwardBackwardInPlace(vfree);
      vfree *= -1.0;
      vfree += vold;

      DEBUG_EXPR(vfree.display());
    }
    else if (dsType == Type::NewtonEulerDS)
    {
      // IN to be updated at current time: W, M, q, v, fL
      // IN at told: qi,vi, fLi

      // Note: indices i/i+1 corresponds to value at the beginning/end of the time step.
      // Index k stands for Newton iteration and thus corresponds to the last computed
      // value, ie the one saved in the DynamicalSystem.
      // "i" values are saved in memory vectors.

      // vFree = v_k,i+1 - W^{-1} ResiduFree
      // with
      // ResiduFree = M(q_k,i+1)(v_k,i+1 - v_i) - h*theta*forces(t,v_k,i+1, q_k,i+1)
      //                                        - h*(1-theta)*forces(ti,vi,qi)

      // -- Convert the DS into a NewtonEuler one.
      SP::NewtonEulerDS d = std11::static_pointer_cast<NewtonEulerDS> (ds);

      // Get state i (previous time step) from Memories -> var. indexed with "Old"
      const SiconosVector& qold = d->qMemory().getSiconosVector(0);
      const SiconosVector& vold = d->twistMemory().getSiconosVector(0);

      // --- ResiduFree computation ---
      // ResFree = M(v-vold) - h*[theta*forces(t) + (1-theta)*forces(told)]
      //
      // vFree pointer is used to compute and save ResiduFree in this first step.
      SiconosVector& vfree = *d->workspace(DynamicalSystem::free);//workX[d];
      vfree = *(d->workspace(DynamicalSystem::freeresidu));
      //*(d->vPredictor())=*(d->workspace(DynamicalSystem::freeresidu));

      // -- Update W --
      // Note: during computeW, mass and jacobians of forces will be computed/
      computeW(t, d, W);
      SiconosVector& v = *d->twist(); // v = v_k,i+1

      // -- vfree =  v - W^{-1} ResiduFree --
      // At this point vfree = residuFree
      // -> Solve WX = vfree and set vfree = X
      //    std::cout<<"MoreauJeanGOSI::computeFreeState residu free"<<endl;
      //    vfree->display();
      W.PLUForwardBackwardInPlace(vfree);
      //    std::cout<<"MoreauJeanGOSI::computeFreeState -WRfree"<<endl;
      //    vfree->display();
      //    scal(h,*vfree,*vfree);
      // -> compute real vfree
      vfree *= -1.0;
      vfree += v;
    }
    else
      RuntimeException::selfThrow("MoreauJeanGOSI::computeFreeState - not yet implemented for Dynamical system of type: " +  Type::name(*ds));
  }
=======

>>>>>>> e4dcb334
  DEBUG_PRINT("MoreauJeanGOSI::computeFreeState() ends\n");
}

void MoreauJeanGOSI::prepareNewtonIteration(double time)
{
  DEBUG_BEGIN(" MoreauJeanOSI::prepareNewtonIteration(double time)\n");
  DynamicalSystemsGraph::VIterator dsi, dsend;
  for(std11::tie(dsi, dsend) = _dynamicalSystemsGraph->vertices(); dsi != dsend; ++dsi)
  {
    if(!checkOSI(dsi)) continue;
    SP::DynamicalSystem ds = _dynamicalSystemsGraph->bundle(*dsi);
    SiconosMatrix& W = *_dynamicalSystemsGraph->properties(*dsi).W;
    computeW(time, ds, W);
  }

  if(!_explicitNewtonEulerDSOperators)
  {
    DynamicalSystemsGraph::VIterator dsi, dsend;

    for(std11::tie(dsi, dsend) = _dynamicalSystemsGraph->vertices(); dsi != dsend; ++dsi)
    {
      if(!checkOSI(dsi)) continue;

      SP::DynamicalSystem ds = _dynamicalSystemsGraph->bundle(*dsi);

      //  VA <2016-04-19 Tue> We compute T to be consistent with the Jacobian at the beginning of the Newton iteration and not at the end
      Type::Siconos dsType = Type::value(*ds);
      if(dsType == Type::NewtonEulerDS)
      {
        SP::NewtonEulerDS d = std11::static_pointer_cast<NewtonEulerDS> (ds);
        computeT(d->q(),d->T());
      }
    }

  }


  DEBUG_END(" MoreauJeanOSI::prepareNewtonIteration(double time)\n");

}


struct MoreauJeanGOSI::_NSLEffectOnFreeOutput : public SiconosVisitor
{
  using SiconosVisitor::visit;

  OneStepNSProblem& _osnsp;
  Interaction& _inter;
  InteractionProperties& _interProp;

  _NSLEffectOnFreeOutput(OneStepNSProblem& p, Interaction& inter, InteractionProperties& interProp) :
    _osnsp(p), _inter(inter), _interProp(interProp) {};

  void visit(const NewtonImpactNSL& nslaw)
  {
    double e;
    e = nslaw.e();
    Index subCoord(4);
    subCoord[0] = 0;
    subCoord[1] = _inter.nonSmoothLaw()->size();
    subCoord[2] = 0;
    subCoord[3] = subCoord[1];
    SiconosVector & osnsp_rhs = *(*_interProp.workVectors)[MoreauJeanGOSI::OSNSP_RHS];
    subscal(e, *_inter.y_k(_osnsp.inputOutputLevel()), osnsp_rhs, subCoord, true);
  }

  void visit(const NewtonImpactFrictionNSL& nslaw)
  {
    double e;
    e = nslaw.en();
    // Only the normal part is multiplied by e
    DEBUG_PRINTF("e= %e\n", e)
    SiconosVector & osnsp_rhs = *(*_interProp.workVectors)[MoreauJeanGOSI::OSNSP_RHS];
    DEBUG_PRINTF("y_k = %e\n", (*_inter.y_k(_osnsp.inputOutputLevel()))(0));
    DEBUG_PRINTF("level = %i\n", _osnsp.inputOutputLevel() );

    osnsp_rhs(0) =  e * (*_inter.y_k(_osnsp.inputOutputLevel()))(0);

  }
  void visit(const EqualityConditionNSL& nslaw)
  {
    ;
  }
  void visit(const MixedComplementarityConditionNSL& nslaw)
  {
    ;
  }
};

void MoreauJeanGOSI::NSLcontrib(SP::Interaction inter, OneStepNSProblem& osnsp)
{
  if(inter->relation()->getType() == Lagrangian || inter->relation()->getType() == NewtonEuler)
  {
    InteractionsGraph& indexSet = *osnsp.simulation()->indexSet(osnsp.indexSetLevel());
    InteractionsGraph::VDescriptor ivd = indexSet.descriptor(inter);
    _NSLEffectOnFreeOutput nslEffectOnFreeOutput = _NSLEffectOnFreeOutput(osnsp, *inter, indexSet.properties(ivd) );
    inter->nonSmoothLaw()->accept(nslEffectOnFreeOutput);
  }
}

void MoreauJeanGOSI::integrate(double& tinit, double& tend, double& tout, int& notUsed)
{
<<<<<<< HEAD
  // Last parameter is not used (required for LsodarOSI but not for MoreauJeanGOSI).

  double h = tend - tinit;
  tout = tend;


  DynamicalSystemsGraph::VIterator dsi, dsend;
  for (std11::tie(dsi, dsend) = _dynamicalSystemsGraph->vertices(); dsi != dsend; ++dsi)
  {
    SP::DynamicalSystem ds = _dynamicalSystemsGraph->bundle(*dsi);

    Type::Siconos dsType = Type::value(*ds);

    if (dsType == Type::LagrangianLinearTIDS)
    {
      SiconosMatrix& W = *_dynamicalSystemsGraph->properties(*dsi).W;
      // get the ds
      SP::LagrangianLinearTIDS d = std11::static_pointer_cast<LagrangianLinearTIDS> (ds);
      // get velocity pointers for current time step
      SiconosVector& v = *d->velocity();
      // get q and velocity pointers for previous time step
      const SiconosVector& vold = d->velocityMemory().getSiconosVector(0);
      const SiconosVector& qold = d->qMemory().getSiconosVector(0);
      // get p pointer

      SiconosVector& p = *d->p(1);

      // velocity computation :
      //
      // v = vi + W^{-1}[ -h*C*vi - h*h*theta*K*vi - h*K*qi + h*theta*Fext(t) + h*(1-theta) * Fext(ti) ] + W^{-1}*pi+1
      //

      v = p;

      double coeff;
      // -- No need to update W --
      SP::SiconosMatrix C = d->C();
      if (C)
        prod(-h, *C, vold, v, false); // v += -h*C*vi

      SP::SiconosMatrix K = d->K();
      if (K)
      {
        coeff = -h * h * _theta;
        prod(coeff, *K, vold, v, false); // v += -h^2*theta*K*vi
        prod(-h, *K, qold, v, false); // v += -h*K*qi
      }

      SP::SiconosVector Fext = d->fExt();
      if (Fext)
      {
        // computes Fext(ti)
        d->computeFExt(tinit);
        coeff = h * (1 - _theta);
        scal(coeff, *Fext, v, false); // v += h*(1-theta) * fext(ti)
        // computes Fext(ti+1)
        d->computeFExt(tout);
        coeff = h * _theta;
        scal(coeff, *Fext, v, false); // v += h*theta * fext(ti+1)
      }
      // -> Solve WX = v and set v = X
      W.PLUForwardBackwardInPlace(v);
      v += vold;
    }
    else RuntimeException::selfThrow("MoreauJeanGOSI::integrate - not yet implemented for Dynamical system of type :" +  Type::name(*ds));
  }
=======
>>>>>>> e4dcb334
}

void MoreauJeanGOSI::updatePosition(DynamicalSystem& ds)
{
  DEBUG_END("MoreauJeanGOSI::updatePosition(const unsigned int )\n");
  double h = _simulation->timeStep();

  Type::Siconos dsType = Type::value(ds);

  // 1 - Lagrangian Systems
  if(dsType == Type::LagrangianDS || dsType == Type::LagrangianLinearTIDS)
  {
    // get dynamical system

    LagrangianDS& d = static_cast<LagrangianDS&> (ds);

    // Compute q
<<<<<<< HEAD
    SiconosVector& v = *d->velocity();
    SiconosVector& q = *d->q();
    //  -> get previous time step state
    const SiconosVector& vold = d->velocityMemory().getSiconosVector(0);
    const SiconosVector& qold = d->qMemory().getSiconosVector(0);
=======
    SP::SiconosVector v = d.velocity();
    SP::SiconosVector q = d.q();
    DEBUG_EXPR(v->display());
    DEBUG_EXPR(q->display());

    //  -> get previous time step state
    SP::SiconosVector vold = d.velocityMemory()->getSiconosVector(0);
    SP::SiconosVector qold = d.qMemory()->getSiconosVector(0);
>>>>>>> e4dcb334
    // *q = *qold + h*(theta * *v +(1.0 - theta)* *vold)
    double coeff = h * _theta;
    scal(coeff, v, q) ; // q = h*theta*v
    coeff = h * (1 - _theta);
<<<<<<< HEAD
    scal(coeff, vold, q, false); // q += h(1-theta)*vold
    q += qold;
=======
    scal(coeff, *vold, *q, false); // q += h(1-theta)*vold
    *q += *qold;
    DEBUG_EXPR(v->display());
    DEBUG_EXPR(q->display());

>>>>>>> e4dcb334
  }
  else if(dsType == Type::NewtonEulerDS)
  {
    // get dynamical system
<<<<<<< HEAD
    SP::NewtonEulerDS d = std11::static_pointer_cast<NewtonEulerDS> (ds);
    SiconosVector& v = *d->twist();
=======
    NewtonEulerDS& d = static_cast<NewtonEulerDS&> (ds);
    SP::SiconosVector v = d.twist();
>>>>>>> e4dcb334
    DEBUG_PRINT("MoreauJeanGOSI::updateState()\n ")
    DEBUG_EXPR(d.display());
    DEBUG_PRINT("MoreauJeanGOSI::updateState() prev v\n")
    DEBUG_EXPR(v->display());

    //compute q
    //first step consists in computing  \dot q.
    //second step consists in updating q.
    //
<<<<<<< HEAD
    SP::SiconosMatrix T = d->T();
    SiconosVector& dotq = *d->dotq();
    prod(*T, v, dotq, true);
=======
    SP::SiconosMatrix T = d.T();
    SP::SiconosVector dotq = d.dotq();
    prod(*T, *v, *dotq, true);
>>>>>>> e4dcb334

    DEBUG_PRINT("MoreauJeanGOSI::updateState v\n");
    DEBUG_EXPR(v->display());
    DEBUG_EXPR(dotq->display());

<<<<<<< HEAD
    SiconosVector& q = *d->q();

    //  -> get previous time step state
    const SiconosVector& dotqold = d->dotqMemory().getSiconosVector(0);
    const SiconosVector& qold = d->qMemory().getSiconosVector(0);
=======
    SP::SiconosVector q = d.q();

    //  -> get previous time step state
    SP::SiconosVector dotqold = d.dotqMemory()->getSiconosVector(0);
    SP::SiconosVector qold = d.qMemory()->getSiconosVector(0);
>>>>>>> e4dcb334
    // *q = *qold + h*(theta * *v +(1.0 - theta)* *vold)
    double coeff = h * _theta;
    scal(coeff, dotq, q) ; // q = h*theta*v
    coeff = h * (1 - _theta);
    scal(coeff, dotqold, q, false); // q += h(1-theta)*vold
    q += qold;
    DEBUG_PRINT("new q before normalizing\n");
    DEBUG_EXPR(q.display());

    //q[3:6] must be normalized
    d.normalizeq();

    /* \warning VA 02/06/2013.
     * What is the reason of doing the following computation ?
     */
    // dotq->setValue(3, (q->getValue(3) - qold->getValue(3)) / h);
    // dotq->setValue(4, (q->getValue(4) - qold->getValue(4)) / h);
    // dotq->setValue(5, (q->getValue(5) - qold->getValue(5)) / h);
    // dotq->setValue(6, (q->getValue(6) - qold->getValue(6)) / h);

    // d->computeT(); //  VA 09/06/2015. We prefer only compute T() every time--step for Newton convergence reasons.

  }
  DEBUG_END("MoreauJeanGOSI::updatePosition(const unsigned int )\n");

}

void MoreauJeanGOSI::updateState(const unsigned int )
{

  DEBUG_PRINT("MoreauJeanGOSI::updateState(const unsigned int )\n");

  double RelativeTol = _simulation->relativeConvergenceTol();
  bool useRCC = _simulation->useRelativeConvergenceCriteron();
  if(useRCC)
    _simulation->setRelativeConvergenceCriterionHeld(true);

  DynamicalSystemsGraph::VIterator dsi, dsend;
  for(std11::tie(dsi, dsend) = _dynamicalSystemsGraph->vertices(); dsi != dsend; ++dsi)
  {
    if(!checkOSI(dsi)) continue;
    DynamicalSystem& ds = *_dynamicalSystemsGraph->bundle(*dsi);
    VectorOfVectors& workVectors = *_dynamicalSystemsGraph->properties(*dsi).workVectors;

    // Get the DS type

    Type::Siconos dsType = Type::value(ds);

    // 3 - Lagrangian Systems
    if(dsType == Type::LagrangianDS || dsType == Type::LagrangianLinearTIDS)
    {
      LagrangianDS& d = static_cast<LagrangianDS&> (ds);
      bool baux = dsType == Type::LagrangianDS && useRCC && _simulation->relativeConvergenceCriterionHeld();

      SiconosVector &q = *d.q();
      SiconosVector& local_buffer = *workVectors[OneStepIntegrator::local_buffer];

      // Save value of q in stateTmp for future convergence computation
      if(baux)
        local_buffer = q;

      updatePosition(ds);

      if(baux)
      {
        double ds_norm_ref = 1. + ds.x0()->norm2(); // Should we save this in the graph?
        local_buffer -= q;
        double aux = (local_buffer.norm2()) / ds_norm_ref;
        if(aux > RelativeTol)
          _simulation->setRelativeConvergenceCriterionHeld(false);
      }
    }
    else if(dsType == Type::NewtonEulerDS)
    {
      DEBUG_PRINT("MoreauJeanGOSI::updateState(const unsigned int ), dsType == Type::NewtonEulerDS \n");
      updatePosition(ds);
    }
    else RuntimeException::selfThrow("MoreauJeanGOSI::updateState - not yet implemented for Dynamical system of type: " +  Type::name(ds));

  }
}


bool MoreauJeanGOSI::addInteractionInIndexSet(SP::Interaction inter, unsigned int i)
{
  DEBUG_PRINT("addInteractionInIndexSet(SP::Interaction inter, unsigned int i)\n");

  assert(i == 1);
  double h = _simulation->timeStep();
  double y = (inter->y(i - 1))->getValue(0); // for i=1 y(i-1) is the position
  double yDot = (inter->y(i))->getValue(0); // for i=1 y(i) is the velocity

  double gamma = 1.0 / 2.0;
  if(_useGamma)
  {
    gamma = _gamma;
  }
  DEBUG_PRINTF("MoreauJeanGOSI::addInteractionInIndexSet of level = %i y=%e, yDot=%e, y_estimated=%e.\n", i,  y, yDot, y + gamma * h * yDot);
  y += gamma * h * yDot;

  DEBUG_PRINTF("y = %e\n", y);
  assert(!isnan(y));
  DEBUG_EXPR_WE(
    if(y <= 0)
    {
      DEBUG_PRINT("MoreauJeanGOSI::addInteractionInIndexSet ACTIVATED.\n");
    }
    else
    {
      DEBUG_PRINT("MoreauJeanGOSI::addInteractionInIndexSet NOT ACTIVATED.\n");
    }
    );
  return (y <= 0.0);
}


bool MoreauJeanGOSI::removeInteractionInIndexSet(SP::Interaction inter, unsigned int i)
{
  assert(i == 1);
  double h = _simulation->timeStep();
  double y = (inter->y(i - 1))->getValue(0); // for i=1 y(i-1) is the position
  double yDot = (inter->y(i))->getValue(0); // for i=1 y(i) is the velocity
  double gamma = 1.0 / 2.0;
  if(_useGamma)
  {
    gamma = _gamma;
  }
  DEBUG_PRINTF("MoreauJeanGOSI::addInteractionInIndexSet yref=%e, yDot=%e, y_estimated=%e.\n", y, yDot, y + gamma * h * yDot);
  y += gamma * h * yDot;
  assert(!isnan(y));

  DEBUG_EXPR(
    if(y > 0)
    DEBUG_PRINT("MoreauJeanGOSI::removeInteractionInIndexSet DEACTIVATE.\n");
  );
  return (y > 0.0);
}



void MoreauJeanGOSI::display()
{
  OneStepIntegrator::display();

  std::cout << "====== MoreauJeanOSI OSI display ======" <<std::endl;
  DynamicalSystemsGraph::VIterator dsi, dsend;
  if(_dynamicalSystemsGraph)
  {
    for(std11::tie(dsi, dsend) = _dynamicalSystemsGraph->vertices(); dsi != dsend; ++dsi)
    {
      if(!checkOSI(dsi)) continue;
      SP::DynamicalSystem ds = _dynamicalSystemsGraph->bundle(*dsi);

      std::cout << "--------------------------------" <<std::endl;
      std::cout << "--> W of dynamical system number " << ds->number() << ": " <<std::endl;
      if(_dynamicalSystemsGraph->properties(*dsi).W) _dynamicalSystemsGraph->properties(*dsi).W->display();
      else std::cout << "-> NULL" <<std::endl;
      std::cout << "--> and corresponding theta is: " << _theta <<std::endl;
    }
  }
  std::cout << "================================" <<std::endl;
}<|MERGE_RESOLUTION|>--- conflicted
+++ resolved
@@ -45,6 +45,13 @@
 
 using namespace RELATION;
 
+/// for non-owned shared pointers (passing const SiconosVector into
+/// functions that take SP::SiconosVector without copy -- warning
+/// const abuse!)
+static void null_deleter(const SiconosVector *) {}
+template <typename T> static std11::shared_ptr<T> ptr(const T& a) {
+  return std11::shared_ptr<SiconosVector>(&*(T*)&a, null_deleter); }
+
 // --- constructor from a set of data ---
 MoreauJeanGOSI::MoreauJeanGOSI(double theta, double gamma):
   OneStepIntegrator(OSI::MOREAUJEANGOSI), _useGammaForRelation(false), _explicitNewtonEulerDSOperators(false)
@@ -476,17 +483,10 @@
       {
         // The goal is to update T() one time at the beginning of the Newton Loop
         // We want to be explicit on this function since we do not compute their Jacobians.
-<<<<<<< HEAD
-        SP::NewtonEulerDS d = std11::static_pointer_cast<NewtonEulerDS> (ds);
-        const SiconosVector& qold = d->qMemory().getSiconosVector(0);
-        //SP::SiconosVector q = d->q();
-        computeT(std11::make_shared<SiconosVector>(qold),d->T());
-=======
         NewtonEulerDS& d = static_cast<NewtonEulerDS&> (ds);
-        SP::SiconosVector qold = d.qMemory()->getSiconosVector(0);
+        const SiconosVector& qold = d.qMemory().getSiconosVector(0);
         //SP::SiconosVector q = d.q();
-        computeT(qold,d.T());
->>>>>>> e4dcb334
+        computeT(ptr(qold),d.T());
       }
     }
     // The goal is to converge in one iteration of the system is almost linear
@@ -538,11 +538,7 @@
     VectorOfVectors& workVectors = *_dynamicalSystemsGraph->properties(*dsi).workVectors;
 
     dsType = Type::value(*ds); // Its type
-<<<<<<< HEAD
-    SiconosVector& residuFree = *ds->workspace(DynamicalSystem::freeresidu);
-=======
-
->>>>>>> e4dcb334
+
     // 3 - Lagrangian Non Linear Systems
     if(dsType == Type::LagrangianDS)
     {
@@ -559,15 +555,8 @@
       const SiconosVector& vold = d->velocityMemory().getSiconosVector(0);
       SP::SiconosVector q = d->q();
 
-<<<<<<< HEAD
-      d->computeMass();
-      SP::SiconosMatrix M = d->mass();
-      SP::SiconosVector v = d->velocity(); // v = v_k,i+1
-      //residuFree->zero();
-=======
       SP::SiconosVector v = d->velocity(); // v = v_k,i+1
       //residuFree.zero();
->>>>>>> e4dcb334
       DEBUG_EXPR(residuFree.display());
 
       DEBUG_EXPR(qold.display());
@@ -575,33 +564,20 @@
       DEBUG_EXPR(q->display());
       DEBUG_EXPR(v->display());
 
-<<<<<<< HEAD
-      DEBUG_EXPR(M->display());
-
-
-      //    std::cout << "(*v-*vold)->norm2()" << (*v-*vold).norm2() << std::endl;
-
-      prod(*M, (*v - vold), residuFree); // residuFree = M(v - vold)
-=======
       residuFree = *v;
-      sub(residuFree, *vold, residuFree);
+      sub(residuFree, vold, residuFree);
       if(d->mass())
       {
         d->computeMass(d->q());
         prod(*(d->mass()), residuFree, residuFree); // residuFree = M(v - vold)
       }
->>>>>>> e4dcb334
 
       if(d->forces())
       {
         // Cheaper version: get forces(ti,vi,qi) from memory
         const SiconosVector& fold = d->forcesMemory().getSiconosVector(0);
         double coef = -h * (1 - _theta);
-<<<<<<< HEAD
         scal(coef, fold, residuFree, false);
-=======
-        scal(coef, *fold, residuFree, false);
->>>>>>> e4dcb334
 
         // Expensive computes forces(ti,vi,qi)
         // d->computeForces(told, qold, vold);
@@ -650,11 +626,7 @@
         }
       }
 
-<<<<<<< HEAD
-      *(d->workspace(DynamicalSystem::free)) = residuFree; // copy residuFree in Workfree
-=======
       free = residuFree; // copy residuFree in Workfree
->>>>>>> e4dcb334
 
       //       std::cout << "MoreauJeanGOSI::ComputeResidu LagrangianDS residufree :"  << std::endl;
       DEBUG_EXPR(residuFree.display());
@@ -718,38 +690,24 @@
       SiconosVector& free_rhs = *workVectors[OneStepIntegrator::free];
       // --- ResiduFree computation Equation (1) ---
       residuFree.zero();
-<<<<<<< HEAD
-=======
       SiconosMatrix& W = *_dynamicalSystemsGraph->properties(*dsi).W;
-      prod(W, *vold, residuFree);
-
->>>>>>> e4dcb334
+      prod(W, vold, residuFree);
+
       double coeff;
       // -- No need to update W --
 
       SP::SiconosVector v = d->velocity(); // v = v_k,i+1
 
       SP::SiconosMatrix C = d->C();
-<<<<<<< HEAD
       if (C)
         prod(h, *C, vold, residuFree, false); // vfree += h*C*vi
-=======
-      if(C)
-        prod(h, *C, *vold, residuFree, false); // vfree += -h*C*vi
->>>>>>> e4dcb334
 
       SP::SiconosMatrix K = d->K();
       if(K)
       {
-<<<<<<< HEAD
-        coeff = h * h * _theta;
-        prod(coeff, *K, vold, residuFree, false); // vfree += h^2*_theta*K*vi
-        prod(h, *K, qold, residuFree, false); // vfree += h*K*qi
-=======
         coeff = -h * h * _theta;
-        prod(coeff, *K, *vold, residuFree, false); // vfree += -h^2*_theta*K*vi
-        prod(-h, *K, *qold, residuFree, false); // vfree += -h*K*qi
->>>>>>> e4dcb334
+        prod(coeff, *K, vold, residuFree, false); // vfree += -h^2*_theta*K*vi
+        prod(-h, *K, qold, residuFree, false); // vfree += -h*K*qi
       }
 
       SP::SiconosVector Fext = d->fExt();
@@ -757,21 +715,12 @@
       {
         // computes Fext(ti)
         d->computeFExt(told);
-<<<<<<< HEAD
-        coeff = -h * (1 - _theta);
-        scal(coeff, *(d->fExt()), residuFree, false); // vfree -= h*(1-_theta) * fext(ti)
-        // computes Fext(ti+1)
-        d->computeFExt(t);
-        coeff = -h * _theta;
-        scal(coeff, *(d->fExt()), residuFree, false); // vfree -= h*_theta * fext(ti+1)
-=======
         coeff = h * (1 - _theta);
         scal(coeff, *(d->fExt()), residuFree, false); // vfree += h*(1-_theta) * fext(ti)
         // computes Fext(ti+1)
         d->computeFExt(t);
         coeff = h * _theta;
         scal(coeff, *(d->fExt()), residuFree, false); // vfree += h*_theta * fext(ti+1)
->>>>>>> e4dcb334
       }
 
 
@@ -812,39 +761,6 @@
 
 
 
-<<<<<<< HEAD
-        unsigned int columnindex = 0;
-        SP::SimpleMatrix WBoundaryConditions = _WBoundaryConditionsMap[ds->number()];
-        SP::SiconosVector columntmp(new SiconosVector(ds->dimension()));
-
-        for (std::vector<unsigned int>::iterator  itindex = d->boundaryConditions()->velocityIndices()->begin() ;
-             itindex != d->boundaryConditions()->velocityIndices()->end();
-             ++itindex)
-        {
-
-          double DeltaPrescribedVelocity =
-            d->boundaryConditions()->prescribedVelocity()->getValue(columnindex)
-            - vold.getValue(*itindex);
-
-          WBoundaryConditions->getCol(columnindex, *columntmp);
-          residuFree += *columntmp * (DeltaPrescribedVelocity);
-
-          residuFree.setValue(*itindex, - columntmp->getValue(*itindex)   * (DeltaPrescribedVelocity));
-
-          columnindex ++;
-
-        }
-      }
-
-      (* d->workspace(DynamicalSystem::free)) = residuFree; // copy residuFree in Workfree
-      if (d->p(1))
-        *(d->workspace(DynamicalSystem::free)) -= *d->p(1); // Compute Residu in Workfree Notation !!
-                                                            // We use DynamicalSystem::free as tmp buffer
-
-      //      std::cout << "MoreauJeanGOSI::ComputeResidu LagrangianLinearTIDS residu :"  << std::endl;
-      //      d->workspace(DynamicalSystem::free)->display();
-
-=======
 
       if(d->boundaryConditions())
       {
@@ -856,7 +772,6 @@
       // if(d->p(1))
       //   free -= *d->p(1); // Compute Residu in Workfree Notation !!
       // We use DynamicalSystem::free as tmp buffer
->>>>>>> e4dcb334
 
       normResidu = 0.0; // we assume that v = vfree + W^(-1) p
     }
@@ -871,7 +786,6 @@
       SiconosVector& free = *workVectors[OneStepIntegrator::free];
       // Get the state  (previous time step) from memory vector
       // -> var. indexed with "Old"
-      const SiconosVector& qold = d->qMemory().getSiconosVector(0);
       const SiconosVector& vold = d->twistMemory().getSiconosVector(0);
 
 
@@ -881,13 +795,8 @@
 
       // Get the (constant mass matrix)
       SP::SiconosMatrix massMatrix = d->mass();
-<<<<<<< HEAD
       prod(*massMatrix, (*v - vold), residuFree, true); // residuFree = M(v - vold)
-      DEBUG_EXPR(residuFree->display(););
-=======
-      prod(*massMatrix, (*v - *vold), residuFree, true); // residuFree = M(v - vold)
       DEBUG_EXPR(residuFree.display(););
->>>>>>> e4dcb334
 
       if(d->forces())   // if fL exists
       {
@@ -897,11 +806,7 @@
         // Cheaper version: get forces(ti,vi,qi) from memory
         const SiconosVector& fold = d->forcesMemory().getSiconosVector(0);
         double coef = -h * (1 - _theta);
-<<<<<<< HEAD
         scal(coef, fold, residuFree, false);
-=======
-        scal(coef, *fold, residuFree, false);
->>>>>>> e4dcb334
 
         // Expensive version to check ...
         //d->computeForces(told,qold,vold);
@@ -925,47 +830,12 @@
 
       if(d->boundaryConditions())
       {
-<<<<<<< HEAD
-        d->boundaryConditions()->computePrescribedVelocity(t);
-
-        unsigned int columnindex = 0;
-        SP::SimpleMatrix WBoundaryConditions = _WBoundaryConditionsMap[ds->number()];
-        SP::SiconosVector columntmp(new SiconosVector(ds->dimension()));
-
-        for (std::vector<unsigned int>::iterator  itindex = d->boundaryConditions()->velocityIndices()->begin() ;
-             itindex != d->boundaryConditions()->velocityIndices()->end();
-             ++itindex)
-        {
-
-          DEBUG_PRINTF("columnindex = %i\n",columnindex);
-          DEBUG_PRINTF("*itindex = %i\n",*itindex);
-          double DeltaPrescribedVelocity =
-            d->boundaryConditions()->prescribedVelocity()->getValue(columnindex)
-            - v->getValue(*itindex);
-
-          DEBUG_EXPR(d->boundaryConditions()->prescribedVelocity()->display());
-
-          WBoundaryConditions->getCol(columnindex, *columntmp);
-          residuFree -= *columntmp * (DeltaPrescribedVelocity);
-
-
-          residuFree.setValue(*itindex, - columntmp->getValue(*itindex)   * (DeltaPrescribedVelocity));
-
-          columnindex ++;
-        }
-      }
-
-      *(d->workspace(DynamicalSystem::free)) = residuFree;
-      if (d->p(1))
-        *(d->workspace(DynamicalSystem::free)) -= *d->p(1);// We use DynamicalSystem::free as tmp buffer
-=======
          RuntimeException::selfThrow("MoreauJeanGOSI::computeResidu - boundary conditions not yet implemented for Dynamical system of type: " + Type::name(*ds));
       }
 
       free = residuFree;
       if(d->p(1))
         free -= *d->p(1);// We use DynamicalSystem::free as tmp buffer
->>>>>>> e4dcb334
 
 
       if(d->boundaryConditions())
@@ -993,165 +863,7 @@
 void MoreauJeanGOSI::computeFreeState()
 {
   DEBUG_PRINT("\nMoreauJeanGOSI::computeFreeState() starts\n");
-<<<<<<< HEAD
-  // This function computes "free" states of the DS belonging to this Integrator.
-  // "Free" means without taking non-smooth effects into account.
-
-  double t = _simulation->nextTime(); // End of the time step
-
-  // Operators computed at told have index i, and (i+1) at t.
-
-  //  Note: integration of r with a theta method has been removed
-  //  SiconosVector *rold = static_cast<SiconosVector*>(d->rMemory()->getSiconosVector(0));
-
-  // Iteration through the set of Dynamical Systems.
-  //
-
-
-  SP::DynamicalSystem ds; // Current Dynamical System.
-  SP::SiconosMatrix W; // W MoreauJeanGOSI matrix of the current DS.
-  Type::Siconos dsType ; // Type of the current DS.
-
-  DynamicalSystemsGraph::VIterator dsi, dsend;
-
-  for (std11::tie(dsi, dsend) = _dynamicalSystemsGraph->vertices(); dsi != dsend; ++dsi)
-   {
-    if (!checkOSI(dsi)) continue;
-    ds = _dynamicalSystemsGraph->bundle(*dsi);
-    dsType = Type::value(*ds); // Its type
-    SiconosMatrix& W = *_dynamicalSystemsGraph->properties(*dsi).W;
-    // 3 - Lagrangian Non Linear Systems
-    if (dsType == Type::LagrangianDS)
-    {
-      DEBUG_PRINT("MoreauJeanGOSI::computeFreeState(), dsType == Type::LagrangianDS\n");
-      // IN to be updated at current time: W, M, q, v, fL
-      // IN at told: qi,vi, fLi
-
-      // Note: indices i/i+1 corresponds to value at the beginning/end of the time step.
-      // Index k stands for Newton iteration and thus corresponds to the last computed
-      // value, ie the one saved in the DynamicalSystem.
-      // "i" values are saved in memory vectors.
-
-      // vFree = v_k,i+1 - W^{-1} ResiduFree
-      // with
-      // ResiduFree = M(q_k,i+1)(v_k,i+1 - v_i) - h*theta*forces(t,v_k,i+1, q_k,i+1) - h*(1-theta)*forces(ti,vi,qi)
-
-      // -- Convert the DS into a Lagrangian one.
-      SP::LagrangianDS d = std11::static_pointer_cast<LagrangianDS> (ds);
-
-      // Get state i (previous time step) from Memories -> var. indexed with "Old"
-      const SiconosVector& vold = d->velocityMemory().getSiconosVector(0);
-      SP::SiconosVector v = d->velocity(); // v = v_k,i+1
-      DEBUG_EXPR(vold.display());
-      DEBUG_EXPR(v->display());
-
-
-      // --- ResiduFree computation ---
-      // ResFree = M(v-vold) - h*[theta*forces(t) + (1-theta)*forces(told)]
-      //
-      // vFree pointer is used to compute and save ResiduFree in this first step.
-      SiconosVector& vfree = *d->workspace(DynamicalSystem::free);//workX[d];
-      vfree = *(d->workspace(DynamicalSystem::freeresidu));
-
-      computeW(t, d, W);
-
-      // -- vfree =  v - W^{-1} ResiduFree --
-      // At this point vfree = residuFree
-      // -> Solve WX = vfree and set vfree = X
-      W.PLUForwardBackwardInPlace(vfree);
-      // -> compute real vfree
-      vfree *= -1.0;
-      vfree += *v;
-      DEBUG_EXPR(vfree.display());
-
-    }
-    // 4 - Lagrangian Linear Systems
-    else if (dsType == Type::LagrangianLinearTIDS)
-    {
-      DEBUG_PRINT("MoreauJeanGOSI::computeFreeState(), dsType == Type::LagrangianLinearTIDS\n");
-      // IN to be updated at current time: Fext
-      // IN at told: qi,vi, fext
-      // IN constants: K,C
-
-      // Note: indices i/i+1 corresponds to value at the beginning/end of the time step.
-      // "i" values are saved in memory vectors.
-
-      // vFree = v_i + W^{-1} ResiduFree    // with
-      // ResiduFree = (-h*C -h^2*theta*K)*vi - h*K*qi + h*theta * Fext_i+1 + h*(1-theta)*Fext_i
-
-      // -- Convert the DS into a Lagrangian one.
-      SP::LagrangianLinearTIDS d = std11::static_pointer_cast<LagrangianLinearTIDS> (ds);
-
-      // Get state i (previous time step) from Memories -> var. indexed with "Old"
-      const SiconosVector& vold = d->velocityMemory().getSiconosVector(0); //vi
-
-      // --- ResiduFree computation ---
-      // vFree pointer is used to compute and save ResiduFree in this first step.
-
-      // Velocity free and residu. vFree = RESfree (pointer equality !!).
-      SiconosVector& vfree = *d->workspace(DynamicalSystem::free);//workX[d];
-      vfree = *(d->workspace(DynamicalSystem::freeresidu));
-
-      W.PLUForwardBackwardInPlace(vfree);
-      vfree *= -1.0;
-      vfree += vold;
-
-      DEBUG_EXPR(vfree.display());
-    }
-    else if (dsType == Type::NewtonEulerDS)
-    {
-      // IN to be updated at current time: W, M, q, v, fL
-      // IN at told: qi,vi, fLi
-
-      // Note: indices i/i+1 corresponds to value at the beginning/end of the time step.
-      // Index k stands for Newton iteration and thus corresponds to the last computed
-      // value, ie the one saved in the DynamicalSystem.
-      // "i" values are saved in memory vectors.
-
-      // vFree = v_k,i+1 - W^{-1} ResiduFree
-      // with
-      // ResiduFree = M(q_k,i+1)(v_k,i+1 - v_i) - h*theta*forces(t,v_k,i+1, q_k,i+1)
-      //                                        - h*(1-theta)*forces(ti,vi,qi)
-
-      // -- Convert the DS into a NewtonEuler one.
-      SP::NewtonEulerDS d = std11::static_pointer_cast<NewtonEulerDS> (ds);
-
-      // Get state i (previous time step) from Memories -> var. indexed with "Old"
-      const SiconosVector& qold = d->qMemory().getSiconosVector(0);
-      const SiconosVector& vold = d->twistMemory().getSiconosVector(0);
-
-      // --- ResiduFree computation ---
-      // ResFree = M(v-vold) - h*[theta*forces(t) + (1-theta)*forces(told)]
-      //
-      // vFree pointer is used to compute and save ResiduFree in this first step.
-      SiconosVector& vfree = *d->workspace(DynamicalSystem::free);//workX[d];
-      vfree = *(d->workspace(DynamicalSystem::freeresidu));
-      //*(d->vPredictor())=*(d->workspace(DynamicalSystem::freeresidu));
-
-      // -- Update W --
-      // Note: during computeW, mass and jacobians of forces will be computed/
-      computeW(t, d, W);
-      SiconosVector& v = *d->twist(); // v = v_k,i+1
-
-      // -- vfree =  v - W^{-1} ResiduFree --
-      // At this point vfree = residuFree
-      // -> Solve WX = vfree and set vfree = X
-      //    std::cout<<"MoreauJeanGOSI::computeFreeState residu free"<<endl;
-      //    vfree->display();
-      W.PLUForwardBackwardInPlace(vfree);
-      //    std::cout<<"MoreauJeanGOSI::computeFreeState -WRfree"<<endl;
-      //    vfree->display();
-      //    scal(h,*vfree,*vfree);
-      // -> compute real vfree
-      vfree *= -1.0;
-      vfree += v;
-    }
-    else
-      RuntimeException::selfThrow("MoreauJeanGOSI::computeFreeState - not yet implemented for Dynamical system of type: " +  Type::name(*ds));
-  }
-=======
-
->>>>>>> e4dcb334
+
   DEBUG_PRINT("MoreauJeanGOSI::computeFreeState() ends\n");
 }
 
@@ -1254,75 +966,6 @@
 
 void MoreauJeanGOSI::integrate(double& tinit, double& tend, double& tout, int& notUsed)
 {
-<<<<<<< HEAD
-  // Last parameter is not used (required for LsodarOSI but not for MoreauJeanGOSI).
-
-  double h = tend - tinit;
-  tout = tend;
-
-
-  DynamicalSystemsGraph::VIterator dsi, dsend;
-  for (std11::tie(dsi, dsend) = _dynamicalSystemsGraph->vertices(); dsi != dsend; ++dsi)
-  {
-    SP::DynamicalSystem ds = _dynamicalSystemsGraph->bundle(*dsi);
-
-    Type::Siconos dsType = Type::value(*ds);
-
-    if (dsType == Type::LagrangianLinearTIDS)
-    {
-      SiconosMatrix& W = *_dynamicalSystemsGraph->properties(*dsi).W;
-      // get the ds
-      SP::LagrangianLinearTIDS d = std11::static_pointer_cast<LagrangianLinearTIDS> (ds);
-      // get velocity pointers for current time step
-      SiconosVector& v = *d->velocity();
-      // get q and velocity pointers for previous time step
-      const SiconosVector& vold = d->velocityMemory().getSiconosVector(0);
-      const SiconosVector& qold = d->qMemory().getSiconosVector(0);
-      // get p pointer
-
-      SiconosVector& p = *d->p(1);
-
-      // velocity computation :
-      //
-      // v = vi + W^{-1}[ -h*C*vi - h*h*theta*K*vi - h*K*qi + h*theta*Fext(t) + h*(1-theta) * Fext(ti) ] + W^{-1}*pi+1
-      //
-
-      v = p;
-
-      double coeff;
-      // -- No need to update W --
-      SP::SiconosMatrix C = d->C();
-      if (C)
-        prod(-h, *C, vold, v, false); // v += -h*C*vi
-
-      SP::SiconosMatrix K = d->K();
-      if (K)
-      {
-        coeff = -h * h * _theta;
-        prod(coeff, *K, vold, v, false); // v += -h^2*theta*K*vi
-        prod(-h, *K, qold, v, false); // v += -h*K*qi
-      }
-
-      SP::SiconosVector Fext = d->fExt();
-      if (Fext)
-      {
-        // computes Fext(ti)
-        d->computeFExt(tinit);
-        coeff = h * (1 - _theta);
-        scal(coeff, *Fext, v, false); // v += h*(1-theta) * fext(ti)
-        // computes Fext(ti+1)
-        d->computeFExt(tout);
-        coeff = h * _theta;
-        scal(coeff, *Fext, v, false); // v += h*theta * fext(ti+1)
-      }
-      // -> Solve WX = v and set v = X
-      W.PLUForwardBackwardInPlace(v);
-      v += vold;
-    }
-    else RuntimeException::selfThrow("MoreauJeanGOSI::integrate - not yet implemented for Dynamical system of type :" +  Type::name(*ds));
-  }
-=======
->>>>>>> e4dcb334
 }
 
 void MoreauJeanGOSI::updatePosition(DynamicalSystem& ds)
@@ -1340,47 +983,29 @@
     LagrangianDS& d = static_cast<LagrangianDS&> (ds);
 
     // Compute q
-<<<<<<< HEAD
-    SiconosVector& v = *d->velocity();
-    SiconosVector& q = *d->q();
-    //  -> get previous time step state
-    const SiconosVector& vold = d->velocityMemory().getSiconosVector(0);
-    const SiconosVector& qold = d->qMemory().getSiconosVector(0);
-=======
-    SP::SiconosVector v = d.velocity();
-    SP::SiconosVector q = d.q();
+    SiconosVector& v = *d.velocity();
+    SiconosVector& q = *d.q();
     DEBUG_EXPR(v->display());
     DEBUG_EXPR(q->display());
 
     //  -> get previous time step state
-    SP::SiconosVector vold = d.velocityMemory()->getSiconosVector(0);
-    SP::SiconosVector qold = d.qMemory()->getSiconosVector(0);
->>>>>>> e4dcb334
+    const SiconosVector& vold = d.velocityMemory().getSiconosVector(0);
+    const SiconosVector& qold = d.qMemory().getSiconosVector(0);
     // *q = *qold + h*(theta * *v +(1.0 - theta)* *vold)
     double coeff = h * _theta;
     scal(coeff, v, q) ; // q = h*theta*v
     coeff = h * (1 - _theta);
-<<<<<<< HEAD
     scal(coeff, vold, q, false); // q += h(1-theta)*vold
     q += qold;
-=======
-    scal(coeff, *vold, *q, false); // q += h(1-theta)*vold
-    *q += *qold;
     DEBUG_EXPR(v->display());
     DEBUG_EXPR(q->display());
 
->>>>>>> e4dcb334
   }
   else if(dsType == Type::NewtonEulerDS)
   {
     // get dynamical system
-<<<<<<< HEAD
-    SP::NewtonEulerDS d = std11::static_pointer_cast<NewtonEulerDS> (ds);
-    SiconosVector& v = *d->twist();
-=======
     NewtonEulerDS& d = static_cast<NewtonEulerDS&> (ds);
-    SP::SiconosVector v = d.twist();
->>>>>>> e4dcb334
+    const SiconosVector& v = *d.twist();
     DEBUG_PRINT("MoreauJeanGOSI::updateState()\n ")
     DEBUG_EXPR(d.display());
     DEBUG_PRINT("MoreauJeanGOSI::updateState() prev v\n")
@@ -1390,33 +1015,19 @@
     //first step consists in computing  \dot q.
     //second step consists in updating q.
     //
-<<<<<<< HEAD
-    SP::SiconosMatrix T = d->T();
-    SiconosVector& dotq = *d->dotq();
+    SP::SiconosMatrix T = d.T();
+    SiconosVector& dotq = *d.dotq();
     prod(*T, v, dotq, true);
-=======
-    SP::SiconosMatrix T = d.T();
-    SP::SiconosVector dotq = d.dotq();
-    prod(*T, *v, *dotq, true);
->>>>>>> e4dcb334
 
     DEBUG_PRINT("MoreauJeanGOSI::updateState v\n");
-    DEBUG_EXPR(v->display());
-    DEBUG_EXPR(dotq->display());
-
-<<<<<<< HEAD
-    SiconosVector& q = *d->q();
+    DEBUG_EXPR(v.display());
+    DEBUG_EXPR(dotq.display());
+
+    SiconosVector& q = *d.q();
 
     //  -> get previous time step state
-    const SiconosVector& dotqold = d->dotqMemory().getSiconosVector(0);
-    const SiconosVector& qold = d->qMemory().getSiconosVector(0);
-=======
-    SP::SiconosVector q = d.q();
-
-    //  -> get previous time step state
-    SP::SiconosVector dotqold = d.dotqMemory()->getSiconosVector(0);
-    SP::SiconosVector qold = d.qMemory()->getSiconosVector(0);
->>>>>>> e4dcb334
+    const SiconosVector& dotqold = d.dotqMemory().getSiconosVector(0);
+    const SiconosVector& qold = d.qMemory().getSiconosVector(0);
     // *q = *qold + h*(theta * *v +(1.0 - theta)* *vold)
     double coeff = h * _theta;
     scal(coeff, dotq, q) ; // q = h*theta*v
