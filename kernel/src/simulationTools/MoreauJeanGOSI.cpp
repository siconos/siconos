/* Siconos is a program dedicated to modeling, simulation and control
 * of non smooth dynamical systems.
 *
 * Copyright 2021 INRIA.
 *
 * Licensed under the Apache License, Version 2.0 (the "License");
 * you may not use this file except in compliance with the License.
 * You may obtain a copy of the License at
 *
 * http://www.apache.org/licenses/LICENSE-2.0
 *
 * Unless required by applicable law or agreed to in writing, software
 * distributed under the License is distributed on an "AS IS" BASIS,
 * WITHOUT WARRANTIES OR CONDITIONS OF ANY KIND, either express or implied.
 * See the License for the specific language governing permissions and
 * limitations under the License.
 */
#include "MoreauJeanGOSI.hpp"
#include "SiconosAlgebraProd.hpp"
#include "SiconosAlgebraScal.hpp"
//#include "SiconosVectorFriends.hpp"
#include "Simulation.hpp"
#include "NonSmoothDynamicalSystem.hpp"
#include "NewtonEulerDS.hpp"
#include "LagrangianLinearTIDS.hpp"
#include "NewtonEulerR.hpp"
#include "LagrangianRheonomousR.hpp"
#include "NewtonImpactNSL.hpp"
#include "MultipleImpactNSL.hpp"
#include "NewtonImpactFrictionNSL.hpp"
#include "NewtonImpactRollingFrictionNSL.hpp"
#include "TypeName.hpp"

#include "OneStepNSProblem.hpp"
#include "BlockVector.hpp"


// #define DEBUG_STDOUT
// //#define DEBUG_NOCOLOR
// #define DEBUG_MESSAGES
//#define DEBUG_WHERE_MESSAGES
#include "siconos_debug.h"


using namespace RELATION;

/// for non-owned shared pointers (passing const SiconosVector into
/// functions that take SP::SiconosVector without copy -- warning
/// const abuse!)
static void null_deleter(const SiconosVector *) {}
template <typename T> static std::shared_ptr<T> ptr(const T& a)
{
  return std::shared_ptr<SiconosVector>(&*(T*)&a, null_deleter);
}


void MoreauJeanGOSI::initializeWorkVectorsForDS(double t, SP::DynamicalSystem ds)
{
  // Get work buffers from the graph
  VectorOfVectors& ds_work_vectors = *_initializeDSWorkVectors(ds);

  // Check dynamical system type
  Type::Siconos dsType = Type::value(*ds);
  SP::SecondOrderDS sods = std::static_pointer_cast<SecondOrderDS> (ds);
  // Compute W (iteration matrix)
  initializeIterationMatrixW(t, sods);
  if(dsType == Type::LagrangianLinearTIDS || dsType == Type::LagrangianDS)
  {
    SP::LagrangianDS lds = std::static_pointer_cast<LagrangianDS> (ds);

    ds_work_vectors.resize(MoreauJeanGOSI::WORK_LENGTH);
    ds_work_vectors[MoreauJeanGOSI::RESIDU_FREE].reset(new SiconosVector(lds->dimension()));
    ds_work_vectors[MoreauJeanGOSI::FREE].reset(new SiconosVector(lds->dimension()));
    ds_work_vectors[MoreauJeanGOSI::LOCAL_BUFFER].reset(new SiconosVector(lds->dimension()));

    lds->computeForces(t, lds->q(), lds->velocity());
    lds->swapInMemory();
  }
  else if(dsType == Type::NewtonEulerDS)
  {
    SP::NewtonEulerDS neds = std::static_pointer_cast<NewtonEulerDS> (ds);
    ds_work_vectors.resize(MoreauJeanGOSI::WORK_LENGTH);
    ds_work_vectors[MoreauJeanGOSI::RESIDU_FREE].reset(new SiconosVector(neds->dimension()));
    ds_work_vectors[MoreauJeanGOSI::FREE].reset(new SiconosVector(neds->dimension()));
    //Compute a first value of the dotq  to store it in  _dotqMemory
    SP::SiconosMatrix T = neds->T();
    SP::SiconosVector dotq = neds->dotq();
    SP::SiconosVector v = neds->twist();
    prod(*T, *v, *dotq, true);

    //Compute a first value of the forces to store it in _forcesMemory
    neds->computeForces(t, neds->q(), v);
    neds->swapInMemory();
  }
}

void MoreauJeanGOSI::initializeWorkVectorsForInteraction(Interaction &inter,
    InteractionProperties& interProp,
    DynamicalSystemsGraph & DSG)
{
  SP::DynamicalSystem ds1= interProp.source;
  SP::DynamicalSystem ds2= interProp.target;
  assert(ds1);
  assert(ds2);

  if(!interProp.workVectors)
  {
    interProp.workVectors.reset(new VectorOfVectors);
    interProp.workVectors->resize(MoreauJeanGOSI::WORK_INTERACTION_LENGTH);
  }

  if(!interProp.workBlockVectors)
  {
    interProp.workBlockVectors.reset(new VectorOfBlockVectors);
    interProp.workBlockVectors->resize(MoreauJeanGOSI::BLOCK_WORK_LENGTH);
  }

  VectorOfVectors& inter_work = *interProp.workVectors;
  VectorOfBlockVectors& inter_block_work = *interProp.workBlockVectors;


  if(!inter_work[MoreauJeanGOSI::OSNSP_RHS])
    inter_work[MoreauJeanGOSI::OSNSP_RHS].reset(new SiconosVector(inter.dimension()));

  // Check if interations levels (i.e. y and lambda sizes) are compliant with the current osi.
  _check_and_update_interaction_levels(inter);
  // Initialize/allocate memory buffers in interaction.
  inter.initializeMemory(_steps);


  /* allocate and set work vectors for the osi */
  unsigned int xfree = MoreauJeanGOSI::xfree;

  if(ds1 != ds2)
  {
    DEBUG_PRINT("ds1 != ds2\n");
    if((!inter_block_work[xfree]) || (inter_block_work[xfree]->numberOfBlocks() !=2))
      inter_block_work[xfree].reset(new BlockVector(2));
  }
  else
  {
    if((!inter_block_work[xfree]) || (inter_block_work[xfree]->numberOfBlocks() !=1))
      inter_block_work[xfree].reset(new BlockVector(1));
  }

  if(checkOSI(DSG.descriptor(ds1)))
  {
    DEBUG_PRINTF("ds1->number() %i is taken into account\n", ds1->number());
    assert(DSG.properties(DSG.descriptor(ds1)).workVectors);
    VectorOfVectors &workVds1 = *DSG.properties(DSG.descriptor(ds1)).workVectors;
    inter_block_work[xfree]->setVectorPtr(0,workVds1[MoreauJeanGOSI::FREE]);
  }
  DEBUG_PRINTF("ds1->number() %i\n",ds1->number());
  DEBUG_PRINTF("ds2->number() %i\n",ds2->number());


  if(ds1 != ds2)
  {
    DEBUG_PRINT("ds1 != ds2\n");
    if(checkOSI(DSG.descriptor(ds2)))
    {
      DEBUG_PRINTF("ds2->number() %i is taken into account\n",ds2->number());
      assert(DSG.properties(DSG.descriptor(ds2)).workVectors);
      VectorOfVectors &workVds2 = *DSG.properties(DSG.descriptor(ds2)).workVectors;
      inter_block_work[xfree]->setVectorPtr(1,workVds2[MoreauJeanGOSI::FREE]);
    }
  }
}

double MoreauJeanGOSI::computeResidu()
{
  DEBUG_PRINT("\nMoreauJeanGOSI::computeResidu(), start\n");
  // This function is used to compute the residu for each "MoreauJeanGOSI-discretized" dynamical system.
  // It then computes the norm of each of them and finally return the maximum
  // value for those norms.
  //
  // The state values used are those saved in the DS, ie the last computed ones.
  //  $\mathcal R(x,r) = x - x_{k} -h\theta f( x , t_{k+1}) - h(1-\theta)f(x_k,t_k) - h r$
  //  $\mathcal R_{free}(x,r) = x - x_{k} -h\theta f( x , t_{k+1}) - h(1-\theta)f(x_k,t_k) $

  double t = _simulation->nextTime(); // End of the time step
  double told = _simulation->startingTime(); // Beginning of the time step
  double h = t - told; // time step length

  DEBUG_PRINTF("nextTime %f\n", t);
  DEBUG_PRINTF("startingTime %f\n", told);
  DEBUG_PRINTF("time step size %f\n", h);


  // Operators computed at told have index i, and (i+1) at t.

  // Iteration through the set of Dynamical Systems.
  //
  SP::DynamicalSystem ds; // Current Dynamical System.
  Type::Siconos dsType ; // Type of the current DS.

  double maxResidu = 0;
  double normResidu = maxResidu;

  DynamicalSystemsGraph::VIterator dsi, dsend;
  for(std::tie(dsi, dsend) = _dynamicalSystemsGraph->vertices(); dsi != dsend; ++dsi)
  {
    if(!checkOSI(dsi)) continue;
    ds = _dynamicalSystemsGraph->bundle(*dsi);
    VectorOfVectors& ds_work_vectors = *_dynamicalSystemsGraph->properties(*dsi).workVectors;

    dsType = Type::value(*ds); // Its type

    // 3 - Lagrangian Non Linear Systems
    if(dsType == Type::LagrangianDS)
    {
      DEBUG_PRINT("MoreauJeanGOSI::computeResidu(), dsType == Type::LagrangianDS\n");
      // residu = M(q*)(v_k,i+1 - v_i) - h*theta*forces(t_i+1,v_k,i+1, q_k,i+1) - h*(1-theta)*forces(ti,vi,qi) - p_i+1
      SiconosVector& residu = *ds_work_vectors[MoreauJeanGOSI::RESIDU_FREE];
      SiconosVector& free_rhs = *ds_work_vectors[MoreauJeanGOSI::FREE];

      // -- Convert the DS into a Lagrangian one.
      SP::LagrangianDS d = std::static_pointer_cast<LagrangianDS> (ds);

      // Get state i (previous time step) from Memories -> var. indexed with "Old"
      // const SiconosVector& qold = d->qMemory().getSiconosVector(0);
      const SiconosVector& vold = d->velocityMemory().getSiconosVector(0);
      SP::SiconosVector q = d->q();

      SP::SiconosVector v = d->velocity(); // v = v_k,i+1
      //residu.zero();
      DEBUG_EXPR(residu.display());

      // DEBUG_EXPR(qold.display());
      DEBUG_EXPR(vold.display());
      DEBUG_EXPR(q->display());
      DEBUG_EXPR(v->display());
      free_rhs.zero();
      SiconosMatrix& W = *_dynamicalSystemsGraph->properties(*dsi).W;
      prod(W, vold, free_rhs);



      if(d->forces())
      {
        // Cheaper version: get forces(ti,vi,qi) from memory
        const SiconosVector& fold = d->forcesMemory().getSiconosVector(0);
        double coef = h * (1 - _theta);
        scal(coef, fold, free_rhs, false);

        // Expensive computes forces(ti,vi,qi)
        // d->computeForces(told, qold, vold);
        // double coef = -h * (1 - _theta);
        // // residu += coef * fL_i
        // scal(coef, *d->forces(), *residu, false);

        // computes forces(ti+1, v_k,i+1, q_k,i+1) = forces(t,v,q)
        d->computeForces(t,q,v);
        coef = h * _theta;
        scal(coef, *d->forces(), free_rhs, false);

        // or  forces(ti+1, v_k,i+\theta, q(v_k,i+\theta))
        //SP::SiconosVector qbasedonv(new SiconosVector(*qold));
        //*qbasedonv +=  h * ((1 - _theta)* *vold + _theta * *v);
        //d->computeForces(t, qbasedonv, v);
        //coef = -h * _theta;
        // residu += coef * fL_k,i+1
        //scal(coef, *d->forces(), residu, false);


      }


      residu =  -1.0* free_rhs;
      prod(1.0, W, *v, residu, false);

      DEBUG_EXPR(residu.display());

      if(d->p(1))
        residu -= *d->p(1); // Compute Residu in Workfree Notation !!

      if(d->boundaryConditions())
      {
        THROW_EXCEPTION("MoreauJeanGOSI::computeResidu - boundary conditions not yet implemented for Dynamical system of type: " + Type::name(*ds));
      }


      DEBUG_EXPR(residu.display());
      normResidu = residu.norm2();
      DEBUG_PRINTF("normResidu= %e\n", normResidu);
    }
    // 4 - Lagrangian Linear Systems
    else if(dsType == Type::LagrangianLinearTIDS)
    {
      DEBUG_PRINT("MoreauJeanGOSI::computeResidu(), dsType == Type::LagrangianLinearTIDS\n");
      // ResiduFree = h*C*v_i + h*Kq_i +h*h*theta*Kv_i+hFext_theta     (1)
      // This formulae is only valid for the first computation of the residual for v = v_i
      // otherwise the complete formulae must be applied, that is
      // ResiduFree = M(v - vold) + h*((1-theta)*(C v_i + K q_i) +theta * ( C*v + K(q_i+h(1-theta)v_i+h theta v)))
      //                     +hFext_theta     (2)
      // for v != vi, the formulae (1) is wrong.
      // in the sequel, only the equation (1) is implemented

      // -- Convert the DS into a Lagrangian one.
      SP::LagrangianLinearTIDS d = std::static_pointer_cast<LagrangianLinearTIDS> (ds);

      // Get state i (previous time step) from Memories -> var. indexed with "Old"
      const SiconosVector& qold = d->qMemory().getSiconosVector(0); // qi
      const SiconosVector& vold = d->velocityMemory().getSiconosVector(0); //vi

      DEBUG_EXPR(qold.display(););
      DEBUG_EXPR(vold.display(););
      DEBUG_EXPR(d->q()->display(););
      DEBUG_EXPR(d->velocity()->display(););

      SiconosVector& residu = *ds_work_vectors[MoreauJeanGOSI::RESIDU_FREE];
      SiconosVector& free_rhs = *ds_work_vectors[MoreauJeanGOSI::FREE];
      // --- ResiduFree computation Equation (1) ---
      residu.zero();
      SiconosMatrix& W = *_dynamicalSystemsGraph->properties(*dsi).W;
      prod(W, vold, free_rhs);

      double coeff;
      // -- No need to update W --

      SP::SiconosVector v = d->velocity(); // v = v_k,i+1

      SP::SiconosMatrix C = d->C();
      if(C)
        prod(h, *C, vold, free_rhs, false); // free_rhs += h*C*vi

      SP::SiconosMatrix K = d->K();
      if(K)
      {
        coeff = -h * h * _theta;
        prod(coeff, *K, vold, residu, false); // free_rhs += -h^2*_theta*K*vi
        prod(-h, *K, qold, free_rhs, false); // free_rhs += -h*K*qi
      }

      SP::SiconosVector Fext = d->fExt();
      if(Fext)
      {
        // computes Fext(ti)
        d->computeFExt(told);
        coeff = h * (1 - _theta);
        scal(coeff, *(d->fExt()), free_rhs, false); // free_rhs += h*(1-_theta) * fext(ti)
        // computes Fext(ti+1)
        d->computeFExt(t);
        coeff = h * _theta;
        scal(coeff, *(d->fExt()), free_rhs, false); // free_rhs += h*_theta * fext(ti+1)
      }
      DEBUG_EXPR(free_rhs.display());

      if(d->boundaryConditions())
      {
        THROW_EXCEPTION("MoreauJeanGOSI::computeResidu - boundary conditions not yet implemented for Dynamical system of type: " + Type::name(*ds));
      }

      // residu = -1.0*free_rhs;
      // prod(1.0, W, *v, residu, false);
      // DEBUG_EXPR(free_rhs.display());
      // if(d->p(1))
      //   residu -= *d->p(1); // Compute Residu in Workfree Notation !!

      normResidu = 0.0; // we assume that v = vfree + W^(-1) p
    }



    else if(dsType == Type::NewtonEulerDS)
    {
      DEBUG_PRINT("MoreauJeanGOSI::computeResidu(), dsType == Type::NewtonEulerDS\n");
      // residu = M (v_k,i+1 - v_i) - h*_theta*forces(t,v_k,i+1, q_k,i+1) - h*(1-_theta)*forces(ti,vi,qi) - pi+1


      // -- Convert the DS into a Lagrangian one.
      SP::NewtonEulerDS d = std::static_pointer_cast<NewtonEulerDS> (ds);
      DEBUG_EXPR(d->display());
      SiconosVector& residu = *ds_work_vectors[MoreauJeanGOSI::RESIDU_FREE];
      SiconosVector& free_rhs = *ds_work_vectors[MoreauJeanGOSI::FREE];
      // Get the state  (previous time step) from memory vector
      // -> var. indexed with "Old"
      const SiconosVector& vold = d->twistMemory().getSiconosVector(0);


      // Get the current state vector
      SP::SiconosVector q = d->q();
      SP::SiconosVector v = d->twist(); // v = v_k,i+1

      DEBUG_EXPR(vold.display());
      DEBUG_EXPR(q->display());
      DEBUG_EXPR(v->display());


      residu.zero();
      // Get the (constant mass matrix)
      // SP::SiconosMatrix massMatrix = d->mass();
      // prod(*massMatrix, (*v - vold), residu, true); // residu = M(v - vold)
      // DEBUG_EXPR(residu.display(););
      free_rhs.zero();
      SiconosMatrix& W = *_dynamicalSystemsGraph->properties(*dsi).W;
      prod(W, vold, free_rhs);



      if(d->forces())   // if fL exists
      {
        DEBUG_PRINTF("MoreauJeanGOSI:: _theta = %e\n",_theta);
        DEBUG_PRINTF("MoreauJeanGOSI:: h = %e\n",h);

        // Cheaper version: get forces(ti,vi,qi) from memory
        const SiconosVector& fold = d->forcesMemory().getSiconosVector(0);
        double coef = h * (1 - _theta);
        scal(coef, fold, free_rhs, false);

        // Expensive version to check ...
        //d->computeForces(told,qold,vold);
        //double coef = -h * (1.0 - _theta);
        //scal(coef, *d->forces(), residu, false);

        DEBUG_PRINT("MoreauJeanGOSI:: old forces :\n");
        DEBUG_EXPR(d->forces()->display(););
        DEBUG_EXPR(residu.display(););

        // computes forces(ti,v,q)
        d->computeForces(t,q,v);
        coef = h * _theta;
        scal(coef, *d->forces(), free_rhs, false);
        DEBUG_PRINT("MoreauJeanGOSI:: new forces :\n");
        DEBUG_EXPR(d->forces()->display(););
        DEBUG_EXPR(residu.display(););

      }


      if(d->boundaryConditions())
      {
        THROW_EXCEPTION("MoreauJeanGOSI::computeResidu - boundary conditions not yet implemented for Dynamical system of type: " + Type::name(*ds));
      }

      residu =  -1.0* free_rhs;

      prod(1.0, W, *v, residu, false);


      if(d->p(1))
        residu -= *d->p(1);


      if(d->boundaryConditions())
      {
        THROW_EXCEPTION("MoreauJeanGOSI::computeResidu - boundary conditions not yet implemented for Dynamical system of type: " + Type::name(*ds));
      }

      DEBUG_PRINT("MoreauJeanGOSI::computeResidu :\n");
      DEBUG_EXPR(residu.display(););
      DEBUG_EXPR(if(d->p(1)) d->p(1)->display(););
      DEBUG_EXPR(free_rhs.display(););

      normResidu = residu.norm2();
      DEBUG_PRINTF("normResidu= %e\n", normResidu);
    }
    else
      THROW_EXCEPTION("MoreauJeanGOSI::computeResidu - not yet implemented for Dynamical system of type: " + Type::name(*ds));

    if(normResidu > maxResidu) maxResidu = normResidu;

  }
  return maxResidu;
}

void MoreauJeanGOSI::computeFreeState()
{
  DEBUG_BEGIN("\nMoreauJeanGOSI::computeFreeState()\n");
  DEBUG_END("MoreauJeanGOSI::computeFreeState()\n");
}

<<<<<<< HEAD
void MoreauJeanGOSI::NonSmoothLawContributionToOutput(SP::Interaction inter, OneStepNSProblem& osnsp)
=======
void MoreauJeanGOSI::prepareNewtonIteration(double time)
{
  DEBUG_BEGIN(" MoreauJeanOSI::prepareNewtonIteration(double time)\n");
  DynamicalSystemsGraph::VIterator dsi, dsend;
  for(std::tie(dsi, dsend) = _dynamicalSystemsGraph->vertices(); dsi != dsend; ++dsi)
  {
    if(!checkOSI(dsi)) continue;
    SP::DynamicalSystem ds = _dynamicalSystemsGraph->bundle(*dsi);
    SiconosMatrix& W = *_dynamicalSystemsGraph->properties(*dsi).W;
    computeW(time, ds, W);
  }

  if(!_explicitNewtonEulerDSOperators)
  {
    DynamicalSystemsGraph::VIterator dsi, dsend;

    for(std::tie(dsi, dsend) = _dynamicalSystemsGraph->vertices(); dsi != dsend; ++dsi)
    {
      if(!checkOSI(dsi)) continue;

      SP::DynamicalSystem ds = _dynamicalSystemsGraph->bundle(*dsi);

      //  VA <2016-04-19 Tue> We compute T to be consistent with the Jacobian at the beginning of the Newton iteration and not at the end
      Type::Siconos dsType = Type::value(*ds);
      if(dsType == Type::NewtonEulerDS)
      {
        SP::NewtonEulerDS d = std::static_pointer_cast<NewtonEulerDS> (ds);
        computeT(d->q(),d->T());
      }
    }
  }
  if(!_explicitJacobiansOfRelation)
  {
    _simulation->nonSmoothDynamicalSystem()->computeInteractionJacobians(time);
  }


  DEBUG_END(" MoreauJeanOSI::prepareNewtonIteration(double time)\n");

}


struct MoreauJeanGOSI::_NSLEffectOnFreeOutput : public SiconosVisitor
{
  using SiconosVisitor::visit;

  OneStepNSProblem& _osnsp;
  Interaction& _inter;
  InteractionProperties& _interProp;

  _NSLEffectOnFreeOutput(OneStepNSProblem& p, Interaction& inter, InteractionProperties& interProp) :
    _osnsp(p), _inter(inter), _interProp(interProp) {};

  void visit(const NewtonImpactNSL& nslaw)
  {
    double e;
    e = nslaw.e();
    Index subCoord(4);
    subCoord[0] = 0;
    subCoord[1] = _inter.nonSmoothLaw()->size();
    subCoord[2] = 0;
    subCoord[3] = subCoord[1];
    SiconosVector & osnsp_rhs = *(*_interProp.workVectors)[MoreauJeanGOSI::OSNSP_RHS];
    subscal(e, _inter.y_k(_osnsp.inputOutputLevel()), osnsp_rhs, subCoord, true);
  }

  void visit(const NewtonImpactFrictionNSL& nslaw)
  {
    SiconosVector & osnsp_rhs = *(*_interProp.workVectors)[MoreauJeanGOSI::OSNSP_RHS];
    DEBUG_PRINTF("y_k = %e\n", _inter.y_k(_osnsp.inputOutputLevel())(0));
    DEBUG_PRINTF("level = %i\n", _osnsp.inputOutputLevel());
    if(nslaw.en() > 0.0)
    {
      osnsp_rhs(0) =  nslaw.en()  * _inter.y_k(_osnsp.inputOutputLevel())(0);
    }
    // The tangential part is multiplied depends on et
    if(nslaw.et() > 0.0)
    {
      osnsp_rhs(1) =  nslaw.et()  * _inter.y_k(_osnsp.inputOutputLevel())(1);
      if(_inter.nonSmoothLaw()->size()>=2)
      {
        osnsp_rhs(2) =  nslaw.et()  * _inter.y_k(_osnsp.inputOutputLevel())(2);
      }
    }
  }
  void visit(const NewtonImpactRollingFrictionNSL& nslaw)
  {
    SiconosVector & osnsp_rhs = *(*_interProp.workVectors)[MoreauJeanGOSI::OSNSP_RHS];
    DEBUG_PRINTF("y_k = %e\n", _inter.y_k(_osnsp.inputOutputLevel())(0));
    DEBUG_PRINTF("level = %i\n", _osnsp.inputOutputLevel());

    if(nslaw.en() > 0.0)
    {
      osnsp_rhs(0) =  nslaw.en()  * _inter.y_k(_osnsp.inputOutputLevel())(0);
    }
    // The tangential part is multiplied depends on et
    if(nslaw.et() > 0.0)
    {
      osnsp_rhs(1) =  nslaw.et()  * _inter.y_k(_osnsp.inputOutputLevel())(1);
      if(_inter.nonSmoothLaw()->size()>=2)
      {
        osnsp_rhs(2) =  nslaw.et()  * _inter.y_k(_osnsp.inputOutputLevel())(2);
      }
    }
  }
  void visit(const EqualityConditionNSL& nslaw)
  {
    ;
  }
  void visit(const MixedComplementarityConditionNSL& nslaw)
  {
    ;
  }
};

void MoreauJeanGOSI::NSLcontrib(SP::Interaction inter, OneStepNSProblem& osnsp)
>>>>>>> bd51af79
{
  if(inter->relation()->getType() == Lagrangian || inter->relation()->getType() == NewtonEuler)
  {
    InteractionsGraph& indexSet = *osnsp.simulation()->indexSet(osnsp.indexSetLevel());
    InteractionsGraph::VDescriptor ivd = indexSet.descriptor(inter);
    struct _NSLEffectOnFreeOutput nslEffectOnFreeOutput =  _NSLEffectOnFreeOutput(osnsp, *inter, indexSet.properties(ivd));
    inter->nonSmoothLaw()->accept(nslEffectOnFreeOutput);
  }
}

void MoreauJeanGOSI::integrate(double& tinit, double& tend, double& tout, int& notUsed)
{
}

void MoreauJeanGOSI::updatePosition(DynamicalSystem& ds)
{
  DEBUG_END("MoreauJeanGOSI::updatePosition(const unsigned int )\n");
  double h = _simulation->timeStep();

  Type::Siconos dsType = Type::value(ds);

  // 1 - Lagrangian Systems
  if(dsType == Type::LagrangianDS || dsType == Type::LagrangianLinearTIDS)
  {
    // get dynamical system

    LagrangianDS& d = static_cast<LagrangianDS&>(ds);

    // Compute q
    SiconosVector& v = *d.velocity();
    SiconosVector& q = *d.q();
    DEBUG_EXPR(v.display());
    DEBUG_EXPR(q.display());

    //  -> get previous time step state
    const SiconosVector& vold = d.velocityMemory().getSiconosVector(0);
    const SiconosVector& qold = d.qMemory().getSiconosVector(0);
    // *q = *qold + h*(theta * *v +(1.0 - theta)* *vold)
    double coeff = h * _theta;
    scal(coeff, v, q) ; // q = h*theta*v
    coeff = h * (1 - _theta);
    scal(coeff, vold, q, false); // q += h(1-theta)*vold
    q += qold;
    DEBUG_EXPR(v.display());
    DEBUG_EXPR(q.display());

  }
  else if(dsType == Type::NewtonEulerDS)
  {
    // get dynamical system
    NewtonEulerDS& d = static_cast<NewtonEulerDS&>(ds);
    const SiconosVector& v = *d.twist();
    DEBUG_PRINT("MoreauJeanGOSI::updateState()\n ")
    DEBUG_EXPR(d.display());

    //compute q
    //first step consists in computing  \dot q.
    //second step consists in updating q.
    //
    SP::SiconosMatrix T = d.T();
    SiconosVector& dotq = *d.dotq();
    prod(*T, v, dotq, true);

    DEBUG_PRINT("MoreauJeanGOSI::updateState v\n");
    DEBUG_EXPR(v.display());
    DEBUG_EXPR(dotq.display());

    SiconosVector& q = *d.q();

    //  -> get previous time step state
    const SiconosVector& dotqold = d.dotqMemory().getSiconosVector(0);
    const SiconosVector& qold = d.qMemory().getSiconosVector(0);
    // *q = *qold + h*(theta * *v +(1.0 - theta)* *vold)
    double coeff = h * _theta;
    scal(coeff, dotq, q) ; // q = h*theta*v
    coeff = h * (1 - _theta);
    scal(coeff, dotqold, q, false); // q += h(1-theta)*vold
    q += qold;
    DEBUG_PRINT("new q before normalizing\n");
    DEBUG_EXPR(q.display());

    //q[3:6] must be normalized
    d.normalizeq();

    /* \warning VA 02/06/2013.
     * What is the reason of doing the following computation ?
     */
    // dotq->setValue(3, (q->getValue(3) - qold->getValue(3)) / h);
    // dotq->setValue(4, (q->getValue(4) - qold->getValue(4)) / h);
    // dotq->setValue(5, (q->getValue(5) - qold->getValue(5)) / h);
    // dotq->setValue(6, (q->getValue(6) - qold->getValue(6)) / h);

    // d->computeT(); //  VA 09/06/2015. We prefer only compute T() every time--step for Newton convergence reasons.

  }
  DEBUG_END("MoreauJeanGOSI::updatePosition(const unsigned int )\n");

}

void MoreauJeanGOSI::updateState(const unsigned int)
{

  DEBUG_PRINT("MoreauJeanGOSI::updateState(const unsigned int )\n");

  double RelativeTol = _simulation->relativeConvergenceTol();
  bool useRCC = _simulation->useRelativeConvergenceCriteron();
  if(useRCC)
    _simulation->setRelativeConvergenceCriterionHeld(true);

  DynamicalSystemsGraph::VIterator dsi, dsend;
  for(std::tie(dsi, dsend) = _dynamicalSystemsGraph->vertices(); dsi != dsend; ++dsi)
  {
    if(!checkOSI(dsi)) continue;
    DynamicalSystem& ds = *_dynamicalSystemsGraph->bundle(*dsi);
    VectorOfVectors& ds_work_vectors = *_dynamicalSystemsGraph->properties(*dsi).workVectors;

    // Get the DS type
    Type::Siconos dsType = Type::value(ds);

    // 3 - Lagrangian Systems
    if(dsType == Type::LagrangianDS)
    {
      LagrangianDS& d = static_cast<LagrangianDS&>(ds);
      bool baux = dsType == Type::LagrangianDS && useRCC && _simulation->relativeConvergenceCriterionHeld();

      SiconosVector &q = *d.q();
      SiconosVector& local_buffer = *ds_work_vectors[MoreauJeanGOSI::LOCAL_BUFFER];

      // Save value of q in stateTmp for future convergence computation
      if(baux)
        local_buffer = q;

      updatePosition(ds);

      if(baux)
      {
        double ds_norm_ref = 1. + ds.x0()->norm2(); // Should we save this in the graph?
        local_buffer -= q;
        double aux = (local_buffer.norm2()) / ds_norm_ref;
        if(aux > RelativeTol)
          _simulation->setRelativeConvergenceCriterionHeld(false);
      }
    }
    else if (dsType == Type::LagrangianLinearTIDS)
    {
      //LagrangianDS& d = static_cast<LagrangianDS&>(ds);
      // bool baux = dsType == Type::LagrangianDS && useRCC && _simulation->relativeConvergenceCriterionHeld();

      // SiconosVector &q = *d.q();
      // SiconosVector& local_buffer = *ds_work_vectors[MoreauJeanGOSI::LOCAL_BUFFER];

      // // Save value of q in stateTmp for future convergence computation
      // if(baux)
      //   local_buffer = q;

      updatePosition(ds);

      // if(baux)
      // {
      //   double ds_norm_ref = 1. + ds.x0()->norm2(); // Should we save this in the graph?
      //   local_buffer -= q;
      //   double aux = (local_buffer.norm2()) / ds_norm_ref;
      //   if(aux > RelativeTol)
      //     _simulation->setRelativeConvergenceCriterionHeld(false);
      // }
    }
    else if(dsType == Type::NewtonEulerDS)
    {
      DEBUG_PRINT("MoreauJeanGOSI::updateState(const unsigned int ), dsType == Type::NewtonEulerDS \n");
      updatePosition(ds);
    }
    else THROW_EXCEPTION("MoreauJeanGOSI::updateState - not yet implemented for Dynamical system of type: " +  Type::name(ds));

  }
}


void MoreauJeanGOSI::display()
{
  OneStepIntegrator::display();

  std::cout << "====== MoreauJeanOSI OSI display ======" <<std::endl;
  DynamicalSystemsGraph::VIterator dsi, dsend;
  if(_dynamicalSystemsGraph)
  {
    for(std::tie(dsi, dsend) = _dynamicalSystemsGraph->vertices(); dsi != dsend; ++dsi)
    {
      if(!checkOSI(dsi)) continue;
      SP::DynamicalSystem ds = _dynamicalSystemsGraph->bundle(*dsi);

      std::cout << "--------------------------------" <<std::endl;
      std::cout << "--> W of dynamical system number " << ds->number() << ": " <<std::endl;
      if(_dynamicalSystemsGraph->properties(*dsi).W) _dynamicalSystemsGraph->properties(*dsi).W->display();
      else std::cout << "-> nullptr" <<std::endl;
      std::cout << "--> and corresponding theta is: " << _theta <<std::endl;
    }
  }
  std::cout << "================================" <<std::endl;
}<|MERGE_RESOLUTION|>--- conflicted
+++ resolved
@@ -470,126 +470,8 @@
   DEBUG_END("MoreauJeanGOSI::computeFreeState()\n");
 }
 
-<<<<<<< HEAD
+
 void MoreauJeanGOSI::NonSmoothLawContributionToOutput(SP::Interaction inter, OneStepNSProblem& osnsp)
-=======
-void MoreauJeanGOSI::prepareNewtonIteration(double time)
-{
-  DEBUG_BEGIN(" MoreauJeanOSI::prepareNewtonIteration(double time)\n");
-  DynamicalSystemsGraph::VIterator dsi, dsend;
-  for(std::tie(dsi, dsend) = _dynamicalSystemsGraph->vertices(); dsi != dsend; ++dsi)
-  {
-    if(!checkOSI(dsi)) continue;
-    SP::DynamicalSystem ds = _dynamicalSystemsGraph->bundle(*dsi);
-    SiconosMatrix& W = *_dynamicalSystemsGraph->properties(*dsi).W;
-    computeW(time, ds, W);
-  }
-
-  if(!_explicitNewtonEulerDSOperators)
-  {
-    DynamicalSystemsGraph::VIterator dsi, dsend;
-
-    for(std::tie(dsi, dsend) = _dynamicalSystemsGraph->vertices(); dsi != dsend; ++dsi)
-    {
-      if(!checkOSI(dsi)) continue;
-
-      SP::DynamicalSystem ds = _dynamicalSystemsGraph->bundle(*dsi);
-
-      //  VA <2016-04-19 Tue> We compute T to be consistent with the Jacobian at the beginning of the Newton iteration and not at the end
-      Type::Siconos dsType = Type::value(*ds);
-      if(dsType == Type::NewtonEulerDS)
-      {
-        SP::NewtonEulerDS d = std::static_pointer_cast<NewtonEulerDS> (ds);
-        computeT(d->q(),d->T());
-      }
-    }
-  }
-  if(!_explicitJacobiansOfRelation)
-  {
-    _simulation->nonSmoothDynamicalSystem()->computeInteractionJacobians(time);
-  }
-
-
-  DEBUG_END(" MoreauJeanOSI::prepareNewtonIteration(double time)\n");
-
-}
-
-
-struct MoreauJeanGOSI::_NSLEffectOnFreeOutput : public SiconosVisitor
-{
-  using SiconosVisitor::visit;
-
-  OneStepNSProblem& _osnsp;
-  Interaction& _inter;
-  InteractionProperties& _interProp;
-
-  _NSLEffectOnFreeOutput(OneStepNSProblem& p, Interaction& inter, InteractionProperties& interProp) :
-    _osnsp(p), _inter(inter), _interProp(interProp) {};
-
-  void visit(const NewtonImpactNSL& nslaw)
-  {
-    double e;
-    e = nslaw.e();
-    Index subCoord(4);
-    subCoord[0] = 0;
-    subCoord[1] = _inter.nonSmoothLaw()->size();
-    subCoord[2] = 0;
-    subCoord[3] = subCoord[1];
-    SiconosVector & osnsp_rhs = *(*_interProp.workVectors)[MoreauJeanGOSI::OSNSP_RHS];
-    subscal(e, _inter.y_k(_osnsp.inputOutputLevel()), osnsp_rhs, subCoord, true);
-  }
-
-  void visit(const NewtonImpactFrictionNSL& nslaw)
-  {
-    SiconosVector & osnsp_rhs = *(*_interProp.workVectors)[MoreauJeanGOSI::OSNSP_RHS];
-    DEBUG_PRINTF("y_k = %e\n", _inter.y_k(_osnsp.inputOutputLevel())(0));
-    DEBUG_PRINTF("level = %i\n", _osnsp.inputOutputLevel());
-    if(nslaw.en() > 0.0)
-    {
-      osnsp_rhs(0) =  nslaw.en()  * _inter.y_k(_osnsp.inputOutputLevel())(0);
-    }
-    // The tangential part is multiplied depends on et
-    if(nslaw.et() > 0.0)
-    {
-      osnsp_rhs(1) =  nslaw.et()  * _inter.y_k(_osnsp.inputOutputLevel())(1);
-      if(_inter.nonSmoothLaw()->size()>=2)
-      {
-        osnsp_rhs(2) =  nslaw.et()  * _inter.y_k(_osnsp.inputOutputLevel())(2);
-      }
-    }
-  }
-  void visit(const NewtonImpactRollingFrictionNSL& nslaw)
-  {
-    SiconosVector & osnsp_rhs = *(*_interProp.workVectors)[MoreauJeanGOSI::OSNSP_RHS];
-    DEBUG_PRINTF("y_k = %e\n", _inter.y_k(_osnsp.inputOutputLevel())(0));
-    DEBUG_PRINTF("level = %i\n", _osnsp.inputOutputLevel());
-
-    if(nslaw.en() > 0.0)
-    {
-      osnsp_rhs(0) =  nslaw.en()  * _inter.y_k(_osnsp.inputOutputLevel())(0);
-    }
-    // The tangential part is multiplied depends on et
-    if(nslaw.et() > 0.0)
-    {
-      osnsp_rhs(1) =  nslaw.et()  * _inter.y_k(_osnsp.inputOutputLevel())(1);
-      if(_inter.nonSmoothLaw()->size()>=2)
-      {
-        osnsp_rhs(2) =  nslaw.et()  * _inter.y_k(_osnsp.inputOutputLevel())(2);
-      }
-    }
-  }
-  void visit(const EqualityConditionNSL& nslaw)
-  {
-    ;
-  }
-  void visit(const MixedComplementarityConditionNSL& nslaw)
-  {
-    ;
-  }
-};
-
-void MoreauJeanGOSI::NSLcontrib(SP::Interaction inter, OneStepNSProblem& osnsp)
->>>>>>> bd51af79
 {
   if(inter->relation()->getType() == Lagrangian || inter->relation()->getType() == NewtonEuler)
   {
