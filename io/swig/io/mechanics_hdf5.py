--- conflicted
+++ resolved
@@ -1016,11 +1016,8 @@
             if mass is not None:
                 obj.attrs['mass'] = mass
                 obj.attrs['type']='dynamic'
-<<<<<<< HEAD
                 if np.isscalar(mass) and mass <= 0. :
-=======
-                if mass <= 0. :
->>>>>>> d1aac6f5
+
                     print_verbose("The use of a mass equal to zero to define a static object is deprecated.")
                     print_verbose("Do not give the mass or set mass=None to define a static object")
             else:
