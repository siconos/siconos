# Mechanics IO

from __future__ import print_function

import os
import sys

from math import cos, sin

import shlex
import numpy as np
import h5py
import bisect

import tempfile
from contextlib import contextmanager
from operator import itemgetter

try:
    import vtk
except:
    pass

from siconos.mechanics.collision.tools import Contactor

from siconos.mechanics import joints

use_proposed = False
try:
    from siconos.mechanics.collision import BodyDS, \
        BodyTimeStepping, SiconosSphere, SiconosBox,\
        SiconosPlane, SiconosContactor, SiconosConvexHull
    from siconos.mechanics.collision.bullet import \
        BulletBroadphase, BulletOptions
    proposed_is_here = True
except:
    proposed_is_here = False
    use_proposed = False

try:
    from siconos.mechanics.collision.bullet import \
        BulletDS, BulletWeightedShape, \
        btCollisionObject, btQuaternion, btTransform, btVector3, quatRotate

    from siconos.mechanics.collision.bullet import \
        cast_BulletR

    from siconos.mechanics.collision.bullet import \
        __mul__ as mul

    from siconos.mechanics.collision.bullet import btVector3, \
        btConvexHullShape, btCylinderShape, btBoxShape, btSphereShape, \
        btConeShape, btCapsuleShape, btCompoundShape, btTriangleIndexVertexArray, \
        btGImpactMeshShape

    bullet_is_here = True

except:

    bullet_is_here = False

    pass


try:
    from siconos.mechanics.occ import \
        OccContactShape, OccBody, OccContactFace, OccContactEdge, \
        OccTimeStepping, OccSpaceFilter, OccWrap
except:
    pass

from siconos.kernel import \
    cast_NewtonImpactFrictionNSL, EqualityConditionNSL, Interaction

import siconos.kernel as Kernel
from siconos.io.io_base import MechanicsIO

import siconos.numerics as Numerics

from scipy import constants

import time


def floatv(v):
    return [float(x) for x in v]


def arguments():
    """Returns tuple containing dictionary of calling function's
    named arguments and a list of calling function's unnamed
    positional arguments.
    """
    from inspect import getargvalues, stack
    posname, kwname, args = getargvalues(stack()[1][0])[-3:]
    posargs = args.pop(posname, [])
    args.update(args.pop(kwname, []))
    return args, posargs


@contextmanager
def tmpfile(suffix='', prefix='siconos_io', contents=None):
    """
    A context manager for a named temporary file.
    """
    (_, tfilename) = tempfile.mkstemp(suffix=suffix, prefix=prefix)
    fid = open(tfilename, 'w')
    if contents is not None:
        fid.write(contents)
        fid.flush()

    class TmpFile:

        def __init__(self, fid, name):
            self.fid = fid
            self.name = name

        def __getitem__(self, n):
            if n == 0:
                return self.fid
            elif n == 1:
                return self.name
            else:
                raise IndexError

    r = TmpFile(fid, tfilename)

    yield r
    fid.close()
    os.remove(tfilename)


class Timer():

    def __init__(self):
        self._t0 = time.clock()

    def elapsed(self):
        return time.clock() - self._t0

    def update(self):
        self._t0 = time.clock()


def warn(msg):
    sys.stderr.write('{0}: {1}'.format(sys.argv[0], msg))


def log(fun, with_timer=False):
    if with_timer:
        t = Timer()

        def logged(*args):
            t.update()
            print('{0} ...'.format(fun.__name__), end='')
            fun(*args)
            print('..... {0} s'.format(t.elapsed()))
        return logged
    else:
        def silent(*args):
            fun(*args)
        return silent


def object_id(obj):
    """returns an unique object identifier"""
    return obj.__hash__()


def apply_gravity(body):
    g = constants.g
    weight = [0, 0, - body.scalarMass() * g]
    body.setFExtPtr(weight)


def group(h, name):
    try:
        return h[name]
    except KeyError:
        return h.create_group(name)


def data(h, name, nbcolumns):
    try:
        return h[name]
    except KeyError:
        return h.create_dataset(name, (0, nbcolumns),
                                maxshape=(None, nbcolumns))


def add_line(dataset, line):
    dataset.resize(dataset.shape[0] + 1, 0)
    dataset[dataset.shape[0] - 1, :] = line


def str_of_file(filename):
    with open(filename, 'r') as f:
        return str(f.read())


#
# load .vtp file
#
def loadMesh(shape_filename, collision_margin):
    """
    loads a vtk .vtp file and returns a Bullet concave shape
    WARNING triangles cells assumed!
    """

    reader = vtk.vtkXMLPolyDataReader()
    reader.SetFileName(shape_filename)
    reader.Update()

    polydata = reader.GetOutput()
    points = polydata.GetPoints().GetData()
    num_points = points.GetNumberOfTuples()
    num_triangles = polydata.GetNumberOfCells()

    keep = None
    shape = None

    if polydata.GetCellType(0) == 5:
        apoints = np.empty((num_points, 3))
        for i in range(0, points.GetNumberOfTuples()):
            p = points.GetTuple(i)
            apoints[i, 0] = p[0]
            apoints[i, 1] = p[1]
            apoints[i, 2] = p[2]

        aindices = np.empty((num_triangles, 3), dtype=np.int32)

        for i in range(0, num_triangles):
            c = polydata.GetCell(i)
            aindices[i, 0] = c.GetPointIds().GetId(0)
            aindices[i, 1] = c.GetPointIds().GetId(1)
            aindices[i, 2] = c.GetPointIds().GetId(2)

        tri = btTriangleIndexVertexArray(apoints, aindices)

        shape = btGImpactMeshShape(tri)
        shape.updateBound()

        keep = tri, apoints, aindices

    else:  # assume convex shape
        coors = dict()
        for i in range(0, points.GetNumberOfTuples()):
            coors[points.GetTuple(i)] = 1

        shape = btConvexHullShape()
        shape.setMargin(collision_margin)
        for p in coors:
                shape.addPoint(btVector3(*p))

    return keep, shape


class ShapeCollection():

    """
    Instantiation of added contact shapes
    """

    def __init__(self, io, collision_margin=0.04):
        self._io = io
        self._shapes = dict()
        self._tri = dict()
        self._collision_margin=collision_margin
        # print('self._collision_margin',self._collision_margin)
        if proposed_is_here and use_proposed:

            self._primitive = {'Sphere': SiconosSphere,
                               'Box': SiconosBox,
                               'Plane': SiconosPlane}

        elif bullet_is_here:

            self._primitive = {'Cylinder': btCylinderShape,
                               'Sphere': btSphereShape,
                               'Box': btBoxShape,
                               'Cone': btConeShape,
                               'Compound': btCompoundShape,
                               'Capsule': btCapsuleShape}
        else:
            self._primitive = dict()

    def shape(self, shape_name):
        return self._io.shapes()[shape_name]

    def attributes(self, shape_name):
        return self._io.shapes()[shape_name].attrs

    def url(self, shape_name):
        if 'url' in self.attributes(shape_name):
            shape_url = self.shape(shape_name).\
                attrs['url']

        elif 'filename' in self.attributes(shape_name):
            shape_url = self.shape(shape_name).\
                attrs['filename']

        else:
            shape_url = self.shape(shape_name)

        return shape_url

    def get(self, shape_name, shape_class=None, face_class=None,
            edge_class=None):

        if not shape_name in self._shapes:

            # load shape if it is an existing file
            if not isinstance(self.url(shape_name), str) and \
               not 'primitive' in self.attributes(shape_name):
                # assume a vtp file (xml) stored in a string buffer
                if self.attributes(shape_name)['type'] == 'vtp':
                    if self.shape(shape_name).dtype == h5py.new_vlen(str):
                        with tmpfile() as tmpf:
                            data = self.shape(shape_name)[:][0]
                            tmpf[0].write(data)
                            tmpf[0].flush()
                            (self._tri[shape_name],
                             self._shapes[shape_name]) = loadMesh(
                                 tmpf[1], self._collision_margin)
                    else:
                        assert False
                elif self.attributes(shape_name)['type'] in['step']:
                    from OCC.STEPControl import STEPControl_Reader
                    from OCC.BRep import BRep_Builder
                    from OCC.TopoDS import TopoDS_Compound
                    from OCC.IFSelect import IFSelect_RetDone,\
                        IFSelect_ItemsByEntity

                    builder = BRep_Builder()
                    comp = TopoDS_Compound()
                    builder.MakeCompound(comp)

                    step_name = self.attributes(shape_name)['step']

                    with tmpfile(contents=self.shape(step_name)[:][0]) as tmpf:
                        step_reader = STEPControl_Reader()

                        status = step_reader.ReadFile(tmpf[1])

                        if status == IFSelect_RetDone:  # check status
                            failsonly = False
                            step_reader.PrintCheckLoad(
                                failsonly, IFSelect_ItemsByEntity)
                            step_reader.PrintCheckTransfer(
                                failsonly, IFSelect_ItemsByEntity)

                            ok = step_reader.TransferRoot(1)
                            nbs = step_reader.NbShapes()

                            l = []

                            for i in range(1, nbs + 1):
                                shape = step_reader.Shape(i)
                                builder.Add(comp, shape)

                            self._shapes[shape_name] = comp
                            self._io._keep.append(self._shapes[shape_name])

                elif self.attributes(shape_name)['type'] in['brep']:
                    if not 'contact' in self.attributes(shape_name):

                        # the reference brep
                        if shape_class is None:
                            brep_class = OccContactShape
                        else:
                            brep_class = shape_class

                        if 'occ_indx' in self.attributes(shape_name):

                            from OCC.BRepTools import BRepTools_ShapeSet
                            shape_set = BRepTools_ShapeSet()
                            shape_set.ReadFromString(
                                self.shape(shape_name)[:][0])
                            the_shape = shape_set.Shape(shape_set.NbShapes())
                            location = shape_set.Locations().Location(
                                self.attributes(shape_name)['occ_indx'])
                            the_shape.Location(location)
                            brep = brep_class()
                            brep.setData(the_shape)

                        else:
                            # raw brep
                            brep = brep_class()
                            brep.importBRepFromString(
                                self.shape(shape_name)[:][0])

                        self._shapes[shape_name] = brep
                        self._io._keep.append(self._shapes[shape_name])

                    else:
                        # a contact on a brep
                        assert 'contact' in self.attributes(shape_name)
                        assert 'index' in self.attributes(shape_name)
                        assert 'brep' in self.attributes(shape_name)
                        contact_index = self.attributes(shape_name)['index']

                        ref_brep = self.get(
                            self.attributes(shape_name)['brep'], shape_class)

                        if self.attributes(shape_name)['contact'] == 'Face':
                            if face_class is None:
                                face_maker = OccContactFace
                            else:
                                face_maker = face_class

                            self._shapes[shape_name] = \
                                face_maker(ref_brep,
                                           contact_index)

                        elif self.attributes(shape_name)['contact'] == 'Edge':
                            if edge_class is None:
                                edge_maker = OccContactEdge
                            else:
                                edge_maker = edge_class
                            self._shapes[shape_name] = \
                                edge_maker(ref_brep,
                                           contact_index)

                        self._io._keep.append(self._shapes[shape_name])
                else:
                    # a convex point set
                    if use_proposed:
                        points = self.shape(shape_name)
                        convex = SiconosConvexHull(0,0,0,points)
                        dims = [points[:,0].max() - points[:,0].min(),
                                points[:,1].max() - points[:,1].min(),
                                points[:,2].max() - points[:,2].min()]
                        convex.setInsideMargin(
                            self.shape(shape_name).attrs.get('insideMargin',
                                                             min(dims)*0.1))
                        convex.setOutsideMargin(
                            self.shape(shape_name).attrs.get('outsideMargin',
                                                             min(dims)*0.1))
                    else:
                        convex = btConvexHullShape()
                        convex.setMargin(self._collision_margin)
                        for points in self.shape(shape_name):
                            convex.addPoint(btVector3(float(points[0]),
                                                      float(points[1]),
                                                      float(points[2])))
                    self._shapes[shape_name] = convex

            elif isinstance(self.url(shape_name), str) and \
                    os.path.exists(self.url(shape_name)):
                self._tri[shape_name], self._shapes[shape_name] = loadMesh(
                    self.url(shape_name), _collision_margin)
            else:
                # it must be a primitive with attributes
                if isinstance(self.url(shape_name), str):
                    name = self.url(shape_name)
                    attrs = [float(x) for x in self.shape(shape_name)[0]]
                else:
                    name = self.attributes(shape_name)['primitive']
                    attrs = [float(x) for x in self.shape(shape_name)[0]]
                primitive = self._primitive[name]

                if name in ['Box']:
                    if use_proposed:
                        self._shapes[shape_name] = primitive([0,0,0],
                                                             attrs)
                        self._shapes[shape_name].setInsideMargin(
                            self.shape(shape_name).attrs.get('insideMargin',
                                                             min(attrs)/2))
                        self._shapes[shape_name].setOutsideMargin(
                            self.shape(shape_name).attrs.get('outsideMargin',
                                                             min(attrs)/2))
                    else:
                        self._shapes[shape_name] = primitive(
                            btVector3(attrs[0] / 2,
                                      attrs[1] / 2,
                                      attrs[2] / 2))

                elif name in ['Cylinder']:
                    self._shapes[shape_name] = primitive(btVector3(attrs[0],
                                                                   attrs[
                                                                       1] / 2,
                                                                   attrs[0]))
                # elif name in ['Compound']:
                #     obj1 = attrs[0]
                #     orig1 = attrs[1:4]
                #     orie1 = attrs[4:8]
                #     obj2 = attrs[8]
                #     orig2 = attrs[9:12]
                #     orie2 = attrs[12:16]
                #     bcols = btCompoundShape()
                #     bcols.addChildShape(...
                elif name in ['Sphere']:
                    if use_proposed:
                        self._shapes[shape_name] = primitive([0,0,0], attrs[0])
                        self._shapes[shape_name].setInsideMargin(
                            self.shape(shape_name).attrs.get('insideMargin',
                                                             min(attrs)/2))
                        self._shapes[shape_name].setOutsideMargin(
                            self.shape(shape_name).attrs.get('outsideMargin',
                                                             min(attrs)/2))
                    else:
                        self._shapes[shape_name] = primitive(*attrs)
                else:
                    self._shapes[shape_name] = primitive(*attrs)

        return self._shapes[shape_name]


class Hdf5():

    """a Hdf5 context manager reads at instantiation the translations and
       orientations of collision objects from hdf5 file

       It provides functions to output translations and orientations in
       the same file during simulation (output is done by default in
       pos.dat)

       with:
         time : float
         object_id : the object id (int)
         px, py, pz : components of the translation (float)
         ow, ox, oy oz : components of an unit quaternion (float)

    """

    def __init__(self, io_filename=None, mode='w',
                 broadphase=None, osi=None, shape_filename=None,
                 set_external_forces=None, gravity_scale=None, collision_margin=None):

        if io_filename is None:
            self._io_filename = '{0}.hdf5'.format(
                os.path.splitext(os.path.basename(sys.argv[0]))[0])
        else:
            self._io_filename = io_filename
        self._mode = mode
        self._broadphase = broadphase
        self._osi = osi
        self._static_origins = []
        self._static_orientations = []
        self._static_transforms = []
        self._static_cobjs = []
        self._shape = None
        self._shapeid = dict()
        self._static_data = None
        self._velocities_data = None
        self._dynamic_data = None
        self._cf_data = None
        self._solv_data = None
        self._input = None
        self._nslaws = None
        self._out = None
        self._data = None
        self._joints = None
        self._io = MechanicsIO()
        self._set_external_forces = set_external_forces
        self._shape_filename = shape_filename
        self._number_of_shapes = 0
        self._number_of_dynamic_objects = 0
        self._number_of_static_objects = 0
        self._gravity_scale = gravity_scale
        self._collision_margin = collision_margin
        self._output_frequency = 1
        self._keep = []
        self._scheduled_births = []
        self._births = dict()

    def __enter__(self):
        if self._set_external_forces is None:
            self._set_external_forces = self.apply_gravity

        if self._gravity_scale is None:
            self._gravity_scale = 1  # 1 => m, 1/100. => cm

        self._out = h5py.File(self._io_filename, self._mode)
        self._data = group(self._out, 'data')
        self._ref = group(self._data, 'ref')
        self._joints = group(self._data, 'joints')
        self._static_data = data(self._data, 'static', 9)
        self._velocities_data = data(self._data, 'velocities', 8)
        self._dynamic_data = data(self._data, 'dynamic', 9)
        self._cf_data = data(self._data, 'cf', 15)
        self._solv_data = data(self._data, 'solv', 4)
        self._input = group(self._data, 'input')
        self._nslaws = group(self._data, 'nslaws')

        if self._shape_filename is None:
            if self._collision_margin:
                self._shape = ShapeCollection(
                    io=self, collision_margin=self._collision_margin)

            else:
                self._shape = ShapeCollection(io=self)
        else:
            if self._collision_margin:
                self._shape = ShapeCollection(
                    io=self._shape_filename,
                    collision_margin=self._collision_margin)
            else:
                self._shape = ShapeCollection(io=self._shape_filename)
        return self

    def __exit__(self, type_, value, traceback):
        self._out.close()

    def apply_gravity(self, body):
        g = constants.g / self._gravity_scale
        weight = [0, 0, - body.scalarMass() * g]
        body.setFExtPtr(weight)

# hdf5 structure

    def shapes(self):
        """
        Shapes : parameterized primitives or user defined
                 (convex set or meshes)
        """
        return self._ref

    def static_data(self):
        """
        Coordinates and orientations of static objects.
        """
        return self._static_data

    def dynamic_data(self):
        """
        Coordinates and orientations of dynamic objects.
        """
        return self._dynamic_data

    def velocities_data(self):
        """
        Velocities of dynamic objects
        """
        return self._velocities_data

    def contact_forces_data(self):
        """
        Contact points informations.
        """
        return self._cf_data

    def solver_data(self):
        """
        Solver output
        """
        return self._solv_data

    def instances(self):
        """
        Scene objects.
        """
        return self._input

    def nonsmooth_laws(self):
        """
        Non smooth laws between group of contactors.
        """
        return self._nslaws

    def joints(self):
        """
        Joints between dynamic objects or between an object and the scenery.
        """
        return self._joints

    def importNonSmoothLaw(self, name):
        if self._broadphase is not None:
            nslawClass = getattr(Kernel, self._nslaws[name].attrs['type'])
            # only this one at the moment
            assert(nslawClass == Kernel.NewtonImpactFrictionNSL)
            nslaw = nslawClass(float(self._nslaws[name].attrs['e']), 0.,
                               float(self._nslaws[name].attrs['mu']), 3)
            if use_proposed:
                self._broadphase.insertNonSmoothLaw(nslaw,
                                        int(self._nslaws[name].attrs['gid1']),
                                        int(self._nslaws[name].attrs['gid2']));
            else:
                self._broadphase.insert(nslaw,
                                        int(self._nslaws[name].attrs['gid1']),
                                        int(self._nslaws[name].attrs['gid2']))

    def importBRepObject(self, name, translation, orientation,
                         velocity, contactors, mass, given_inertia, body_class,
                         shape_class, face_class, edge_class):

        if body_class is None:
            body_class = OccBody

        if given_inertia is not None:
            inertia = given_inertia
        else:
            inertia = np.eye(3)

        if mass == 0.:
            # a static object
            pass

        else:
            body = body_class(
                translation + orientation, velocity, mass, inertia)
            for contactor in contactors:

                # /!\ shared pointer <-> python ref ...
                shape_instantiated = self._shape.get(contactor.name,
                                                     shape_class, face_class, edge_class)
                self._keep.append(shape_instantiated)

                body.addContactShape(shape_instantiated,
                                     contactor.translation,
                                     contactor.orientation,
                                     contactor.group)
            self._set_external_forces(body)

            # add the dynamical system to the non smooth
            # dynamical system
            nsds = self._broadphase.model().nonSmoothDynamicalSystem()
            nsds.topology().setOSI(body, self._osi)
            nsds.setName(body, str(name))

    def importBulletObject(self, name, translation, orientation,
                           velocity, contactors, mass, inertia,
                           body_class, shape_class, birth=False):

        if body_class is None:
            body_class = BulletDS

        if self._broadphase is not None and 'input' in self._data:
            body = None
            if use_proposed and mass == 0:
                # a static object
                for c in contactors:
                    shp = self._shape.get(c.name)
                    # TODO contactor position
                    # shp.setPosition(c.translation + c.orientation)
                    pos = (translation + orientation)
                    shp.setPosition(pos)
                    shp.setGroup(c.group)
                    print('Adding shape %s to static contactor'%c.name, pos)
                    self._static_contactor.addShape(shp)

                    self._static_origins.append(translation)

                    self._static_orientations.append(orientation)

                    self._static_transforms.append(
                        btTransform(btQuaternion(orientation[1],
                                                 orientation[2],
                                                 orientation[3],
                                                 orientation[0]),
                                    btVector3(translation[0],
                                              translation[1],
                                              translation[2])))

            elif mass == 0.:
                # a static object
                rbase = btQuaternion(orientation[1],
                                     orientation[2],
                                     orientation[3],
                                     orientation[0])

                tbase = btVector3(translation[0],
                                  translation[1],
                                  translation[2])

                for c in contactors:

                    c_orientation = btQuaternion(c.orientation[1],
                                                 c.orientation[2],
                                                 c.orientation[3],
                                                 c.orientation[0])

                    c_origin = btVector3(c.translation[0],
                                         c.translation[1],
                                         c.translation[2])

                    static_cobj = btCollisionObject()

                    BulletDS.setRelativeTransform(static_cobj,
                                                  tbase,
                                                  rbase,
                                                  c_origin,
                                                  c_orientation)

                    static_cobj.setCollisionFlags(
                        btCollisionObject.CF_STATIC_OBJECT)

                    self._static_origins.append(
                        static_cobj.getWorldTransform().getOrigin())

                    self._static_orientations.append(
                        static_cobj.getWorldTransform().getRotation())

                    self._static_transforms.append(
                        static_cobj.getWorldTransform())

                    static_cobj.setCollisionShape(
                        self._shape.get(c.name))
                    self._static_cobjs.append(static_cobj)

                    self._broadphase.addStaticObject(static_cobj,
                                                     int(c.group))

            elif use_proposed:
                # a proposed-API moving object

                body = body_class(translation + orientation,
                                  velocity,
                                  mass)

                contactor = SiconosContactor()
                for c in contactors:
                    shp = self._shape.get(c.name)
                    shp.setPosition(c.translation + c.orientation)
                    shp.setGroup(c.group)
                    contactor.addShape(shp)

                body.setContactor(contactor)

            else:
                # a Bullet moving object
                bws = BulletWeightedShape(
                    self._shape.get(contactors[0].name), mass)

                if inertia is not None:

                    if np.shape(inertia) == (3,):
                        bws.setInertia(inertia[0], inertia[1], inertia[2])
                    elif (np.shape(inertia) == (3, 3)):
                        bws.setInertia(inertia)
                    else:
                        print('Wrong shape of inertia')

                body = body_class(bws,
                                  translation + orientation,
                                  velocity,
                                  contactors[0].translation,
                                  contactors[0].orientation,
                                  contactors[0].group)

                for contactor in contactors[1:]:
                    shape_id = self._shapeid[contactor.name]

                    body.addCollisionShape(self._shape.get(contactor.name),
                                           contactor.translation,
                                           contactor.orientation,
                                           contactor.group)

            if body:
                # set external forces
                self._set_external_forces(body)

                # add the dynamical system to the non smooth
                # dynamical system
                if birth:
                    self._broadphase.addDynamicObject(
                        body,
                        self._broadphase.model().simulation(),
                        self._osi)
                    nsds = self._broadphase.model().nonSmoothDynamicalSystem()
                    nsds.setName(body, str(name))
                else:
                    nsds = self._broadphase.model().nonSmoothDynamicalSystem()
                    nsds.insertDynamicalSystem(body)
                    nsds.topology().setOSI(body, self._osi)
                    nsds.setName(body, str(name))

    def importJoint(self, name):
        if self._broadphase is not None:
            topo = self._broadphase.model().nonSmoothDynamicalSystem().\
                topology()

            joint_class = getattr(joints,
                                  self.joints()[name].attrs['type'])

            joint_nslaw = EqualityConditionNSL(5)

            ds1_name = self.joints()[name].attrs['object1']
            ds1 = topo.getDynamicalSystem(ds1_name)

            if 'object2' in self.joints()[name].attrs:
                ds2_name = self.joints()[name].attrs['object2']
                ds2 = topo.getDynamicalSystem(ds2_name)
                joint = joint_class(ds1,
                                    ds2,
                                    self.joints()[name].attrs['pivot_point'],
                                    self.joints()[name].attrs['axis'])
                joint_inter = Interaction(5, joint_nslaw, joint)
                self._broadphase.model().nonSmoothDynamicalSystem().\
                    link(joint_inter, ds1, ds2)

            else:
                joint = joint_class(ds1,
                                    self.joints()[name].attrs['pivot_point'],
                                    self.joints()[name].attrs['axis'])

                joint_inter = Interaction(5, joint_nslaw, joint)
                self._broadphase.model().nonSmoothDynamicalSystem().\
                    link(joint_inter, ds1)

    def importScene(self, time, body_class, shape_class, face_class,
                    edge_class):
        """
        From the specification given in the hdf5 file with the help of
        add* functions, import into the broadphase object:
          - the static objects
          - the dynamic objects
          - the joints
          - the nonsmooth laws
        that have a specified time of birth <= current time.
        """

        for shape_name in self._ref:
            self._shapeid[shape_name] = self._ref[shape_name].attrs['id']
            self._number_of_shapes += 1

        # import dynamical systems
        if self._broadphase is not None and 'input' in self._data:
            counter =0
            for (name, obj) in sorted(self._input.items(),
                                      key=lambda x: x[0]):
                counter +=1
                print ('import  object ', counter)
                input_ctrs = [ctr for _n_, ctr in obj.items()]
                mass = obj.attrs['mass']
                time_of_birth = obj.attrs['time_of_birth']

                if time_of_birth > time:
                    #
                    # in the future
                    #
                    bisect.insort_left(self._scheduled_births, time_of_birth)
                    if time_of_birth in self._births:
                        self._births[time_of_birth].append((name, obj))
                    else:
                        self._births[time_of_birth] = [(name, obj)]
                else:
                    #
                    # this is for now
                    #
                    # cold restart if output previously done
                    if mass > 0 and self.dynamic_data() is not None and \
                            len(self.dynamic_data()) > 0:
                        dpos_data = self.dynamic_data()
                        max_time = max(dpos_data[:, 0])
                        id_last = np.where(
                            abs(dpos_data[:, 0] - max_time) < 1e-9)[0]
                        id_last_inst = np.where(
                            dpos_data[id_last, 1] ==
                            self.instances()[name].attrs['id'])[0]
                        xpos = dpos_data[id_last[id_last_inst[0]], :]
                        translation = (xpos[2], xpos[3], xpos[4])
                        orientation = (xpos[5], xpos[6], xpos[7], xpos[8])

                        velocities = self.velocities_data()
                        id_vlast = np.where(
                            abs(velocities[:, 0] - max_time) < 1e-9)[0]

                        id_vlast_inst = np.where(
                            velocities[id_vlast, 1] ==
                            self.instances()[name].attrs['id'])[0]
                        xvel = velocities[id_vlast[id_vlast_inst[0]], :]
                        velocity = (xvel[2], xvel[3], xvel[4])

                    # start from initial conditions
                    else:
                        translation = obj.attrs['translation']
                        orientation = obj.attrs['orientation']
                        velocity = obj.attrs['velocity']

                    contactors = [Contactor(ctr.attrs['name'],
                                            int(ctr.attrs['group']),
                                            floatv(ctr.attrs['translation']),
                                            floatv(ctr.attrs['orientation']))
                                  for ctr in input_ctrs]

                    if 'inertia' in obj.attrs:
                        inertia = obj.attrs['inertia']
                    else:
                        inertia = None

                    if True in ('type' in self.shapes()[ctr.attrs['name']].attrs
                                and self.shapes()[ctr.attrs['name']].attrs['type']
                                in ['brep', 'step']
                                for ctr in input_ctrs):
                        # Occ object
                        self.importBRepObject(
                            name, floatv(translation), floatv(orientation),
                            floatv(
                                velocity), contactors, float(mass),
                            inertia, body_class, shape_class, face_class,
                            edge_class)
                    else:
                        # Bullet object
                        self.importBulletObject(
                            name, floatv(translation), floatv(orientation),
                            floatv(velocity), contactors, float(mass),
                            inertia, body_class, shape_class)

            # import nslaws
            # note: no time of birth for nslaws and joints
            for name in self._nslaws:
                self.importNonSmoothLaw(name)

            for name in self.joints():
                self.importJoint(name)

            # build collision graph
            if use_proposed:
                print('Calling buildGraph')
                self._broadphase.buildGraph(self._broadphase.model())
                self._broadphase.buildGraph(self._static_contactor)

    def importBirths(self, body_class=None, shape_class=None,
                     face_class=None, edge_class=None,):
        """
        Import new objects in the broadphase.
        """
        time = self._broadphase.model().simulation().nextTime()

        ind_time = bisect.bisect_left(self._scheduled_births, time)

        current_times_of_births = self._scheduled_births[:ind_time]
        self._scheduled_births = self._scheduled_births[ind_time:]

        #print (time, current_times_of_births)
        for time_of_birth in current_times_of_births:

            for (name, obj) in self._births[time_of_birth]:
                translation = obj.attrs['translation']
                orientation = obj.attrs['orientation']
                velocity = obj.attrs['velocity']

                input_ctrs = [ctr for _n_, ctr in obj.items()]
                mass = obj.attrs['mass']

                contactors = [Contactor(ctr.attrs['name'],
                                        int(ctr.attrs['group']),
                                        floatv(ctr.attrs['translation']),
                                        floatv(ctr.attrs['orientation']))
                              for ctr in input_ctrs]

                if 'inertia' in obj.attrs:
                    inertia = obj.attrs['inertia']
                else:
                    inertia = None

                if True in ('type' in self.shapes()[ctr.attrs['name']].attrs
                            and self.shapes()[ctr.attrs['name']].attrs['type']
                            in ['brep', 'step']
                            for ctr in input_ctrs):
                    # Occ object
                    self.importBRepObject(
                        name, floatv(translation), floatv(orientation),
                        floatv(
                            velocity), contactors, float(mass),
                        inertia, body_class, shape_class, face_class,
                        edge_class)
                else:
                    # Bullet object
                    self.importBulletObject(
                        name, floatv(translation), floatv(orientation),
                        floatv(velocity), contactors, float(mass),
                        inertia, body_class, shape_class, birth=True)

            # build collision graph
            if use_proposed:
                print('Calling buildGraph: TODO incremental buildGraph()')
                sys.exit(1)

    def outputStaticObjects(self):
        """
        Outputs translations and orientations of static objects
        """
        time = self._broadphase.model().simulation().nextTime()
        idd = -1
        p = 0
        self._static_data.resize(len(self._static_transforms), 0)

        for transform in self._static_transforms:
            translation = transform.getOrigin()
            rotation = transform.getRotation()
            self._static_data[p, :] = \
                [time,
                 idd,
                 translation.x(),
                 translation.y(),
                 translation.z(),
                 rotation.w(),
                 rotation.x(),
                 rotation.y(),
                 rotation.z()]
            idd -= 1
            p += 1

    def outputDynamicObjects(self):
        """
        Outputs translations and orientations of dynamic objects.
        """

        current_line = self._dynamic_data.shape[0]

        time = self._broadphase.model().simulation().nextTime()

        positions = self._io.positions(self._broadphase.model())

        if positions is not None:

            self._dynamic_data.resize(current_line + positions.shape[0], 0)

            times = np.empty((positions.shape[0], 1))
            times.fill(time)

            self._dynamic_data[current_line:, :] = np.concatenate((times,
                                                                   positions),
                                                                  axis=1)

    def outputVelocities(self):
        """
        Output velocities of dynamic objects
        """

        current_line = self._dynamic_data.shape[0]

        time = self._broadphase.model().simulation().nextTime()

        velocities = self._io.velocities(self._broadphase.model())

        if velocities is not None:

            self._velocities_data.resize(current_line + velocities.shape[0], 0)

            times = np.empty((velocities.shape[0], 1))
            times.fill(time)

            self._velocities_data[current_line:, :] = np.concatenate((times,
                                                                      velocities),
                                                                     axis=1)

    def outputContactForces(self):
        """
        Outputs contact forces
        """
        if self._broadphase.model().nonSmoothDynamicalSystem().\
                topology().indexSetsSize() > 1:
            time = self._broadphase.model().simulation().nextTime()
            contact_points = self._io.contactPoints(self._broadphase.model())

            if contact_points is not None:

                current_line = self._cf_data.shape[0]
                self._cf_data.resize(current_line + contact_points.shape[0], 0)
                times = np.empty((contact_points.shape[0], 1))
                times.fill(time)

                self._cf_data[current_line:, :] = \
                    np.concatenate((times,
                                    contact_points),
                                   axis=1)

    def outputSolverInfos(self):
        """
        Outputs solver #iterations & precision reached
        """

        time = self._broadphase.model().simulation().nextTime()
        so = self._broadphase.model().simulation().oneStepNSProblem(0).\
            numericsSolverOptions()

        current_line = self._solv_data.shape[0]
        self._solv_data.resize(current_line + 1, 0)
        if so.solverId == Numerics.SICONOS_GENERIC_MECHANICAL_NSGS:
            iterations = so.iparam[3]
            precision = so.dparam[2]
            local_precision = so.dparam[3]
        elif so.solverId == Numerics.SICONOS_FRICTION_3D_NSGS:
            iterations = so.iparam[7]
            precision = so.dparam[1]
            local_precision = 0.
        # maybe wrong for others
        else:
            iterations = so.iparam[1]
            precision = so.dparam[1]
            local_precision = so.dparam[2]

        self._solv_data[current_line, :] = [time, iterations, precision,
                                            local_precision]

    def printSolverInfos(self):
        """
        Outputs solver #iterations & precision reached
        """
        time = self._broadphase.model().simulation().nextTime()
        so = self._broadphase.model().simulation().oneStepNSProblem(0).\
            numericsSolverOptions()
        if so.solverId == Numerics.SICONOS_GENERIC_MECHANICAL_NSGS:
            iterations = so.iparam[3]
            precision = so.dparam[2]
            local_precision = so.dparam[3]
        elif so.solverId == Numerics.SICONOS_FRICTION_3D_NSGS:
            iterations = so.iparam[7]
            precision = so.dparam[1]
            local_precision = 0.
        # maybe wrong for others
        else:
            iterations = so.iparam[1]
            precision = so.dparam[1]
            local_precision = so.dparam[2]

        
        print('SolverInfos at time :', time,
              'iterations= ', iterations,
              'precision=', precision,
              'local_precision=', )

    def addMeshFromString(self, name, shape_data):
        """
        Add a mesh shape from a string.
        Accepted format : mesh encoded in VTK .vtp format
        """
        if name not in self._ref:

            shape = self._ref.create_dataset(name, (1,),
                                             dtype=h5py.new_vlen(str))
            shape[:] = shape_data
            shape.attrs['id'] = self._number_of_shapes
            shape.attrs['type'] = 'vtp'
            self._shapeid[name] = shape.attrs['id']
            self._number_of_shapes += 1

    def addMeshFromFile(self, name, filename):
        """
        Add a mesh shape from a file.
        Accepted format : .stl or mesh encoded in VTK .vtp format
        """
        if name not in self._ref:

            if os.path.splitext(filename)[-1][1:] == 'stl':
                reader = vtk.vtkSTLReader()
                reader.SetFileName(filename)
                reader.Update()

                with tmpfile() as tmpf:
                    writer = vtk.vtkXMLPolyDataWriter()
                    writer.SetInputData(reader.GetOutput())
                    writer.SetFileName(tmpf[1])
                    writer.Write()

                    shape_data = str_of_file(tmpf[1])

            else:
                assert os.path.splitext(filename)[-1][1:] == 'vtp'
                shape_data = str_of_file(filename)

            self.addMeshFromString(name, shape_data)

    def addBRepFromString(self, name, shape_data):
        """
        Add a brep contained in a string.
        """
        if name not in self._ref:
            shape = self._ref.create_dataset(name, (1,),
                                             dtype=h5py.new_vlen(str))
            if type(shape_data) == str:
                # raw str
                shape[:] = shape_data
            else:
                # __getstate__ as with pythonocc
                shape[:] = shape_data[0]
                shape.attrs['occ_indx'] = shape_data[1]

            shape.attrs['id'] = self._number_of_shapes
            shape.attrs['type'] = 'brep'

            self._shapeid[name] = shape.attrs['id']
            self._number_of_shapes += 1

    def addOccShape(self, name, occ_shape):
        """
        Add an OpenCascade TopoDS_Shape
        """

        if name not in self._ref:

            from OCC.STEPControl import STEPControl_Writer, STEPControl_AsIs

            # step format is used for the storage.
            step_writer = STEPControl_Writer()
            step_writer.Transfer(occ_shape, STEPControl_AsIs)

            shape_data = None

            with tmpfile() as tmpf:

                status = step_writer.Write(tmpf[1])

                tmpf[0].flush()
                shape_data = str_of_file(tmpf[1])

                shape = self._ref.create_dataset(name, (1,),
                                                 dtype=h5py.new_vlen(str))
                shape[:] = shape_data
                shape.attrs['id'] = self._number_of_shapes
                shape.attrs['type'] = 'step'
                self._shapeid[name] = shape.attrs['id']
                self._number_of_shapes += 1

    def addShapeDataFromFile(self, name, filename):
        """
        Add shape data from a file.
        """
        if name not in self._ref:
            shape = self._ref.create_dataset(name, (1,),
                                             dtype=h5py.new_vlen(str))
            shape[:] = str_of_file(filename)
            shape.attrs['id'] = self._number_of_shapes
            try:
                shape.attrs['type'] = os.path.splitext(filename)[1][1:]
            except:
                shape.attrs['type'] = 'unknown'

            self._shapeid[name] = shape.attrs['id']
            self._number_of_shapes += 1

    def addContactFromBRep(self, name, brepname, contact_type,
                           index, collision_group=0, associated_shape=None):
        """
        Add contact reference from a previously added brep.
        """
        if name not in self._ref:
            shape = self._ref.create_dataset(name, (1,),
                                             dtype=h5py.new_vlen(str))
            shape.attrs['id'] = self._number_of_shapes
            shape.attrs['type'] = 'brep'
            shape.attrs['contact'] = contact_type
            shape.attrs['brep'] = brepname
            shape.attrs['index'] = index
            if associated_shape is not None:
                shape.attrs['associated_shape'] = associated_shape
            self._shapeid[name] = shape.attrs['id']
            self._number_of_shapes += 1

    def addContactFromOccShape(self, name, occ_shape_name, contact_type,
                               index, collision_group=0, associated_shape=None):
        """
        Add contact reference from a previously added brep.
        """
        if name not in self._ref:
            shape = self._ref.create_dataset(name, (1,),
                                             dtype=h5py.new_vlen(str))
            shape.attrs['id'] = self._number_of_shapes
            shape.attrs['type'] = 'step'
            shape.attrs['contact'] = contact_type
            shape.attrs['step'] = occ_shape_name
            shape.attrs['index'] = index
            if associated_shape is not None:
                shape.attrs['associated_shape'] = associated_shape
            self._shapeid[name] = shape.attrs['id']
            self._number_of_shapes += 1

    def addConvexShape(self, name, points,
                       insideMargin=None, outsideMargin=None):
        """
        Add a convex shape defined by a list of points.
        """
        if name not in self._ref:
            apoints = np.array(points)
            shape = self._ref.create_dataset(name,
                                             (apoints.shape[0],
                                              apoints.shape[1]))
            if insideMargin is not None:
                shape.attrs['insideMargin'] = insideMargin
            if outsideMargin is not None:
                shape.attrs['outsideMargin'] = outsideMargin
            shape[:] = points[:]
            shape.attrs['type'] = 'convex'
            shape.attrs['id'] = self._number_of_shapes
            self._shapeid[name] = shape.attrs['id']
            self._number_of_shapes += 1

    def addPrimitiveShape(self, name, primitive, params,
                          insideMargin=None, outsideMargin=None):
        """
        Add a primitive shape.
        """
        if name not in self._ref:
            shape = self._ref.create_dataset(name, (1, len(params)))
            shape.attrs['id'] = self._number_of_shapes
            shape.attrs['type'] = 'primitive'
            shape.attrs['primitive'] = primitive
            if insideMargin is not None:
                shape.attrs['insideMargin'] = insideMargin
            if outsideMargin is not None:
                shape.attrs['outsideMargin'] = outsideMargin
            shape[:] = params
            self._shapeid[name] = shape.attrs['id']
            self._number_of_shapes += 1

    def addObject(self, name, shapes,
                  translation,
                  orientation=[1, 0, 0, 0],
                  velocity=[0, 0, 0, 0, 0, 0],
                  mass=0, inertia=None, time_of_birth=0.):
        """
        Add an object with associated contact shapes that are called
        contactors.
        Contact detection is defined by the list of contactors.
        The initial translation is mandatory : [x, y z].
        If the mass is zero this is a static object.
        A default inertia is associated if it is not given.
        A time of birth may be specified, so the object will not appear
        in the scene until this time.
        """
        # print(arguments())
        if len(orientation) == 2:
            # axis + angle
            axis = orientation[0]
            assert len(axis) == 3
            angle = orientation[1]
            assert type(angle) is float
            n = sin(angle / 2.) / np.linalg.norm(axis)

            ori = [cos(angle / 2.), axis[0] * n, axis[1] * n, axis[2] * n]
        else:
            # a given quaternion
            ori = orientation

        if name not in self._input:

            obj = group(self._input, name)

            obj.attrs['time_of_birth'] = time_of_birth

            obj.attrs['mass'] = mass
            obj.attrs['translation'] = translation
            obj.attrs['orientation'] = ori
            obj.attrs['velocity'] = velocity

            if inertia is not None:
                obj.attrs['inertia'] = inertia

            for num, shape in enumerate(shapes):
                dat = data(obj, '{0}-{1}'.format(shape.name, num), 0)
                dat.attrs['name'] = shape.name
                if hasattr(shape, 'group'):
                    dat.attrs['group'] = shape.group
                if hasattr(shape, 'parameters') and \
                        shape.parameters is not None:
                    dat.attrs['parameters'] = shape.parameters
                dat.attrs['translation'] = shape.translation
                dat.attrs['orientation'] = shape.orientation

            if mass == 0:
                obj.attrs['id'] = - (self._number_of_static_objects + 1)
                self._number_of_static_objects += 1

            else:
                obj.attrs['id'] = (self._number_of_dynamic_objects + 1)
                self._number_of_dynamic_objects += 1

    def addNewtonImpactFrictionNSL(self, name, mu, e=0, collision_group1=0,
                                   collision_group2=0):
        """
        Add a nonsmooth law for contact between 2 groups.
        Only NewtonImpactFrictionNSL are supported.
        name is a user identifiant and must be unique,
        mu is the coefficient of friction,
        e is the coefficient of restitution on the contact normal,
        gid1 and gid2 define the group identifiants.

        """
        if name not in self._nslaws:
            nslaw = self._nslaws.create_dataset(name, (0,))
            nslaw.attrs['type'] = 'NewtonImpactFrictionNSL'
            nslaw.attrs['mu'] = mu
            nslaw.attrs['e'] = e
            nslaw.attrs['gid1'] = collision_group1
            nslaw.attrs['gid2'] = collision_group2

    def addJoint(self, name, object1, object2=None, pivot_point=[0, 0, 0],
                 axis=[0, 1, 0],
                 joint_class='PivotJointR'):
        """
        add a pivot joint between two objects
        """
        if name not in self.joints():
            joint = self.joints().create_dataset(name, (0,))
            joint.attrs['object1'] = object1
            if object2 is not None:
                joint.attrs['object2'] = object2
            joint.attrs['type'] = joint_class
            joint.attrs['pivot_point'] = pivot_point
            joint.attrs['axis'] = axis

    def run(self,
            with_timer=False,
            time_stepping=None,
            space_filter=None,
            body_class=None,
            shape_class=None,
            face_class=None,
            edge_class=None,
            gravity_scale=1.0,
            t0=0,
            T=10,
            h=0.0005,
            multipoints_iterations=True,
            theta=0.50001,
            Newton_max_iter=20,
            set_external_forces=None,
            solver=Numerics.SICONOS_FRICTION_3D_NSGS,
            itermax=100000,
            tolerance=1e-8,
            numerics_verbose=False,
            violation_verbose=False,
            output_frequency=None):
        """
        Run a simulation from inputs in hdf5 file.
        parameters are:
          with_timer : use a timer for log output (default False)
          gravity_scale : gravity is multiplied by this factor.
                         1.     for meters (default).
                         1./100 for centimeters.
                         This parameter may be needed for small
                         objects because of Bullet collision margin (0.04).

          t0 : starting time (default 0)
          T  : end time      (default 10)
          h  : timestep      (default 0.0005)
          multiPointIterations : use bullet "multipoint iterations"
                                 (default True)
          theta : parameter for Moreau-Jean OSI (default 0.50001)
          Newton_max_iter : maximum number of iterations for
                          integrator Newton loop (default 20)
          set_external_forces : method for external forces
                                (default earth gravity)
          solver : default Numerics.SICONOS_FRICTION_3D_NSGS
          itermax : maximum number of iteration for solver
          tolerance : friction contact solver tolerance
          numerics_verbose : set verbose mode in numerics
          output_frequency :

        """
        print ('load siconos module ...')
        from siconos.kernel import \
            Model, NonSmoothDynamicalSystem, OneStepNSProblem, MoreauJeanOSI,\
            TimeDiscretisation, GenericMechanical, FrictionContact,\
            NewtonImpactFrictionNSL

        from siconos.numerics import SICONOS_FRICTION_3D_ONECONTACT_NSN_AC

        from siconos.mechanics.collision.bullet import \
            btConvexHullShape, btCollisionObject, \
            btBoxShape, btQuaternion, btTransform, btConeShape, \
            BulletSpaceFilter, cast_BulletR, \
            BulletWeightedShape, BulletDS, BulletTimeStepping
        
        print ('setup model simulation ...')
        if set_external_forces is not None:
            self._set_external_forces = set_external_forces

        if proposed_is_here and use_proposed:
            if time_stepping is None:
                time_stepping = BodyTimeStepping

            if space_filter is None:
                space_filter = BulletBroadphase

        else:
            if time_stepping is None:
                time_stepping = BulletTimeStepping

            if space_filter is None:
                space_filter = BulletSpaceFilter

        if output_frequency is not None:
            self._output_frequency = output_frequency

        if gravity_scale is not None:
            self._gravity_scale = gravity_scale

        # cold restart
        times = set()
        if self.dynamic_data() is not None and len(self.dynamic_data()) > 0:
            dpos_data = self.dynamic_data()
            times = set(dpos_data[:, 0])
            t0 = float(max(times))
            T = float(t0 + T)
            print ('restart from previous simulation at t0={0}'.format(t0))
            print ('run until T={0}'.format(T))

        # Model
        #
        model = Model(t0, T)

        # (1) OneStepIntegrators
        joints = list(self.joints())

        self._osi = MoreauJeanOSI(theta)

        # (2) Time discretisation --
        timedisc = TimeDiscretisation(t0, h)

        if len(joints) > 0:
            osnspb = GenericMechanical(SICONOS_FRICTION_3D_ONECONTACT_NSN_AC)
        else:
            osnspb = FrictionContact(3, solver)

        osnspb.numericsSolverOptions().iparam[0] = itermax
        osnspb.numericsSolverOptions().internalSolvers.iparam[0] = 100
        osnspb.numericsSolverOptions().dparam[0] = tolerance
        osnspb.setMaxSize(30000)
        osnspb.setMStorageType(1)
        osnspb.setNumericsVerboseMode(numerics_verbose)

        # keep previous solution
        osnspb.setKeepLambdaAndYState(True)

        # (5) broadphase contact detection
        if proposed_is_here and use_proposed:
            self._static_contactor = SiconosContactor()
            self._broadphase = space_filter(model)
        else:
            self._broadphase = space_filter(model)
            if not multipoints_iterations:
                print("""
            ConvexConvexMultipointIterations and PlaneConvexMultipointIterations are unset
            """)
            else:
                if hasattr(self._broadphase, 'collisionConfiguration'):
                    self._broadphase.collisionConfiguration().\
                        setConvexConvexMultipointIterations()
                    self._broadphase.collisionConfiguration().\
                        setPlaneConvexMultipointIterations()

        # (6) Simulation setup with (1) (2) (3) (4) (5)
        simulation = time_stepping(timedisc)
        simulation.insertIntegrator(self._osi)
        simulation.insertNonSmoothProblem(osnspb)
        simulation.setNewtonMaxIteration(Newton_max_iter)
        simulation.setNewtonTolerance(1e-10)

        k0 = 1 + len(times)
        k = k0
        print ('import scene ...')
        self.importScene(t0, body_class, shape_class, face_class, edge_class)

        model.setSimulation(simulation)
        model.initialize()
        print ('first output static and dynamic objects ...')
        self.outputStaticObjects()
        self.outputDynamicObjects()

        # nsds = model.nonSmoothDynamicalSystem()
        # nds= nsds.getNumberOfDS()
        # for i in range(nds):
        #     ds = nsds.dynamicalSystem(i)
        #     ds.display()
        # raw_input()
        print ('start simulation ...')
        while simulation.hasNextEvent():

            print ('step', k, '<', k0 - 1 + int((T - t0) / h))

            log(self.importBirths(body_class=body_class,
                                  shape_class=shape_class,
                                  face_class=face_class,
                                  edge_class=edge_class))

            if proposed_is_here and use_proposed:
                self._broadphase.resetStatistics()
                self._broadphase.updateGraph()
                self._broadphase.performBroadphase()
            else:
                log(self._broadphase.buildInteractions, with_timer)\
                    (model.currentTime())

            log(simulation.computeOneStep, with_timer)()

            if (k % self._output_frequency == 0) or (k == 1):
                print ('output in hdf5 file at step ', k)

                log(self.outputDynamicObjects, with_timer)()

                log(self.outputVelocities, with_timer)()

                log(self.outputContactForces, with_timer)()

                log(self.outputSolverInfos, with_timer)()

                log(self._out.flush)()

<<<<<<< HEAD
            if proposed_is_here and use_proposed:
                print('number of contacts',
                      self._broadphase.statistics().new_interactions_created
                      + self._broadphase.statistics().existing_interactions_processed)
            else:
                print('number of contacts',
                      self._broadphase.model().simulation().oneStepNSProblem(0).
                      getSizeOutput() / 3)

            self.printSolverInfos()

            if violation_verbose:
                print('violation info')
                y = simulation.y(0, 0)
                yplus = np.zeros((2, len(y)))
                yplus[0, :] = y
                # print(yplus)

                if len(simulation.y(0, 0)) > 0:
                    y = np.min(yplus, axis=1)
                    violation_max = np.max(-y)
                    print('  violation max :', np.max(-y))
                    if (violation_max >= self._collision_margin):
                        # print(simulation.output(0,0))
                        print(
                            '  violation max is larger than the collision_margin')
                    lam = simulation.lambda_(1, 0)
                    print(' lambda : ', lam)
                    # raw_input()

                # v = simulation.output(1,0)
                # vplus=  np.zeros((2,len(v)))
                # vplus[0,:] = v
                # if len(simulation.output(1,0)) >0 :
                #     v=np.max(vplus,axis=1)
                #     velocity_max=np.max(v)
                #     print('  velocity max :',np.max(v))
                # print(simulation.output(1,0))
=======

            numberOfContact=self._broadphase.model().simulation().oneStepNSProblem(0).getSizeOutput()/3
            if numberOfContact > 0 :
                print('number of contact',self._broadphase.model().simulation().oneStepNSProblem(0).getSizeOutput()/3)
                self.printSolverInfos()
                
            if violation_verbose and numberOfContact > 0 :
                if len(simulation.y(0,0)) >0 :
                    print('violation info')
                    y = simulation.y(0,0)
                    yplus=  np.zeros((2,len(y)))
                    yplus[0,:] = y
                    y=np.min(yplus,axis=1)
                    violation_max=np.max(-y)
                    print('  violation max :',violation_max)
                    if  (violation_max >= self._collision_margin):
                        print('  violation max is larger than the collision_margin')
                    lam = simulation.lambda_(1,0)
                    print('  lambda max :',np.max(lam))
                    #print(' lambda : ',lam)
                    #raw_input()


                if len(simulation.y(1,0)) >0 :
                    v = simulation.y(1,0)
                    vplus=  np.zeros((2,len(v)))
                    vplus[0,:] = v
                    v=np.max(vplus,axis=1)
                    print('  velocity max :',np.max(v))
                    print('  velocity min :',np.min(v))
                #     #print(simulation.output(1,0))

>>>>>>> f9d46607

            log(simulation.nextStep, with_timer)()

            print ('')
            k += 1<|MERGE_RESOLUTION|>--- conflicted
+++ resolved
@@ -1690,52 +1690,19 @@
 
                 log(self._out.flush)()
 
-<<<<<<< HEAD
+
             if proposed_is_here and use_proposed:
-                print('number of contacts',
-                      self._broadphase.statistics().new_interactions_created
-                      + self._broadphase.statistics().existing_interactions_processed)
+                numberOfContact = (
+                    self._broadphase.statistics().new_interactions_created
+                    + self._broadphase.statistics().existing_interactions_processed)
             else:
-                print('number of contacts',
-                      self._broadphase.model().simulation().oneStepNSProblem(0).
-                      getSizeOutput() / 3)
-
-            self.printSolverInfos()
-
-            if violation_verbose:
-                print('violation info')
-                y = simulation.y(0, 0)
-                yplus = np.zeros((2, len(y)))
-                yplus[0, :] = y
-                # print(yplus)
-
-                if len(simulation.y(0, 0)) > 0:
-                    y = np.min(yplus, axis=1)
-                    violation_max = np.max(-y)
-                    print('  violation max :', np.max(-y))
-                    if (violation_max >= self._collision_margin):
-                        # print(simulation.output(0,0))
-                        print(
-                            '  violation max is larger than the collision_margin')
-                    lam = simulation.lambda_(1, 0)
-                    print(' lambda : ', lam)
-                    # raw_input()
-
-                # v = simulation.output(1,0)
-                # vplus=  np.zeros((2,len(v)))
-                # vplus[0,:] = v
-                # if len(simulation.output(1,0)) >0 :
-                #     v=np.max(vplus,axis=1)
-                #     velocity_max=np.max(v)
-                #     print('  velocity max :',np.max(v))
-                # print(simulation.output(1,0))
-=======
-
-            numberOfContact=self._broadphase.model().simulation().oneStepNSProblem(0).getSizeOutput()/3
+                numberOfContact = (self._broadphase.model().simulation()
+                                   .oneStepNSProblem(0).getSizeOutput()/3)
+
             if numberOfContact > 0 :
                 print('number of contact',self._broadphase.model().simulation().oneStepNSProblem(0).getSizeOutput()/3)
                 self.printSolverInfos()
-                
+
             if violation_verbose and numberOfContact > 0 :
                 if len(simulation.y(0,0)) >0 :
                     print('violation info')
@@ -1762,7 +1729,6 @@
                     print('  velocity min :',np.min(v))
                 #     #print(simulation.output(1,0))
 
->>>>>>> f9d46607
 
             log(simulation.nextStep, with_timer)()
 
