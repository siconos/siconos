--- conflicted
+++ resolved
@@ -2,18 +2,7 @@
 
 if(WITH_TESTING)
 
-<<<<<<< HEAD
-  # If WITH_SYSTEM_SUITESPARSE, suite sparse is an imported target
-  # that must sometimes be taken into account by tests.
-  if(WITH_SYSTEM_SUITESPARSE)
-    set(suitesparse SuiteSparse::CXSparse)
-  else()
-    set(suitesparse)
-  endif()
-
-=======
   add_custom_target(numerics-tests echo "Start numerics tests")
->>>>>>> 747c75a0
 
   begin_tests(src/tools/test)
 
@@ -27,12 +16,8 @@
   new_test(SOURCES test_pinv.c)# DEPS "externals")
   #endif()
 
-<<<<<<< HEAD
   new_test(SOURCES test_graph.c)
 
-
-=======
->>>>>>> 747c75a0
   new_test(NAME tools_projection SOURCES test_projection.c)
 
   new_test(SOURCES NumericsArrays.c)
@@ -50,14 +35,6 @@
     new_test(SOURCES NM_MUMPS_test.c)
   endif()
 
-<<<<<<< HEAD
-  # Specfic tests for SBM matrices
-  new_test(SOURCES SBM_test.c DEPS "${suitesparse}")
-  new_test(SOURCES SBCM_to_SBM.c)
-
-  # Specfic tests for sparse matrices
-  new_test(SOURCES SparseMatrix_test.c DEPS "${suitesparse}")
-=======
   # Specfic tests for SBM matrices 
   new_test(SOURCES SBM_test.c DEPS "SuiteSparse::CXSparse;externals")
   new_test(SOURCES SBCM_to_SBM.c)
@@ -68,7 +45,6 @@
 
   # Specfic tests for sparse matrices
   new_test(SOURCES NM_conversions_test.c DEPS "${suitesparse}")
->>>>>>> 747c75a0
 
   if(HAS_ONE_LP_SOLVER)
     new_test(SOURCES vertex_problem.c DEPS externals)
@@ -233,10 +209,6 @@
     DRIVER fc_test_collection.c.in FORMULATION fc3d COLLECTION TEST_QUARTIC_COLLECTION_1
     EXTRA_SOURCES data_collection_5.c test_quartic_1.c)
 
-<<<<<<< HEAD
-
-=======
->>>>>>> 747c75a0
   # --- LMGC driver ---
   new_test(SOURCES fc3d_newFromFortranData.c)
   new_test(SOURCES fc3d_LmgcDriver_test1.c)
@@ -267,10 +239,6 @@
     DRIVER gfc3d_test_collection.c.in FORMULATION gfc3d COLLECTION TEST_ADMM_COLLECTION_1
     EXTRA_SOURCES data_collection_gfc3d_1.c test_admm_gfc3d_1.c )
 
-<<<<<<< HEAD
-
-=======
->>>>>>> 747c75a0
   new_tests_collection(
     DRIVER gfc2d_test_collection.c.in FORMULATION gfc2d COLLECTION TEST_FIRST_ORDER_COLLECTION_1
     EXTRA_SOURCES data_collection_gfc2d_1.c test_first_order_gfc2d_1.c )
@@ -359,7 +327,7 @@
       EXTRA_SOURCES data_collection_gfc3d_fclib.c test_admm_gfc3d_1.c DEPS FCLIB::fclib
       HDF5 ON
       )
-<<<<<<< HEAD
+
     new_tests_collection(
       DRIVER gfc3d_test_collection.c.in FORMULATION gfc3d COLLECTION TEST_ADMM_COLLECTION_FCLIB_FULL
       EXTRA_SOURCES data_collection_gfc3d_fclib_full.c test_admm_gfc3d_1.c DEPS FCLIB::fclib
@@ -370,8 +338,6 @@
       EXTRA_SOURCES data_collection_gfc3d_fclib_full_separation.c test_admm_sep_gfc3d_1.c DEPS FCLIB::fclib
       HDF5 ON
       )
-=======
->>>>>>> 747c75a0
 
     new_tests_collection(
       DRIVER gfc3d_test_collection.c.in  FORMULATION gfc3d COLLECTION TEST_WR_COLLECTION_FCLIB
@@ -390,15 +356,6 @@
       EXTRA_SOURCES data_collection_gfc3d_fclib.c test_ipm_gfc3d_1.c DEPS FCLIB::fclib
       HDF5 ON
       )
-<<<<<<< HEAD
-=======
-
-    # new_tests_collection(
-    #   DRIVER gfc3d_test_collection.c.in  FORMULATION gfc3d COLLECTION TEST_IPM_COLLECTION_FCLIB_FULL
-    #   EXTRA_SOURCES data_collection_gfc3d_fclib_full.c test_ipm_gfc3d_1.c DEPS FCLIB::fclib
-    #   HDF5 ON
-    #   )
->>>>>>> 747c75a0
 
     new_tests_collection(
       DRIVER gfc3d_test_collection.c.in  FORMULATION gfc3d COLLECTION TEST_IPM_SNM_COLLECTION_FCLIB
@@ -463,19 +420,12 @@
       HDF5 ON
       )
 
-<<<<<<< HEAD
      new_tests_collection(
       DRIVER grfc3d_test_collection.c.in  FORMULATION grfc3d COLLECTION TEST_IPM_COLLECTION_FCLIB_FULL
       EXTRA_SOURCES data_collection_grfc3d_fclib_full.c test_ipm_grfc3d_1.c DEPS FCLIB::fclib
       HDF5 ON
       )
-=======
-     # new_tests_collection(
-     #  DRIVER grfc3d_test_collection.c.in  FORMULATION grfc3d COLLECTION TEST_IPM_COLLECTION_FCLIB_FULL
-     #  EXTRA_SOURCES data_collection_grfc3d_fclib_full.c test_ipm_grfc3d_1.c DEPS FCLIB::fclib
-     #  HDF5 ON
-     #  )
->>>>>>> 747c75a0
+
 
   endif()
 
@@ -543,12 +493,9 @@
   begin_tests(src/QP/test)
 
   new_test(NAME ConvexQP_test_collection SOURCES ConvexQP_test.c)
-<<<<<<< HEAD
-  new_test(NAME ConvexQP_FC3D_test_collection SOURCES  ConvexQP_FC3D_test.c)
-=======
 
   new_test(NAME ConvexQP_FC3D_test_collection SOURCES  ConvexQP_FC3D_test.c DEPS externals)
->>>>>>> 747c75a0
+
 
   # ----------- AVI solvers tests -----------
   begin_tests(src/AVI/test)
@@ -578,12 +525,4 @@
     endif()
   endif()
 
-<<<<<<< HEAD
-  # For SuiteSparse and SiconosLapack.h
-  target_link_libraries(numerics-test PUBLIC externals)
-  target_link_libraries(numerics-test PUBLIC LAPACK::LAPACK)
-  #target_include_directories(numerics-test PUBLIC ${CMAKE_SOURCE_DIR}/externals/blas_lapack)
-
-=======
->>>>>>> 747c75a0
 endif()