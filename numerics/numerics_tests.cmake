--- conflicted
+++ resolved
@@ -1,21 +1,9 @@
 include(tools4tests)
 
 if(WITH_TESTING)
-<<<<<<< HEAD
-
-  # If WITH_SYSTEM_SUITESPARSE, suite sparse is an imported target
-  # that must sometimes be taken into account by tests.
-  if(WITH_SYSTEM_SUITESPARSE)
-    set(suitesparse SuiteSparse::CXSparse)
-  else()
-    set(suitesparse)
-  endif()
-
-
-=======
+
   add_custom_target(numerics-tests echo "Start numerics tests")
-  
->>>>>>> 716e499e
+
   begin_tests(src/tools/test)
 
   new_test(SOURCES test_op3x3.c DEPS externals)
@@ -33,14 +21,9 @@
   new_test(SOURCES NumericsArrays.c)
 
   #  tests for NumericsMatrix
-<<<<<<< HEAD
-  new_test(SOURCES NM_test.c DEPS "${suitesparse}")
-  
-  #  tests for NumericsMatrix
-  #new_test(SOURCES NM_test_performance.c DEPS "${suitesparse}")
-=======
+
   new_test(SOURCES NM_test.c DEPS "SuiteSparse::CXSparse;externals")
->>>>>>> 716e499e
+
 
   #  tests for JordanAlgebra
   NEW_TEST(NAME tools_test_JordanAlgebra SOURCES JordanAlgebra_test.c)
@@ -49,23 +32,14 @@
   if(WITH_MUMPS)
     new_test(SOURCES NM_MUMPS_test.c)
   endif()
-<<<<<<< HEAD
-
-  # Specfic tests for SBM matrices
-  new_test(SOURCES SBM_test.c DEPS "${suitesparse}")
-  new_test(SOURCES SBCM_to_SBM.c)
-
-  # Specfic tests for sparse matrices
-  new_test(SOURCES SparseMatrix_test.c DEPS "${suitesparse}")
-=======
-  
+
   # Specfic tests for SBM matrices 
   new_test(SOURCES SBM_test.c DEPS "SuiteSparse::CXSparse;externals")
   new_test(SOURCES SBCM_to_SBM.c)
 
   # Specfic tests for sparse matrices 
   new_test(SOURCES SparseMatrix_test.c DEPS "SuiteSparse::CXSparse")
->>>>>>> 716e499e
+
 
   # Specfic tests for sparse matrices
   new_test(SOURCES NM_conversions_test.c DEPS "${suitesparse}")
@@ -260,10 +234,6 @@
     DRIVER gfc3d_test_collection.c.in FORMULATION gfc3d COLLECTION TEST_ADMM_COLLECTION_1
     EXTRA_SOURCES data_collection_gfc3d_1.c test_admm_gfc3d_1.c )
 
-<<<<<<< HEAD
-
-=======
->>>>>>> 716e499e
   new_tests_collection(
     DRIVER gfc2d_test_collection.c.in FORMULATION gfc2d COLLECTION TEST_FIRST_ORDER_COLLECTION_1
     EXTRA_SOURCES data_collection_gfc2d_1.c test_first_order_gfc2d_1.c )
@@ -415,13 +385,9 @@
   begin_tests(src/QP/test)
 
   new_test(NAME ConvexQP_test_collection SOURCES ConvexQP_test.c)
-<<<<<<< HEAD
-  new_test(NAME ConvexQP_FC3D_test_collection SOURCES  ConvexQP_FC3D_test.c)
-
-=======
+
   new_test(NAME ConvexQP_FC3D_test_collection SOURCES  ConvexQP_FC3D_test.c DEPS externals)
-  
->>>>>>> 716e499e
+
   # ----------- AVI solvers tests -----------
   begin_tests(src/AVI/test)
 
@@ -450,12 +416,4 @@
     endif()
   endif()
 
-<<<<<<< HEAD
-  # For SuiteSparse and SiconosLapack.h
-  target_link_libraries(numerics-test PUBLIC externals)
-  target_link_libraries(numerics-test PUBLIC LAPACK::LAPACK)
-  #target_include_directories(numerics-test PUBLIC ${CMAKE_SOURCE_DIR}/externals/blas_lapack)
-
-=======
->>>>>>> 716e499e
 endif()