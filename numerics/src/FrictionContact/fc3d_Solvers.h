--- conflicted
+++ resolved
@@ -390,17 +390,13 @@
 
   void fc3d_nonsmooth_Newton_AlartCurnier2(FrictionContactProblem* problem, double *reaction, double *velocity, int* info, SolverOptions* options);
 
-  
+
   void fc3d_set_internalsolver_tolerance(FrictionContactProblem* problem,
                                          SolverOptions* options,
                                          SolverOptions* internalsolver_options,
                                          double error);
 
-<<<<<<< HEAD
-
-=======
-  
->>>>>>> e3537503
+
 #if defined(__cplusplus) && !defined(BUILD_AS_CPP)
 }
 #endif
