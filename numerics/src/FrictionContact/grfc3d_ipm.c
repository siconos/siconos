/* Siconos is a program dedicated to modeling, simulation and control
 * of non smooth dynamical systems.
 *
 * Copyright 2024 INRIA.
 *
 * Licensed under the Apache License, Version 2.0 (the "License");
 * you may not use this file except in compliance with the License.
 * You may obtain a copy of the License at
 *
 * http://www.apache.org/licenses/LICENSE-2.0
 *
 * Unless required by applicable law or agreed to in writing, software
 * distributed under the License is distributed on an "AS IS" BASIS,
 * WITHOUT WARRANTIES OR CONDITIONS OF ANY KIND, either express or implied.
 * See the License for the specific language governing permissions and
 * limitations under the License.
 */

#include "CSparseMatrix_internal.h"
#include "grfc3d_Solvers.h"             // for GRFCProb, SolverOpt, Friction_cst, grfc3d_...
#include "grfc3d_compute_error.h"       // for grfc3d_compute_error
#include "SiconosLapack.h"

#include "SparseBlockMatrix.h"
#include <stdio.h>
#include <assert.h>
#include <math.h>
#include <float.h>

<<<<<<< HEAD
#include "numerics_verbose.h"
=======
#include "CSparseMatrix.h"
#include "JordanAlgebra.h"  // for JA functions
#include "NumericsMatrix.h"
#include "NumericsSparseMatrix.h"
>>>>>>> 747c75a0
#include "NumericsVector.h"
#include "float.h"
<<<<<<< HEAD
#include "JordanAlgebra.h"              // for JA functions

#include "NumericsSparseMatrix.h"
#include "NumericsMatrix.h"

#include <time.h>                       // for clock()
// #include "gfc3d_ipm.h"                  // for primalResidual, dualResidual, ...
#include "grfc3d_ipm.h"                 // for dnrm2sqrl
#include "cs.h"
#include "projectionOnRollingCone.h"    // for projectionOnRollingCone
#include <complex.h>
=======
#include "grfc3d_Solvers.h"        // for GRFCProb, SolverOpt, Friction_cst, grfc3d_...
#include "grfc3d_compute_error.h"  // for grfc3d_compute_error
#include "numerics_verbose.h"
#include "projectionOnRollingCone.h"  // for projectionOnRollingCone
>>>>>>> 747c75a0

/* #define DEBUG_MESSAGES */
/* #define DEBUG_STDOUT */
#include "siconos_debug.h"

#ifdef WITH_MA57
#include "lbl.h"
#include "NM_MA57.h"
#endif

#define EPS 1e-40

typedef struct
{
  double * globalVelocity;  // v
  double * velocity;        // u
  double * reaction;        // r
}
  IPM_point;

typedef struct
{
  double * velocity_1; // velocity_1 = (t, u_bar)
  double * velocity_2; // velocity_2 = (t_prime, u_tilde)
  double * reaction_1; // reaction_1 = (r0, r_bar)
  double * reaction_2; // reaction_2 = (r0, r_tilde)
  double * t;
  double * t_prime;
}
  IPM_grfc3d_point;

typedef struct
{
  NumericsMatrix* mat;
  NumericsMatrix* inv_mat;
}
  IPM_change_of_variable;

typedef struct
{
  double alpha_primal; // primal step length
  double alpha_dual;   // dual step length
  double sigma;        // centering parameter
  double barr_param;   // barrier parameter
}
  IPM_internal_params;

typedef struct
{
  /* initial interior points */
  IPM_point* starting_point;        // initial point
  IPM_point* original_point;        // original point which is not changed by the matrix P_mu
  IPM_grfc3d_point* grfc3d_point;

  /* change of variable matrix */
  IPM_change_of_variable* P_mu;

  /* initial internal solver parameters */
  IPM_internal_params* internal_params;

  double **tmp_vault_m;
  double **tmp_vault_nd;
  double **tmp_vault_n_dminus2;
  double **tmp_vault_n;
  double **tmp_vault_n_dplus1;
}
  Grfc3d_IPM_data;







// Note FP: these functions (getStepLength ...) are also defined in gfc3d_ipm with the same
// names. They are almost the same. These might lead to quite a mess ... To be reviewed by
// whoever is concerned with the ipm implementation.
/* Returns the maximum step-length to the boundary reduced by a factor gamma. Uses long double.
 */
static double getStepLength(const double *const x, const double *const dx,
                            const unsigned int vecSize, const unsigned int varsCount,
                            const double gamma) {
  int dimension = (int)(vecSize / varsCount);
  unsigned int pos;
  float_type aL, bL, cL, dL, alphaL, nxb;
  double min_alpha;

  min_alpha = 1e20;  // 1.0;

  for (unsigned int i = 0; i < varsCount; ++i) {
    pos = i * dimension;
    aL = dnrm2l(dimension - 1, dx + pos + 1);
    aL = (dx[pos] - aL) * (dx[pos] + aL);
    bL = x[pos] * dx[pos];
    for (int k = 1; k < dimension; bL -= x[pos + k] * dx[pos + k], k++);
    nxb = dnrm2l(dimension - 1, x + pos + 1);
    // cL = (x[pos] - nxb)*(x[pos] + nxb);
    cL = x[pos] - nxb;
    if (cL <= 0.)
      cL = DBL_EPSILON * (x[pos] + nxb);
    else
      cL = (x[pos] - nxb) *
           (x[pos] + nxb);  // to avoid negative number b/c of different data types
    dL = bL * bL - aL * cL;
    if (aL < 0 || (bL < 0 && dL > 0))
      if (bL > 0)
        alphaL = -(bL + sqrtl(dL)) / aL;
      else
        alphaL = cL / (-bL + sqrtl(dL));
    else if ((fabsl(aL) == 0.0) && (bL < 0))
      alphaL = -cL / bL / 2;
    else
      alphaL = DBL_MAX;
    min_alpha = ((alphaL < min_alpha) ? alphaL : min_alpha);
  }
  min_alpha = gamma * min_alpha;
  min_alpha = ((min_alpha < 1.0) ? min_alpha : 1.0);
  return min_alpha;
}

/* Rel gap = gapVal / (1 + abs(primal value) + abs(dual value)) */
static double relGap(NumericsMatrix *M, const double *f, const double *w,
                     const double *globalVelocity, const double *reaction,
                     const unsigned int nd, const unsigned int m, const double gapVal) {
  double *Mv = (double *)calloc(m, sizeof(double));
  double vMv, pval, dval;

  NM_gemv(0.5, M, globalVelocity, 0.0, Mv);
  vMv = cblas_ddot(m, globalVelocity, 1, Mv, 1);
  free(Mv);
  pval = vMv - cblas_ddot(m, f, 1, globalVelocity, 1);
  dval = -vMv - cblas_ddot(nd, w, 1, reaction, 1);
  return gapVal / (1 + fabs(pval) + fabs(dval));
}

/* Returns the 2-norm of the complementarity residual vector = 2-norm of the Jordan product
 * velocity o reaction  */
static double complemResidualNorm(const double *const velocity, const double *const reaction,
                                  const unsigned int vecSize, const unsigned int varsCount) {
  double *resid = (double *)calloc(vecSize, sizeof(double));
  JA_prod(velocity, reaction, vecSize, varsCount, resid);
  double norm2 = cblas_dnrm2(vecSize, resid, 1);
  free(resid);
  return norm2;
}

NumericsMatrix *compute_JQinv2Jt(const double *u1, const double *r1, const double *u2,
                                 const double *r2, const size_t vecSize,
                                 const size_t varsCount);

CS_INT cs_dupl_zeros(cs *A);

/* ------------------------- Helper functions ------------------------------ */
/** Return a speacial sub-vector such that
 * the 1st element is always taken and
 * so do from i-th to j-th elements,
 * starting index is 1
 */
static void extract_vector(const double * const vec, const size_t vecSize, const int varsCount, const size_t i, const size_t j, double * out)
{
  assert(vec);
  assert(i >= 1);
  assert(i <= j);
  assert(out);

  size_t vec_dim = (int)(vecSize / varsCount);
  assert(j <= vec_dim);

  size_t out_dim = vec_dim - 2;
  assert(out_dim > 0);

  size_t posX = 0;
  size_t posY = 0;

  for(size_t k = 0; k < varsCount; k++)
  {
    out[posX++] = vec[posY];
    for(size_t l = i-1; l < j; l++)
    {
      out[posX++] = vec[posY + l];
    }
    posY += vec_dim;
  }
}


/** Compute a block matrix J of form
 *      |  1     0     0                 1     0     0                    ...  |
 *      |                                                                      |
 *      |  0     1     0                 0     0     0                    ...  |
 *      |                                                                      |
 *      |  0     0     1                 0     0     0                    ...  |
 *      |                                                                      |
 *      |  0     0     0                 0     1     0                    ...  |
 *      |                                                                      |
 *      |  0     0     0                 0     0     1                    ...  |
 *  J = |                                                                      |
 *      |                 .     .     .                  .     .     .    ...  |
 *      |                                                                      |
 *      |                 .     .     .                  .     .     .    ...  |
 *      |                                                                      |
 *      |                 .     .     .                  .     .     .    ...  |
 *      |                                                                      |
 *      |                 .     .     .                  .     .     .    ...  |
 *      |                                                                      |
 *      |                 .     .     .                  .     .     .    ...  |
 *      |                                                                      |
 *      | ...   ...   ...   ...   ...   ...   ...   ...   ...   ...   ... ...  |
 */
static NumericsMatrix* compute_J_matrix(const size_t varsCount)
{
  assert(varsCount > 0);

  NumericsMatrix * J = NM_create(NM_SPARSE, 5*varsCount, 3*varsCount*2);
  NumericsMatrix * J_1 = NM_create(NM_SPARSE, 5, 3);
  NumericsMatrix * J_2 = NM_create(NM_SPARSE, 5, 3);

  long J_nzmax = 3*2*varsCount;
  long J_1_nzmax = 3;
  long J_2_nzmax = 3;

  NM_triplet_alloc(J, J_nzmax);
  NM_triplet_alloc(J_1, J_1_nzmax);
  NM_triplet_alloc(J_2, J_1_nzmax);

  J->matrix2->origin = NSM_TRIPLET;
  J_1->matrix2->origin = NSM_TRIPLET;
  J_2->matrix2->origin = NSM_TRIPLET;

  NM_insert(J_1, NM_eye(3), 0, 0);
  NM_insert(J_2, NM_eye(1), 0, 0);
  NM_insert(J_2, NM_eye(2), 3, 1);

  for (unsigned i = 0; i < varsCount; i++)
  {
    NM_insert(J, J_1, i*5, i*3);
    NM_insert(J, J_2, i*5, varsCount*3 + i*3);
  }

  return J;
}


/*
 * Return members of NT matrix F family (Tutuncu, Toh and Todd, Math.Prog 2003, pp. 195-196)
 * f[in,out]: element of NT matrix matrix F
 * wf[in,out]: a coefficient related to f
 * F2[in,out] = F^2        Finv[in,out] = F^-1      Finv2[in,out] = F^-2
 * A member computed must be allocated before.
 * If an input is NULL, then this member will not be computed.
 */
static void family_of_F(const double * const x, const double * const z, const size_t vecSize, const size_t varsCount,
                      double * f, float_type * wf, NumericsMatrix * F, NumericsMatrix * Finv, NumericsMatrix * F2, NumericsMatrix * Finv2)
{
  size_t dimension = (size_t)(vecSize / varsCount);
  int f_NULL, wf_NULL;
  f_NULL = 0; wf_NULL = 0;
  NumericsMatrix *F_block, *Finv_block, *F2_block, *Finv2_block;

  if (!f)   // f is always allocated to use
  {
    f_NULL = 1;
    f = (double*)calloc(vecSize, sizeof(double));
  }
  if (!wf)
  {
    wf_NULL = 1;
    wf = (float_type*)calloc(varsCount, sizeof(float_type));
  }
  if (F)
  {
    F_block = NM_create(NM_DENSE, dimension, dimension);
  }
  if (Finv)
  {
    Finv_block = NM_create(NM_DENSE, dimension, dimension);
  }
  if (F2)
  {
    F2_block = NM_create(NM_DENSE, dimension, dimension);
  }
  if (Finv2)
  {
    Finv2_block = NM_create(NM_DENSE, dimension, dimension);
  }

  float_type gamx, gamz, gamf, w, w2;
  for(size_t i = 0; i < vecSize; i += dimension)
  {
    gamx = ld_gammal(x+i, dimension);
    gamz = ld_gammal(z+i, dimension);
    w = sqrtl(gamz/gamx);

    wf[(int)(i/dimension)] = w;
    if (F2 || Finv2)
      w2 = gamz/gamx;

    f[i] = z[i]/w + w*x[i];
    for(size_t j = 1; j < dimension; ++j)
    {
      f[i+j] = z[i+j]/w - w*x[i+j];
    }

    gamf = ld_gammal(f+i, dimension);
    for(size_t j = 0; j < dimension; ++j)
    {
      f[i+j] = f[i+j]/gamf;
    }

    // Construct matrix F
    if (F)
    {
      F_block->matrix0[0] = f[i]*w;
      for(size_t j = 1; j < dimension; ++j)
      {
        F_block->matrix0[j] = f[i+j]*w;
        F_block->matrix0[j*dimension] = F_block->matrix0[j];
      }
      for(size_t j = 1; j < dimension; ++j)
      {
        for(size_t k = 1; k < dimension; ++k)
          F_block->matrix0[j+dimension*k] = (j==k) ? (1+f[i+j]*f[i+k]/(1+f[i]))*w : f[i+j]*f[i+k]/(1+f[i])*w;
      }
      NM_insert(F, F_block, i, i);
    }

    // Construct matrix F^-1
    if (Finv)
    {
      Finv_block->matrix0[0] = f[i]/w;
      for(size_t j = 1; j < dimension; ++j)
      {
        Finv_block->matrix0[j] = -f[i+j]/w;
        Finv_block->matrix0[j*dimension] = Finv_block->matrix0[j];
      }
      for(size_t j = 1; j < dimension; ++j)
      {
        for(size_t k = 1; k < dimension; ++k)
          Finv_block->matrix0[j+dimension*k] = (j==k) ? (1+f[i+j]*f[i+k]/(1+f[i]))/w : f[i+j]*f[i+k]/(1+f[i])/w;
      }
      NM_insert(Finv, Finv_block, i, i);
    }

    // Construct matrix F^2
    if (F2)
    {
      F2_block->matrix0[0] = w2*cblas_ddot(dimension, f+i, 1, f+i, 1);
      for(size_t j = 1; j < dimension; ++j)
      {
        F2_block->matrix0[j] = 2*f[i]*f[i+j]*w2;
        F2_block->matrix0[j*dimension] = F2_block->matrix0[j];
      }
      for(size_t j = 1; j < dimension; ++j)
      {
        for(size_t k = 1; k < dimension; ++k)
          F2_block->matrix0[j+dimension*k] = (j==k) ? (1+2*f[i+j]*f[i+k])*w2 : 2*f[i+j]*f[i+k]*w2;
      }
      NM_insert(F2, F2_block, i, i);
    }

    // Construct matrix F^-2
    if (Finv2)
    {
      Finv2_block->matrix0[0] = cblas_ddot(dimension, f+i, 1, f+i, 1)/w2;
      for(size_t j = 1; j < dimension; ++j)
      {
        Finv2_block->matrix0[j] = -2*f[i]*f[i+j]/w2;
        Finv2_block->matrix0[j*dimension] = Finv2_block->matrix0[j];
      }
      for(size_t j = 1; j < dimension; ++j)
      {
        for(size_t k = 1; k < dimension; ++k)
          Finv2_block->matrix0[j+dimension*k] = (j==k) ? (1+2*f[i+j]*f[i+k])/w2 : 2*f[i+j]*f[i+k]/w2;
      }
      NM_insert(Finv2, Finv2_block, i, i);
    }
  }

  if (f_NULL > 0)
  {
    free(f); f = NULL;
  }
  if (wf_NULL > 0)
  {
    free(wf); wf = NULL;
  }
  if (F)
  {
    NM_clear(F_block); free(F_block);
  }
  if (Finv)
  {
    NM_clear(Finv_block); free(Finv_block);
  }
  if (F2)
  {
    NM_clear(F2_block); free(F2_block);
  }
  if (Finv2)
  {
    NM_clear(Finv2_block); free(Finv2_block);
  }
}




/* [OLD VERSION] Return the matrix P^-1 where P is the matrix satisfying Jac = P*P'. Using the formula F for the construction  */
static  NumericsMatrix *  Pinv_F(const double * const f, const double * const g, const float_type * const wf, const float_type * const wg, const size_t vecSize, const size_t varsCount)
{
  size_t dim = (size_t)(vecSize / varsCount); // dim must be 3
  size_t d5 = dim+2;  // d5 must be 5

  NumericsMatrix * out = NM_create(NM_SPARSE, 5*varsCount, 5*varsCount);
  NM_triplet_alloc(out, (5+2*(2*2))*varsCount);

  NumericsMatrix * out15 = NM_create(NM_DENSE, 1, 5);
  NumericsMatrix * out22 = NM_create(NM_DENSE, 2, 2);
  double * othor = (double*)calloc(2, sizeof(double));

  float_type coef, coef_tmp, tmp1, tmp2, tmp3, tmp4;
  coef = 1.0; coef_tmp = 1.0;

  for(size_t i = 0; i < varsCount; i++)
  {
    tmp1 = dnrm2l(dim,f+i*dim);
    tmp2 = 2*f[i*dim]*dnrm2l(dim-1,f+i*dim+1)/dnrm2l(dim,f+i*dim);
    tmp3 = dnrm2l(dim,g+i*dim);
    tmp4 = 2*g[i*dim]*dnrm2l(dim-1,g+i*dim+1)/dnrm2l(dim,g+i*dim);
    out15->matrix0[0] = 1./sqrtl((tmp1-tmp2)*(tmp1+tmp2)/(wf[i]*wf[i]) + (tmp3-tmp4)*(tmp3+tmp4)/(wg[i]*wg[i]));

    coef = 2*f[i*dim]*out15->matrix0[0]/dnrm2sqrl(dim,f+i*dim);
    for(size_t k = 1; k < dim; k++)
    {
      out15->matrix0[k] = coef*f[i*dim+k];
    }

    coef = 2*g[i*dim]*out15->matrix0[0]/dnrm2sqrl(dim,g+i*dim);
    for(size_t k = 1; k < dim; k++)
    {
      out15->matrix0[k+2] = coef*g[i*dim+k];
    }
    NM_insert(out, out15, i*d5, i*d5);

    // For matrix 2x2 at (1,1)
    coef = wf[i]/dnrm2sqrl(dim-1,f+i*dim+1);
    coef_tmp = 1./dnrm2l(dim,f+i*dim);
    othor[0] = -f[i*dim+2];
    othor[1] = f[i*dim+1];
    size_t pos=0;
    for(size_t k = 1; k < dim; k++)
    {
      for(size_t l = 1; l < dim; l++)
      {
        out22->matrix0[pos++] = coef*(coef_tmp*f[i*dim+k]*f[i*dim+l]+othor[k-1]*othor[l-1]);
      }
    }
    NM_insert(out, out22, i*d5+1, i*d5+1);

    // For matrix 2x2 at (3,3)
    coef = wg[i]/dnrm2sqrl(dim-1,g+i*dim+1);
    coef_tmp = 1./dnrm2l(dim,g+i*dim);
    othor[0] = -g[i*dim+2];
    othor[1] = g[i*dim+1];
    pos=0;
    for(size_t k = 1; k < dim; k++)
    {
      for(size_t l = 1; l < dim; l++)
      {
        out22->matrix0[pos++] = coef*(coef_tmp*g[i*dim+k]*g[i*dim+l]+othor[k-1]*othor[l-1]);
      }
    }
    NM_insert(out, out22, i*d5+3, i*d5+3);
  }

  NM_clear(out15); free(out15);
  NM_clear(out22); free(out22);
  free(othor);
  return out;
}





/* Return the matrix P^-1 where P is the matrix satisfying Jac = P*P'. Using the formula Qp for the construction */
static  NumericsMatrix *  Pinv(const double *u1, const double *r1, const double *u2, const double *r2, const size_t vecSize, const size_t varsCount)
{
  size_t d3 = (size_t)(vecSize / varsCount); // d3 = 3
  assert(d3 == 3);
  size_t d5 = d3+2;  // d5 = 5

  double *x = (double*)calloc(vecSize, sizeof(double));
  double *z = (double*)calloc(vecSize, sizeof(double));
  Nesterov_Todd_vector(3, u1, r1, vecSize, varsCount, x); // x = pinv2_bar
  Nesterov_Todd_vector(3, u2, r2, vecSize, varsCount, z); // z = pinv2_tilde


  NumericsMatrix * out = NM_create(NM_SPARSE, 5*varsCount, 5*varsCount);
  NM_triplet_alloc(out, (5+2*(2*2))*varsCount);
  CSparseMatrix *out_triplet = out->matrix2->triplet;

  double * othor = (double*)calloc(2, sizeof(double));

  float_type p0inv=0., data=0., nub=0., nrb=0., det_u=0., det_r=0.;
  float_type nxb=0., nzb=0., nx=0., nz=0., nx2=0., nz2=0.;

  int id3, id5;
  for(size_t i = 0; i < varsCount; i++)
  {
    id3 = i*d3;
    id5 = i*d5;

    nxb = dnrm2l(d3-1,x+id3+1);   nzb = dnrm2l(d3-1,z+id3+1);
    nx  = dnrm2l(d3,x+id3);        nz = dnrm2l(d3,z+id3);
    nx2 = dnrm2sqrl(d3,x+id3);    nz2 = dnrm2sqrl(d3,z+id3);

    p0inv = nx*nz/sqrtl((x[id3]-nxb)*(x[id3]-nxb)*(x[id3]+nxb)*(x[id3]+nxb)*nz2 + (z[id3]-nzb)*(z[id3]-nzb)*(z[id3]+nzb)*(z[id3]+nzb)*nx2);


    // Assign data for out[0,0]
    cs_entry(out_triplet, id5, id5, p0inv);

    // Assign data for out[0,1:2]
    for(size_t k = 1; k < d3; k++)
    {
      data = -2.*p0inv*x[id3]*x[id3+k]/nx2;
      cs_entry(out_triplet, id5, id5+k, data);
    }

    // Assign data for out[0,3:4]
    for(size_t k = 1; k < d3; k++)
    {
      data = -2.*p0inv*z[id3]*z[id3+k]/nz2;
      cs_entry(out_triplet, id5, id5+2+k, data);
    }

    // Assign data for matrix A = out[1:2,1:2]
    othor[0] = -x[id3+2];
    othor[1] =  x[id3+1];
    // Compute det(r1), det(u1)
    nrb = dnrm2l(d3-1,r1+id3+1);
    nub = dnrm2l(d3-1,u1+id3+1);
    det_r = (r1[id3]+nrb)*(r1[id3]-nrb);
    // det_r = r1[id3]-nrb;
    if (det_r < 0.) det_r = fabsl(det_r);
    else if (det_r == 0.) det_r = (r1[id3]+nrb)*1e-20;

    det_u = (u1[id3]+nub)*(u1[id3]-nub);
    // det_u = u1[id3]-nub;
    if (det_u < 0.) det_u = fabsl(det_u);
    else if (det_u == 0.) det_u = (u1[id3]+nub)*1e-20;

    for(size_t k = 1; k < d3; k++)
    {
      for(size_t l = 1; l < d3; l++)
      {
        data = ( x[id3+k]*x[id3+l]/nx + powl(det_r/det_u, 0.25)*othor[k-1]*othor[l-1] ) /dnrm2sqrl(d3-1,x+id3+1);
        cs_entry(out_triplet, id5+k, id5+l, data);
      }
    }

    // Assign data for matrix C = out[3:4,3:4]
    othor[0] = -z[id3+2];
    othor[1] =  z[id3+1];
    // Compute det(r2), det(u2)
    nrb = dnrm2l(d3-1,r2+id3+1);
    nub = dnrm2l(d3-1,u2+id3+1);
    det_r = (r2[id3]+nrb)*(r2[id3]-nrb);
    // det_r = r2[id3]-nrb;
    if (det_r < 0.) det_r = fabsl(det_r);
    else if (det_r == 0.) det_r = (r2[id3]+nrb)*1e-20;

    det_u = (u2[id3]+nub)*(u2[id3]-nub);
    // det_u = u2[id3]-nub;
    if (det_u < 0.) det_u = fabsl(det_u);
    else if (det_u == 0.) det_u = (u2[id3]+nub)*1e-20;

    for(size_t k = 1; k < d3; k++)
    {
      for(size_t l = 1; l < d3; l++)
      {
        data = ( z[id3+k]*z[id3+l]/nz + powl(det_r/det_u, 0.25)*othor[k-1]*othor[l-1] ) /dnrm2sqrl(d3-1,z+id3+1);
        cs_entry(out_triplet, id5+k+2, id5+l+2, data);
      }
    }

  }

  free(x); free(z); free(othor);

  return out;
}








/* Return the matrix P^-1*y where P is the matrix satisfying Jac = P*P'. Using the formula Qp for the construction */
static void Pinvy(const double *u1, const double *r1, const double *u2, const double *r2, const size_t vecSize, const size_t varsCount, const double *y, double *out)
{
  if (!out)
  {
    printf("\n[ERROR] Pinvy - output has not been yet allocated.\n");
    return;
  }

  size_t d3 = (size_t)(vecSize / varsCount); // d3 = 3
  assert(d3 == 3);
  size_t d5 = d3+2;  // d5 = 5

  double *x = (double*)calloc(vecSize, sizeof(double));
  double *z = (double*)calloc(vecSize, sizeof(double));
  Nesterov_Todd_vector(3, u1, r1, vecSize, varsCount, x); // x = pinv2_bar
  Nesterov_Todd_vector(3, u2, r2, vecSize, varsCount, z); // z = pinv2_tilde

  double * othor = (double*)calloc(2, sizeof(double));

  float_type p0inv=0., data=0., nub=0., nrb=0., det_u=0., det_r=0.;
  float_type nxb=0., nzb=0., nx=0., nz=0., nx2=0., nz2=0.;

  int id3, id5;
  for(size_t i = 0; i < varsCount; i++)
  {
    id3 = i*d3;
    id5 = i*d5;

    nxb = dnrm2l(d3-1,x+id3+1);   nzb = dnrm2l(d3-1,z+id3+1);
    nx  = dnrm2l(d3,x+id3);        nz = dnrm2l(d3,z+id3);
    nx2 = dnrm2sqrl(d3,x+id3);    nz2 = dnrm2sqrl(d3,z+id3);

    p0inv = nx*nz/sqrtl((x[id3]-nxb)*(x[id3]-nxb)*(x[id3]+nxb)*(x[id3]+nxb)*nz2 + (z[id3]-nzb)*(z[id3]-nzb)*(z[id3]+nzb)*(z[id3]+nzb)*nx2);


    // out[0,0]
    out[id5] = p0inv*(y[id5] - 2.*x[id3]*cblas_ddot(d3-1, x+id3+1, 1, y+id5+1, 1)/nx2 - 2.*z[id3]*cblas_ddot(d3-1, z+id3+1, 1, y+id5+3, 1)/nz2);

    // out[1:2]
    othor[0] = -x[id3+2];
    othor[1] =  x[id3+1];
    // Compute det(r1), det(u1)
    nrb = dnrm2l(d3-1,r1+id3+1);
    nub = dnrm2l(d3-1,u1+id3+1);
    det_r = (r1[id3]+nrb)*(r1[id3]-nrb);
    // det_r = r1[id3]-nrb;
    if (det_r < 0.) det_r = fabsl(det_r);
    else if (det_r == 0.) det_r = (r1[id3]+nrb)*1e-20;

    det_u = (u1[id3]+nub)*(u1[id3]-nub);
    // det_u = u1[id3]-nub;
    if (det_u < 0.) det_u = fabsl(det_u);
    else if (det_u == 0.) det_u = (u1[id3]+nub)*1e-20;

    for(size_t k = 1; k < d3; k++)
    {
      out[id5+k] = ( cblas_ddot(d3-1, x+id3+1, 1, y+id5+1, 1)*x[id3+k]/nx + powl(det_r/det_u, 0.25)*cblas_ddot(d3-1, othor, 1, y+id5+1, 1)*othor[k-1] ) /dnrm2sqrl(d3-1,x+id3+1);
    }

    // out[3:4]
    othor[0] = -z[id3+2];
    othor[1] =  z[id3+1];
    // Compute det(r2), det(u2)
    nrb = dnrm2l(d3-1,r2+id3+1);
    nub = dnrm2l(d3-1,u2+id3+1);
    det_r = (r2[id3]+nrb)*(r2[id3]-nrb);
    // det_r = r2[id3]-nrb;
    if (det_r < 0.) det_r = fabsl(det_r);
    else if (det_r == 0.) det_r = (r2[id3]+nrb)*1e-20;

    det_u = (u2[id3]+nub)*(u2[id3]-nub);
    // det_u = u2[id3]-nub;
    if (det_u < 0.) det_u = fabsl(det_u);
    else if (det_u == 0.) det_u = (u2[id3]+nub)*1e-20;

    for(size_t k = 1; k < d3; k++)
    {
      out[id5+k+2] = ( cblas_ddot(d3-1, z+id3+1, 1, y+id5+3, 1)*z[id3+k]/nz + powl(det_r/det_u, 0.25)*cblas_ddot(d3-1, othor, 1, y+id5+3, 1)*othor[k-1] ) /dnrm2sqrl(d3-1,z+id3+1);
    }
  }

  free(x); free(z); free(othor);
}







/* Return the matrix (P^-1)'*y where P is the matrix satisfying Jac = P*P'. Using the formula Qp for the construction */
static void PinvTy(const double *u1, const double *r1, const double *u2, const double *r2, const size_t vecSize, const size_t varsCount, const double *y, double *out)
{
  if (!out)
  {
    printf("\n[ERROR] PinvTy - output has not been yet allocated.\n");
    return;
  }

  size_t d3 = (size_t)(vecSize / varsCount); // d3 = 3
  assert(d3 == 3);
  size_t d5 = d3+2;  // d5 = 5

  double *x = (double*)calloc(vecSize, sizeof(double));
  double *z = (double*)calloc(vecSize, sizeof(double));
  Nesterov_Todd_vector(3, u1, r1, vecSize, varsCount, x); // x = pinv2_bar
  Nesterov_Todd_vector(3, u2, r2, vecSize, varsCount, z); // z = pinv2_tilde

  double * othor = (double*)calloc(2, sizeof(double));

  float_type p0inv=0., data=0., nub=0., nrb=0., det_u=0., det_r=0.;
  float_type nxb=0., nzb=0., nx=0., nz=0., nx2=0., nz2=0.;

  int id3, id5;
  for(size_t i = 0; i < varsCount; i++)
  {
    id3 = i*d3;
    id5 = i*d5;

    nxb = dnrm2l(d3-1,x+id3+1);   nzb = dnrm2l(d3-1,z+id3+1);
    nx  = dnrm2l(d3,x+id3);        nz = dnrm2l(d3,z+id3);
    nx2 = dnrm2sqrl(d3,x+id3);    nz2 = dnrm2sqrl(d3,z+id3);

    p0inv = nx*nz/sqrtl((x[id3]-nxb)*(x[id3]-nxb)*(x[id3]+nxb)*(x[id3]+nxb)*nz2 + (z[id3]-nzb)*(z[id3]-nzb)*(z[id3]+nzb)*(z[id3]+nzb)*nx2);

    // out[0,0]
    out[id5] = p0inv*y[id5];

    // out[1:2]
    othor[0] = -x[id3+2];
    othor[1] =  x[id3+1];
    // Compute det(r1), det(u1)
    nrb = dnrm2l(d3-1,r1+id3+1);
    nub = dnrm2l(d3-1,u1+id3+1);
    det_r = (r1[id3]+nrb)*(r1[id3]-nrb);
    // det_r = r1[id3]-nrb;
    if (det_r < 0.) det_r = fabsl(det_r);
    else if (det_r == 0.) det_r = (r1[id3]+nrb)*1e-20;

    det_u = (u1[id3]+nub)*(u1[id3]-nub);
    // det_u = u1[id3]-nub;
    if (det_u < 0.) det_u = fabsl(det_u);
    else if (det_u == 0.) det_u = (u1[id3]+nub)*1e-20;

    for(size_t k = 1; k < d3; k++)
    {
      out[id5+k] = -2.*x[id3]*y[id5]*p0inv*x[id3+k]/nx2 + ( cblas_ddot(d3-1, x+id3+1, 1, y+id5+1, 1)*x[id3+k]/nx + powl(det_r/det_u, 0.25)*cblas_ddot(d3-1, othor, 1, y+id5+1, 1)*othor[k-1] ) /dnrm2sqrl(d3-1,x+id3+1);
    }

    // out[3:4]
    othor[0] = -z[id3+2];
    othor[1] =  z[id3+1];
    // Compute det(r2), det(u2)
    nrb = dnrm2l(d3-1,r2+id3+1);
    nub = dnrm2l(d3-1,u2+id3+1);
    det_r = (r2[id3]+nrb)*(r2[id3]-nrb);
    // det_r = r2[id3]-nrb;
    if (det_r < 0.) det_r = fabsl(det_r);
    else if (det_r == 0.) det_r = (r2[id3]+nrb)*1e-20;

    det_u = (u2[id3]+nub)*(u2[id3]-nub);
    // det_u = u2[id3]-nub;
    if (det_u < 0.) det_u = fabsl(det_u);
    else if (det_u == 0.) det_u = (u2[id3]+nub)*1e-20;

    for(size_t k = 1; k < d3; k++)
    {
      out[id5+k+2] = -2.*z[id3]*y[id5]*p0inv*z[id3+k]/nz2 + ( cblas_ddot(d3-1, z+id3+1, 1, y+id5+3, 1)*z[id3+k]/nz + powl(det_r/det_u, 0.25)*cblas_ddot(d3-1, othor, 1, y+id5+3, 1)*othor[k-1] ) /dnrm2sqrl(d3-1,z+id3+1);
    }
  }

  free(x); free(z); free(othor);
}

<<<<<<< HEAD




/* Return the matrix P^-1*H where P is the matrix satisfying Jac = P*P'. Using the formula Qp. */
static  NumericsMatrix *  multiply_PinvH(const double *u1, const double *r1, const double *u2, const double *r2, const size_t vecSize, const size_t varsCount, NumericsMatrix *H)
{
  size_t d3 = (size_t)(vecSize / varsCount); // d3 = 3
  assert(d3 == 3);
  size_t d5 = d3+2;  // d5 = 5
  size_t id3 = 0, id5 = 0;

  double *x = (double*)calloc(vecSize, sizeof(double));
  double *z = (double*)calloc(vecSize, sizeof(double));
  Nesterov_Todd_vector(3, u1, r1, vecSize, varsCount, x); // x = pinv2_bar
  Nesterov_Todd_vector(3, u2, r2, vecSize, varsCount, z); // z = pinv2_tilde

  double * othor1 = (double*)calloc(2, sizeof(double));
  double * othor2 = (double*)calloc(2, sizeof(double));

  float_type p0inv=0., data=0.;
  float_type nub=0., nrb=0., det_u1=0., det_r1=0., det_u2=0., det_r2=0.;
  float_type nxb=0., nzb=0.;


  NumericsMatrix * out = NM_new();

  if(H->storageType != NM_SPARSE)
  {
    fprintf(stderr, "Numerics, GRFC3D IPM, multiply_PinvH failed, only accept for NM_SPARSE of H.\n");
    exit(EXIT_FAILURE);
  }

  CSparseMatrix* H_csc = NM_csc(H);
  CSparseMatrix* out_csc  = cs_spalloc (H->size0, H->size1, H_csc->nzmax , 1, 0) ;        /* allocate result */

  CS_INT *Hp, *Hi ;
  Hp = H_csc->p ; Hi = H_csc->i ;

  CS_INT  *outp, *outi ;
  outp = out_csc->p ;

  CS_ENTRY *Hx, *outx ;
  Hx = H_csc->x ;

  CS_INT nz = 0;


  bool multiplied = 0;
  for (CS_INT k = 0 ; k < H->size1 ; k++) // traverse all cols of H
  {
    outp[k] = nz ;                   /* column k of out starts here */

    /* reallocate if needed */
    if (nz + H->size1 > out_csc->nzmax && !cs_sprealloc (out_csc, 2*(out_csc->nzmax)+H->size1))
    {
      return NULL;             /* out of memory */
    }
    outi = out_csc->i ; outx = out_csc->x ;   /* out->i and out->x may be reallocated */

    for(size_t i = 0; i < varsCount; i++) // traverse all blocks[5x5] of Pinv
    {
      id3 = i*d3;
      id5 = i*d5;

      // p0inv = 1./sqrtl( dnrm2sqrl(d3,x+id3) + dnrm2sqrl(d3,z+id3) - 4.*x[id3]*x[id3]*dnrm2sqrl(d3-1,x+id3+1)/dnrm2sqrl(d3,x+id3) - 4.*z[id3]*z[id3]*dnrm2sqrl(d3-1,z+id3+1)/dnrm2sqrl(d3,z+id3) );
      // p0inv = dnrm2l(d3,x+id3)*dnrm2l(d3,z+id3)/sqrtl((x[id3]-dnrm2l(d3-1,x+id3+1))*(x[id3]-dnrm2l(d3-1,x+id3+1))*(x[id3]+dnrm2l(d3-1,x+id3+1))*(x[id3]+dnrm2l(d3-1,x+id3+1))*dnrm2sqrl(d3,z+id3) + (z[id3]-dnrm2l(d3-1,z+id3+1))*(z[id3]-dnrm2l(d3-1,z+id3+1))*(z[id3]+dnrm2l(d3-1,z+id3+1))*(z[id3]+dnrm2l(d3-1,z+id3+1))*dnrm2sqrl(d3,x+id3));
      nxb = dnrm2l(d3-1,x+id3+1);
      nzb = dnrm2l(d3-1,z+id3+1);
      p0inv = dnrm2l(d3,x+id3)*dnrm2l(d3,z+id3)/sqrtl((x[id3]-nxb)*(x[id3]-nxb)*(x[id3]+nxb)*(x[id3]+nxb)*dnrm2sqrl(d3,z+id3) + (z[id3]-nzb)*(z[id3]-nzb)*(z[id3]+nzb)*(z[id3]+nzb)*dnrm2sqrl(d3,x+id3));

      othor1[0] = -x[id3+2];
      othor1[1] =  x[id3+1];
      // Compute det(r1), det(u1)
      nrb = dnrm2l(d3-1,r1+id3+1);
      nub = dnrm2l(d3-1,u1+id3+1);
      // det_r1 = (r1[id3]+nrb)*(r1[id3]-nrb);
      det_r1 = r1[id3]-nrb;
      if (det_r1 < 0.) det_r1 = (r1[id3]+nrb)*DBL_EPSILON; else det_r1 = (r1[id3]+nrb)*(r1[id3]-nrb);

      // det_u1 = (u1[id3]+nub)*(u1[id3]-nub);
      det_u1 = u1[id3]-nub;
      if (det_u1 <= 0.) det_u1 = (u1[id3]+nub)*DBL_EPSILON; else det_u1 = (u1[id3]+nub)*(u1[id3]-nub);


      othor2[0] = -z[id3+2];
      othor2[1] =  z[id3+1];
      // Compute det(r2), det(u2)
      nrb = dnrm2l(d3-1,r2+id3+1);
      nub = dnrm2l(d3-1,u2+id3+1);
      // det_r2 = (r2[id3]+nrb)*(r2[id3]-nrb);
      det_r2 = r2[id3]-nrb;
      if (det_r2 < 0.) det_r2 = (r2[id3]+nrb)*DBL_EPSILON; else det_r2 = (r2[id3]+nrb)*(r2[id3]-nrb);

      // det_u2 = (u2[id3]+nub)*(u2[id3]-nub);
      det_u2 = u2[id3]-nub;
      if (det_u2 <= 0.) det_u2 = (u2[id3]+nub)*DBL_EPSILON; else det_u2 = (u2[id3]+nub)*(u2[id3]-nub);


      for (size_t j = 0; j < d5; j++)  // traverse all rows-block of Pinv
      {
        /* multiplication and storage */
        if (j==0) // 1st row of P^-1
        {
          outx[nz] = 0.;
          for (CS_INT p = Hp [k] ; p < Hp [k+1] ; p++)  // traverse all existential rows of H
          {
            // rows of H such that they belongs to each block of P^-1
            if (Hi[p] == id5) {outx[nz] += Hx[p]; multiplied = 1;}

            if (Hi[p] == id5+1) {outx[nz] += - 2.*x[id3]*x[id3+1]*Hx[p]/dnrm2sqrl(d3,x+id3); multiplied = 1;}
            if (Hi[p] == id5+2) {outx[nz] += - 2.*x[id3]*x[id3+2]*Hx[p]/dnrm2sqrl(d3,x+id3); multiplied = 1;}

            if (Hi[p] == id5+3) {outx[nz] += - 2.*z[id3]*z[id3+1]*Hx[p]/dnrm2sqrl(d3,z+id3); multiplied = 1;}
            if (Hi[p] == id5+4) {outx[nz] += - 2.*z[id3]*z[id3+2]*Hx[p]/dnrm2sqrl(d3,z+id3); multiplied = 1;}

          } // end rows of H
          outx[nz] *= p0inv;
          if (multiplied)
          {
            outi[nz++] = j+id5; multiplied = 0;
          }
        } // end 1st row of P^-1


        else if (j==1 || j==2) // A^-1/2 of P^-1
        {
          outx[nz] = 0.;
          for (CS_INT p = Hp [k] ; p < Hp [k+1] ; p++)  // traverse all existential rows of H
          {
            // get the rows of H that belongs to A^-1/2 for each block
            if(Hi[p]==id5+1)
            {
              multiplied = 1;
              if (j==1) outx[nz] += ( x[id3+1]*x[id3+1]/dnrm2l(d3,x+id3) + powl(det_r1/det_u1, 0.25)*othor1[0]*othor1[0] ) * Hx[p] /dnrm2sqrl(d3-1,x+id3+1); // 1st row of A^-1/2
              if (j==2) outx[nz] += ( x[id3+2]*x[id3+1]/dnrm2l(d3,x+id3) + powl(det_r1/det_u1, 0.25)*othor1[1]*othor1[0] ) * Hx[p] /dnrm2sqrl(d3-1,x+id3+1); // 2nd row
            }

            if(Hi[p]==id5+2)
            {
              multiplied = 1;
              if (j==1) outx[nz] += ( x[id3+1]*x[id3+2]/dnrm2l(d3,x+id3) + powl(det_r1/det_u1, 0.25)*othor1[0]*othor1[1] ) * Hx[p] /dnrm2sqrl(d3-1,x+id3+1); // 1st row of A^-1/2
              if (j==2) outx[nz] += ( x[id3+2]*x[id3+2]/dnrm2l(d3,x+id3) + powl(det_r1/det_u1, 0.25)*othor1[1]*othor1[1] ) * Hx[p] /dnrm2sqrl(d3-1,x+id3+1); // 2nd row
            }
          } // end rows of H
          if (multiplied) { outi[nz++] = j+id5; multiplied = 0;}
        } // end A^-1/2


        else if (j==3 || j==4) // C^-1/2 of P^-1
        {
          outx[nz] = 0.;
          for (CS_INT p = Hp [k] ; p < Hp [k+1] ; p++)  // traverse all existential rows of H
          {
            // get the rows of H that belongs to C^-1/2 for each block
            if(Hi[p]==id5+3)
            {
              multiplied = 1;
              if (j==3) outx[nz] += ( z[id3+1]*z[id3+1]/dnrm2l(d3,z+id3) + powl(det_r2/det_u2, 0.25)*othor2[0]*othor2[0] ) * Hx[p] /dnrm2sqrl(d3-1,z+id3+1); // 1st row of C^-1/2
              if (j==4) outx[nz] += ( z[id3+2]*z[id3+1]/dnrm2l(d3,z+id3) + powl(det_r2/det_u2, 0.25)*othor2[1]*othor2[0] ) * Hx[p] /dnrm2sqrl(d3-1,z+id3+1); // 2nd row
            }

            if(Hi[p]==id5+4)
            {
              multiplied = 1;
              if (j==3) outx[nz] += ( z[id3+1]*z[id3+2]/dnrm2l(d3,z+id3) + powl(det_r2/det_u2, 0.25)*othor2[0]*othor2[1] ) * Hx[p] /dnrm2sqrl(d3-1,z+id3+1); // 1st row of C^-1/2
              if (j==4) outx[nz] += ( z[id3+2]*z[id3+2]/dnrm2l(d3,z+id3) + powl(det_r2/det_u2, 0.25)*othor2[1]*othor2[1] ) * Hx[p] /dnrm2sqrl(d3-1,z+id3+1); // 2nd row
            }
          } // end rows of H
          if (multiplied) { outi[nz++] = j+id5; multiplied = 0;}
        } // end C^-1/2
      } // end traverse all rows-block[5x5] of Pinv
    } // end traverse all blocks[5x5] of Pinv
  } // end traverse all cols of H

  outp[H->size1] = nz ;
  cs_sprealloc (out_csc, 0) ;
=======
// [OLD VERSION]/* Return the matrix P^-1'*x where P is the matrix satisfying Jac = P*P'. Using
// F formula */ static  void  PinvTx(const double * const f, const double * const g, const
// float_type * const wf, const float_type * const wg, const size_t vecSize, const size_t
// varsCount, const double * const x, double * out)
// {
//   size_t dim = (size_t)(vecSize / varsCount);
//   assert(dim == 3);  // dim must be 3
//   size_t d5 = dim+2;  // d5 must be 5
//   assert(x);

//   float_type P0=1., coef=1., coef_tmp=1., ddot_1=1., ddot_2=1.;
//   size_t pos=0;
//   double * othor = (double*)calloc(2, sizeof(double));

//   for(size_t i = 0; i < varsCount; i++)
//   {
//     // For x_0
//     P0 = 1./sqrtl( dnrm2sqrl(dim,f+i*dim)/(wf[i]*wf[i]) +
//     dnrm2sqrl(dim,g+i*dim)/(wg[i]*wg[i])
//                                 -
//                                 4*f[i*dim]*f[i*dim]*dnrm2sqrl(dim-1,f+i*dim+1)/(wf[i]*wf[i]*dnrm2sqrl(dim,f+i*dim))
//                                 -
//                                 4*g[i*dim]*g[i*dim]*dnrm2sqrl(dim-1,g+i*dim+1)/(wg[i]*wg[i]*dnrm2sqrl(dim,g+i*dim))
//                                 );
//     out[i*d5] = x[i*d5]*P0;

//     // For x_bar
//     coef = 2.*f[i*dim]*P0/dnrm2sqrl(dim,f+i*dim);
//     for(size_t k = 1; k < dim; k++)
//     {
//       out[i*d5+k] = coef*f[i*dim+k]*x[i*d5];
//     }

//     coef = wf[i]/dnrm2sqrl(dim-1,f+i*dim+1);
//     coef_tmp = 1./dnrm2l(dim,f+i*dim);
//     othor[0] = -f[i*dim+2];
//     othor[1] = f[i*dim+1];

//     for(size_t k = 1; k < dim; k++)
//     {
//       ddot_1 = 0.; ddot_2 = 0.;
//       for(size_t l = 1; l < dim; l++)
//       {
//         ddot_1 += f[i*dim+l]*x[i*d5+l];        // Compute f_bar'*x_bar
//         ddot_2 += othor[l-1]*x[i*d5+l];  // Compute othor'*x_bar
//       }

//       out[i*d5+k] += coef*(coef_tmp*ddot_1*f[i*dim+k]+ddot_2*othor[k-1]);
//     }

//     // For x_tilde
//     coef = 2.*g[i*dim]*P0/dnrm2sqrl(dim,g+i*dim);
//     for(size_t k = 1; k < dim; k++)
//     {
//       out[i*d5+k+2] = coef*g[i*dim+k]*x[i*d5];
//     }

//     coef = wg[i]/dnrm2sqrl(dim-1,g+i*dim+1);
//     coef_tmp = 1./dnrm2l(dim,g+i*dim);
//     othor[0] = -g[i*dim+2];
//     othor[1] = g[i*dim+1];

//     for(size_t k = 1; k < dim; k++)
//     {
//       ddot_1 = 0.; ddot_2 = 0.;
//       for(size_t l = 1; l < dim; l++)
//       {
//         ddot_1 += g[i*dim+l]*x[i*d5+l+2];          // Compute g_bar'*x_bar
//         ddot_2 += othor[l-1]*x[i*d5+l+2];  // Compute othor'*x_bar
//       }
//       out[i*d5+k+2] += coef*(coef_tmp*ddot_1*g[i*dim+k]+ddot_2*othor[k-1]);
//     }
//   }

//   free(othor);
// }

/* [OLD VERSION] Return the matrix P^-1*H where P is the matrix satisfying Jac = P*P' */
// static  NumericsMatrix *  multiply_PinvH(const double * const f, const double * const g,
// const float_type * const wf, const float_type * const wg, const size_t vecSize, const size_t
// varsCount, NumericsMatrix *H)
// {
//   size_t dim = (size_t)(vecSize / varsCount); // dim must be 3
//   size_t d5 = dim+2;  // d5 must be 5

//   NumericsMatrix * out = NM_new();

//   if(H->storageType != NM_SPARSE)
//   {
//     fprintf(stderr, "Numerics, GRFC3D IPM, PinvH failed, only accept for NM_SPARSE of
//     H.\n"); exit(EXIT_FAILURE);
//   }

//   CSparseMatrix* H_csc = NM_csc(H);
//   CSparseMatrix* out_csc  = cs_spalloc (H->size0, H->size1, H_csc->nzmax , 1, 0) ;        /*
//   allocate result */

//   CS_INT *Hp, *Hi ;
//   Hp = H_csc->p ; Hi = H_csc->i ;

//   CS_INT  *outp, *outi ;
//   outp = out_csc->p ;

//   CS_ENTRY *Hx, *outx ;
//   Hx = H_csc->x ;

//   CS_INT nz = 0;

//   float_type P0=1.0, coef=1.0, coef_tmp=1.0, tmp1, tmp2, tmp3, tmp4;
//   double * othor = (double*)calloc(2, sizeof(double));

//   bool multiplied = 0;

//   for (CS_INT k = 0 ; k < H->size1 ; k++) // traverse all cols of H
//   {
//     outp[k] = nz ;                   /* column k of out starts here */

//     /* reallocate if needed */
//     if (nz + H->size1 > out_csc->nzmax && !cs_sprealloc (out_csc,
//     2*(out_csc->nzmax)+H->size1))
//     {
//       return NULL;             /* out of memory */
//     }
//     outi = out_csc->i ; outx = out_csc->x ;   /* out->i and out->x may be reallocated */

//     for(size_t i = 0; i < varsCount; i++) // traverse all blocks[5x5] of Pinv
//     {
//       for (size_t j = 0; j < d5; j++)  // traverse all rows-block of Pinv
//       {
//         /* multiplication and storage */
//         if (j==0) // 1st row of P^-1
//         {
//           outx[nz] = 0.;
//           for (CS_INT p = Hp [k] ; p < Hp [k+1] ; p++)  // traverse all existential rows of
//           H
//           {
//             if(i*d5<=Hi[p] && Hi[p]<(i+1)*d5) // rows of H such that they belongs to each
//             block of P^-1
//             {
//               multiplied = 1;
//               // P0 = 1./sqrtl( dnrm2sqrl(dim,f+i*dim)/(wf[i]*wf[i]) +
//               dnrm2sqrl(dim,g+i*dim)/(wg[i]*wg[i])
//               //              -
//               4*f[i*dim]*f[i*dim]*dnrm2sqrl(dim-1,f+i*dim+1)/(wf[i]*wf[i]*dnrm2sqrl(dim,f+i*dim))
//               //              -
//               4*g[i*dim]*g[i*dim]*dnrm2sqrl(dim-1,g+i*dim+1)/(wg[i]*wg[i]*dnrm2sqrl(dim,g+i*dim))
//               );

//               // tmp1 = dnrm2l(dim,f+i*dim) -
//               2*f[i*dim]*dnrm2l(dim-1,f+i*dim+1)/dnrm2l(dim,f+i*dim);
//               // tmp2 = dnrm2l(dim,f+i*dim) +
//               2*f[i*dim]*dnrm2l(dim-1,f+i*dim+1)/dnrm2l(dim,f+i*dim);
//               // tmp3 = dnrm2l(dim,g+i*dim) -
//               2*g[i*dim]*dnrm2l(dim-1,g+i*dim+1)/dnrm2l(dim,g+i*dim);
//               // tmp4 = dnrm2l(dim,g+i*dim) +
//               2*g[i*dim]*dnrm2l(dim-1,g+i*dim+1)/dnrm2l(dim,g+i*dim);
//               // P0 = 1./sqrtl(tmp1*tmp2/(wf[i]*wf[i]) + tmp3*tmp4/(wg[i]*wg[i]));

//               tmp1 = dnrm2l(dim,f+i*dim);
//               tmp2 = 2*f[i*dim]*dnrm2l(dim-1,f+i*dim+1)/dnrm2l(dim,f+i*dim);
//               tmp3 = dnrm2l(dim,g+i*dim);
//               tmp4 = 2*g[i*dim]*dnrm2l(dim-1,g+i*dim+1)/dnrm2l(dim,g+i*dim);
//               P0 = 1./sqrtl((tmp1-tmp2)*(tmp1+tmp2)/(wf[i]*wf[i]) +
//               (tmp3-tmp4)*(tmp3+tmp4)/(wg[i]*wg[i]));

//               if (Hi[p] == i*d5) {outx[nz] += P0*Hx[p];}

//               if (i*d5+1<=Hi[p] && Hi[p]<=i*d5+2)
//               {
//                 coef = 2.*f[i*dim]*P0/dnrm2sqrl(dim,f+i*dim);
//                 if (Hi[p] == i*d5+1) {outx[nz] += coef*f[i*dim+1]*Hx[p];}
//                 if (Hi[p] == i*d5+2) {outx[nz] += coef*f[i*dim+2]*Hx[p];}
//               }

//               if (i*d5+3<=Hi[p] && Hi[p]<=i*d5+4)
//               {
//                 coef = 2.*g[i*dim]*P0/dnrm2sqrl(dim,g+i*dim);
//                 if (Hi[p] == i*d5+3) {outx[nz] += coef*g[i*dim+1]*Hx[p];}
//                 if (Hi[p] == i*d5+4) {outx[nz] += coef*g[i*dim+2]*Hx[p];}
//               }
//               // printf("\n\ni = %zu, k = %ld, j= %zu, p = %ld; \nP0 = %3.20Lf, Hx[p] =
//               %3.20e; \nnz = %ld, outi[nz] = %lu, outp[k] = %lu, outx[nz] = %3.20e\n",
//                       // i, k, j, p, P0, Hx[p], nz, j+i*d5, outp[k], outx[nz]);
//             }
//           } // end rows of H
//           if (multiplied)
//           {
//             outi[nz++] = j+i*d5; multiplied = 0;
// // printf("\n\ni = %zu, k = %ld, j= %zu; \nHp [k] = %li, Hp [k+1] = %li; \nnz = %ld,
// outi[nz] = %lu, outp[k] = %lu\n", i, k, j, Hp [k], Hp [k+1], nz-1, j+i*d5, outp[k]);
//           }
//         } // end 1st row of P^-1

//         else if (j==1 || j==2) // A^-1/2 of P^-1
//         {
//           outx[nz] = 0.;
//           for (CS_INT p = Hp [k] ; p < Hp [k+1] ; p++)  // traverse all existential rows of
//           H
//           {
//             if (i*d5+1<=Hi[p] && Hi[p]<=i*d5+2) // get the rows of H that belongs to A^-1/2
//             of each block
//             {
//               multiplied = 1;
//               coef = wf[i]/dnrm2sqrl(dim-1,f+i*dim+1);
//               coef_tmp = 1./dnrm2l(dim,f+i*dim);
//               othor[0] = -f[i*dim+2];
//               othor[1] = f[i*dim+1];

//               if(Hi[p]==i*d5+1)
//               {
//                 if (j==1) outx[nz] +=
//                 coef*(coef_tmp*f[i*dim+1]*f[i*dim+1]+othor[0]*othor[0])*Hx[p]; // 1st row of
//                 A^-1/2 if (j==2) outx[nz] +=
//                 coef*(coef_tmp*f[i*dim+2]*f[i*dim+1]+othor[1]*othor[0])*Hx[p]; // 2nd row
//               }

//               if(Hi[p]==i*d5+2)
//               {
//                 if (j==1) outx[nz] +=
//                 coef*(coef_tmp*f[i*dim+1]*f[i*dim+2]+othor[0]*othor[1])*Hx[p]; // 1st row of
//                 A^-1/2 if (j==2) outx[nz] +=
//                 coef*(coef_tmp*f[i*dim+2]*f[i*dim+2]+othor[1]*othor[1])*Hx[p]; // 2nd row
//               }
//               // printf("\n\ni = %zu, k = %ld, j= %zu, p = %ld; \ncoef = %3.20Lf, coef_tmp =
//               %3.20Lf, Hx[p] = %3.20e; \nnz = %ld, outi[nz] = %lu, outp[k] = %lu, outx[nz] =
//               %3.20e\n",
//               //         i, k, j, p, coef, coef_tmp, Hx[p], nz, j+i*d5, outp[k], outx[nz]);
//             }
//           } // end rows of H
//           if (multiplied) { outi[nz++] = j+i*d5; multiplied = 0;}
//         } // end A^-1/2

//         else if (j==3 || j==4) // C^-1/2 of P^-1
//         {
//           outx[nz] = 0.;
//           for (CS_INT p = Hp [k] ; p < Hp [k+1] ; p++)  // traverse all existential rows of
//           H
//           {
//             if (i*d5+3<=Hi[p] && Hi[p]<=i*d5+4) // get the rows of H that belongs to C^-1/2
//             of each block
//             {
//               multiplied = 1;
//               coef = wg[i]/dnrm2sqrl(dim-1,g+i*dim+1);
//               coef_tmp = 1./dnrm2l(dim,g+i*dim);
//               othor[0] = -g[i*dim+2];
//               othor[1] = g[i*dim+1];

//               if(Hi[p]==i*d5+3)
//               {
//                 if (j==3) outx[nz] +=
//                 coef*(coef_tmp*g[i*dim+1]*g[i*dim+1]+othor[0]*othor[0])*Hx[p]; // 1st row of
//                 C^-1/2 if (j==4) outx[nz] +=
//                 coef*(coef_tmp*g[i*dim+2]*g[i*dim+1]+othor[1]*othor[0])*Hx[p]; // 2nd row
//               }

//               if(Hi[p]==i*d5+4)
//               {
//                 if (j==3) outx[nz] +=
//                 coef*(coef_tmp*g[i*dim+1]*g[i*dim+2]+othor[0]*othor[1])*Hx[p]; // 1st row of
//                 C^-1/2 if (j==4) outx[nz] +=
//                 coef*(coef_tmp*g[i*dim+2]*g[i*dim+2]+othor[1]*othor[1])*Hx[p]; // 2nd row
//               }
//             }
//           } // end rows of H
//           if (multiplied) { outi[nz++] = j+i*d5; multiplied = 0;}
//         } // end C^-1/2
//       } // end traverse all rows-block[5x5] of Pinv
//     } // end traverse all blocks[5x5] of Pinv
//   } // end traverse all cols of H

//   outp[H->size1] = nz ;
//   cs_sprealloc (out_csc, 0) ;

//   out->storageType = H->storageType;
//   numericsSparseMatrix(out)->csc = out_csc;
//   out->size0 = (int)out->matrix2->csc->m;
//   out->size1 = (int)out->matrix2->csc->n;
//   numericsSparseMatrix(out)->origin = NSM_CSC;

//   return out;
// }

/* Return the matrix P^-1*H where P is the matrix satisfying Jac = P*P'. Using the formula Qp.
 */
/* static NumericsMatrix *multiply_PinvH(const double *u1, const double *r1, */
/*                                       const double *u2, const double *r2, */
/*                                       const size_t vecSize, */
/*                                       const size_t varsCount, */
/*                                       NumericsMatrix *H) */  // Unused
/* { */
/*   size_t d3 = (size_t)(vecSize / varsCount);  // d3 = 3 */
/*   assert(d3 == 3); */
/*   size_t d5 = d3 + 2;  // d5 = 5 */
/*   size_t id3 = 0, id5 = 0; */

/*   double *x = (double *)calloc(vecSize, sizeof(double)); */
/*   double *z = (double *)calloc(vecSize, sizeof(double)); */
/*   Nesterov_Todd_vector(3, u1, r1, vecSize, varsCount, x);  // x = pinv2_bar
 */
/*   Nesterov_Todd_vector(3, u2, r2, vecSize, varsCount, z);  // z = pinv2_tilde
 */

/*   double *othor1 = (double *)calloc(2, sizeof(double)); */
/*   double *othor2 = (double *)calloc(2, sizeof(double)); */

/*   float_type p0inv = 0.; */
/*   float_type nub = 0., nrb = 0., det_u1 = 0., det_r1 = 0., det_u2 = 0., */
/*              det_r2 = 0.; */
/*   float_type nxb = 0., nzb = 0.; */

/*   NumericsMatrix *out = NM_new(); */
>>>>>>> 747c75a0

/*   if (H->storageType != NM_SPARSE) { */
/*     fprintf(stderr, */
/*             "Numerics, GRFC3D IPM, multiply_PinvH failed, only accept for "
 */
/*             "NM_SPARSE of H.\n"); */
/*     exit(EXIT_FAILURE); */
/*   } */

/*   CSparseMatrix *H_csc = NM_csc(H); */
/*   CSparseMatrix *out_csc = */
/*       cs_spalloc(H->size0, H->size1, H_csc->nzmax, 1, 0); /\* allocate result
 * *\/ */

/*   CS_INT *Hp, *Hi; */
/*   Hp = H_csc->p; */
/*   Hi = H_csc->i; */

/*   CS_INT *outp, *outi; */
/*   outp = out_csc->p; */

/*   CS_ENTRY *Hx, *outx; */
/*   Hx = H_csc->x; */

/*   CS_INT nz = 0; */

/*   bool multiplied = 0; */
/*   for (CS_INT k = 0; k < H->size1; k++)  // traverse all cols of H */
/*   { */
/*     outp[k] = nz; /\* column k of out starts here *\/ */

/*     /\* reallocate if needed *\/ */
/*     if (nz + H->size1 > out_csc->nzmax && */
/*         !cs_sprealloc(out_csc, 2 * (out_csc->nzmax) + H->size1)) { */
/*       return NULL; /\* out of memory *\/ */
/*     } */
/*     outi = out_csc->i; */
/*     outx = out_csc->x; /\* out->i and out->x may be reallocated *\/ */

/*     for (size_t i = 0; i < varsCount; i++)  // traverse all blocks[5x5] of
 * Pinv */
/*     { */
/*       id3 = i * d3; */
/*       id5 = i * d5; */

/*       // p0inv = 1./sqrtl( dnrm2sqrl(d3,x+id3) + dnrm2sqrl(d3,z+id3) */
/*       // - 4.*x[id3]*x[id3]*dnrm2sqrl(d3-1,x+id3+1)/dnrm2sqrl(d3,x+id3) */
/*       // - 4.*z[id3]*z[id3]*dnrm2sqrl(d3-1,z+id3+1)/dnrm2sqrl(d3,z+id3) );
 * p0inv */
/*       // = */
/*       //
 * dnrm2l(d3,x+id3)*dnrm2l(d3,z+id3)/sqrtl((x[id3]-dnrm2l(d3-1,x+id3+1))*(x[id3]-dnrm2l(d3-1,x+id3+1))*(x[id3]+dnrm2l(d3-1,x+id3+1))*(x[id3]+dnrm2l(d3-1,x+id3+1))*dnrm2sqrl(d3,z+id3)
 */
/*       // + */
/*       //
 * (z[id3]-dnrm2l(d3-1,z+id3+1))*(z[id3]-dnrm2l(d3-1,z+id3+1))*(z[id3]+dnrm2l(d3-1,z+id3+1))*(z[id3]+dnrm2l(d3-1,z+id3+1))*dnrm2sqrl(d3,x+id3));
 */
/*       nxb = dnrm2l(d3 - 1, x + id3 + 1); */
/*       nzb = dnrm2l(d3 - 1, z + id3 + 1); */
/*       p0inv = dnrm2l(d3, x + id3) * dnrm2l(d3, z + id3) / */
/*               sqrtl((x[id3] - nxb) * (x[id3] - nxb) * (x[id3] + nxb) * */
/*                         (x[id3] + nxb) * dnrm2sqrl(d3, z + id3) + */
/*                     (z[id3] - nzb) * (z[id3] - nzb) * (z[id3] + nzb) * */
/*                         (z[id3] + nzb) * dnrm2sqrl(d3, x + id3)); */

/*       othor1[0] = -x[id3 + 2]; */
/*       othor1[1] = x[id3 + 1]; */
/*       // Compute det(r1), det(u1) */
/*       nrb = dnrm2l(d3 - 1, r1 + id3 + 1); */
/*       nub = dnrm2l(d3 - 1, u1 + id3 + 1); */
/*       // det_r1 = (r1[id3]+nrb)*(r1[id3]-nrb); */
/*       det_r1 = r1[id3] - nrb; */
/*       if (det_r1 < 0.) */
/*         det_r1 = (r1[id3] + nrb) * DBL_EPSILON; */
/*       else */
/*         det_r1 = (r1[id3] + nrb) * (r1[id3] - nrb); */

/*       // det_u1 = (u1[id3]+nub)*(u1[id3]-nub); */
/*       det_u1 = u1[id3] - nub; */
/*       if (det_u1 <= 0.) */
/*         det_u1 = (u1[id3] + nub) * DBL_EPSILON; */
/*       else */
/*         det_u1 = (u1[id3] + nub) * (u1[id3] - nub); */

/*       othor2[0] = -z[id3 + 2]; */
/*       othor2[1] = z[id3 + 1]; */
/*       // Compute det(r2), det(u2) */
/*       nrb = dnrm2l(d3 - 1, r2 + id3 + 1); */
/*       nub = dnrm2l(d3 - 1, u2 + id3 + 1); */
/*       // det_r2 = (r2[id3]+nrb)*(r2[id3]-nrb); */
/*       det_r2 = r2[id3] - nrb; */
/*       if (det_r2 < 0.) */
/*         det_r2 = (r2[id3] + nrb) * DBL_EPSILON; */
/*       else */
/*         det_r2 = (r2[id3] + nrb) * (r2[id3] - nrb); */

/*       // det_u2 = (u2[id3]+nub)*(u2[id3]-nub); */
/*       det_u2 = u2[id3] - nub; */
/*       if (det_u2 <= 0.) */
/*         det_u2 = (u2[id3] + nub) * DBL_EPSILON; */
/*       else */
/*         det_u2 = (u2[id3] + nub) * (u2[id3] - nub); */

/*       for (size_t j = 0; j < d5; j++)  // traverse all rows-block of Pinv */
/*       { */
/*         /\* multiplication and storage *\/ */
/*         if (j == 0)  // 1st row of P^-1 */
/*         { */
/*           outx[nz] = 0.; */
/*           for (CS_INT p = Hp[k]; p < Hp[k + 1]; */
/*                p++)  // traverse all existential rows of H */
/*           { */
/*             // rows of H such that they belongs to each block of P^-1 */
/*             if (Hi[p] == id5) { */
/*               outx[nz] += Hx[p]; */
/*               multiplied = 1; */
/*             } */

/*             if (Hi[p] == id5 + 1) { */
/*               outx[nz] += */
/*                   -2. * x[id3] * x[id3 + 1] * Hx[p] / dnrm2sqrl(d3, x + id3);
 */
/*               multiplied = 1; */
/*             } */
/*             if (Hi[p] == id5 + 2) { */
/*               outx[nz] += */
/*                   -2. * x[id3] * x[id3 + 2] * Hx[p] / dnrm2sqrl(d3, x + id3);
 */
/*               multiplied = 1; */
/*             } */

<<<<<<< HEAD
  free(x); free(z); free(othor1); free(othor2);
  return out;
}
=======
/*             if (Hi[p] == id5 + 3) { */
/*               outx[nz] += */
/*                   -2. * z[id3] * z[id3 + 1] * Hx[p] / dnrm2sqrl(d3, z + id3);
 */
/*               multiplied = 1; */
/*             } */
/*             if (Hi[p] == id5 + 4) { */
/*               outx[nz] += */
/*                   -2. * z[id3] * z[id3 + 2] * Hx[p] / dnrm2sqrl(d3, z + id3);
 */
/*               multiplied = 1; */
/*             } */

/*           }  // end rows of H */
/*           outx[nz] *= p0inv; */
/*           if (multiplied) { */
/*             outi[nz++] = j + id5; */
/*             multiplied = 0; */
/*           } */
/*         }  // end 1st row of P^-1 */

/*         else if (j == 1 || j == 2)  // A^-1/2 of P^-1 */
/*         { */
/*           outx[nz] = 0.; */
/*           for (CS_INT p = Hp[k]; p < Hp[k + 1]; */
/*                p++)  // traverse all existential rows of H */
/*           { */
/*             // get the rows of H that belongs to A^-1/2 for each block */
/*             if (Hi[p] == id5 + 1) { */
/*               multiplied = 1; */
/*               if (j == 1) */
/*                 outx[nz] += */
/*                     (x[id3 + 1] * x[id3 + 1] / dnrm2l(d3, x + id3) + */
/*                      powl(det_r1 / det_u1, 0.25) * othor1[0] * othor1[0]) *
 */
/*                     Hx[p] / */
/*                     dnrm2sqrl(d3 - 1, x + id3 + 1);  // 1st row of A^-1/2 */
/*               if (j == 2) */
/*                 outx[nz] += */
/*                     (x[id3 + 2] * x[id3 + 1] / dnrm2l(d3, x + id3) + */
/*                      powl(det_r1 / det_u1, 0.25) * othor1[1] * othor1[0]) *
 */
/*                     Hx[p] / dnrm2sqrl(d3 - 1, x + id3 + 1);  // 2nd row */
/*             } */

/*             if (Hi[p] == id5 + 2) { */
/*               multiplied = 1; */
/*               if (j == 1) */
/*                 outx[nz] += */
/*                     (x[id3 + 1] * x[id3 + 2] / dnrm2l(d3, x + id3) + */
/*                      powl(det_r1 / det_u1, 0.25) * othor1[0] * othor1[1]) *
 */
/*                     Hx[p] / */
/*                     dnrm2sqrl(d3 - 1, x + id3 + 1);  // 1st row of A^-1/2 */
/*               if (j == 2) */
/*                 outx[nz] += */
/*                     (x[id3 + 2] * x[id3 + 2] / dnrm2l(d3, x + id3) + */
/*                      powl(det_r1 / det_u1, 0.25) * othor1[1] * othor1[1]) *
 */
/*                     Hx[p] / dnrm2sqrl(d3 - 1, x + id3 + 1);  // 2nd row */
/*             } */
/*           }  // end rows of H */
/*           if (multiplied) { */
/*             outi[nz++] = j + id5; */
/*             multiplied = 0; */
/*           } */
/*         }  // end A^-1/2 */

/*         else if (j == 3 || j == 4)  // C^-1/2 of P^-1 */
/*         { */
/*           outx[nz] = 0.; */
/*           for (CS_INT p = Hp[k]; p < Hp[k + 1]; */
/*                p++)  // traverse all existential rows of H */
/*           { */
/*             // get the rows of H that belongs to C^-1/2 for each block */
/*             if (Hi[p] == id5 + 3) { */
/*               multiplied = 1; */
/*               if (j == 3) */
/*                 outx[nz] += */
/*                     (z[id3 + 1] * z[id3 + 1] / dnrm2l(d3, z + id3) + */
/*                      powl(det_r2 / det_u2, 0.25) * othor2[0] * othor2[0]) *
 */
/*                     Hx[p] / */
/*                     dnrm2sqrl(d3 - 1, z + id3 + 1);  // 1st row of C^-1/2 */
/*               if (j == 4) */
/*                 outx[nz] += */
/*                     (z[id3 + 2] * z[id3 + 1] / dnrm2l(d3, z + id3) + */
/*                      powl(det_r2 / det_u2, 0.25) * othor2[1] * othor2[0]) *
 */
/*                     Hx[p] / dnrm2sqrl(d3 - 1, z + id3 + 1);  // 2nd row */
/*             } */

/*             if (Hi[p] == id5 + 4) { */
/*               multiplied = 1; */
/*               if (j == 3) */
/*                 outx[nz] += */
/*                     (z[id3 + 1] * z[id3 + 2] / dnrm2l(d3, z + id3) + */
/*                      powl(det_r2 / det_u2, 0.25) * othor2[0] * othor2[1]) *
 */
/*                     Hx[p] / */
/*                     dnrm2sqrl(d3 - 1, z + id3 + 1);  // 1st row of C^-1/2 */
/*               if (j == 4) */
/*                 outx[nz] += */
/*                     (z[id3 + 2] * z[id3 + 2] / dnrm2l(d3, z + id3) + */
/*                      powl(det_r2 / det_u2, 0.25) * othor2[1] * othor2[1]) *
 */
/*                     Hx[p] / dnrm2sqrl(d3 - 1, z + id3 + 1);  // 2nd row */
/*             } */
/*           }  // end rows of H */
/*           if (multiplied) { */
/*             outi[nz++] = j + id5; */
/*             multiplied = 0; */
/*           } */
/*         }  // end C^-1/2 */
/*       }    // end traverse all rows-block[5x5] of Pinv */
/*     }      // end traverse all blocks[5x5] of Pinv */
/*   }        // end traverse all cols of H */

/*   outp[H->size1] = nz; */
/*   cs_sprealloc(out_csc, 0); */

/*   out->storageType = H->storageType; */
/*   numericsSparseMatrix(out)->csc = out_csc; */
/*   out->size0 = (int)out->matrix2->csc->m; */
/*   out->size1 = (int)out->matrix2->csc->n; */
/*   numericsSparseMatrix(out)->origin = NSM_CSC; */

/*   free(x); */
/*   free(z); */
/*   free(othor1); */
/*   free(othor2); */
/*   return out; */
/* } */
>>>>>>> 747c75a0





#include "cs.h"
/* remove duplicate entries and zero entries from A */
CS_INT cs_dupl_zeros (cs *A)
{
    CS_INT i, j, p, q, nz = 0, n, m, *Ap, *Ai, *w ;
    CS_ENTRY *Ax ;
    if (!CS_CSC (A)) return (0) ;               /* check inputs */
    m = A->m ; n = A->n ; Ap = A->p ; Ai = A->i ; Ax = A->x ;
    w = cs_malloc (m, sizeof (CS_INT)) ;           /* get workspace */
    if (!w) return (0) ;                        /* out of memory */
    for (i = 0 ; i < m ; i++) w [i] = -1 ;      /* row i not yet seen */
    for (j = 0 ; j < n ; j++)
    {
        q = nz ;                                /* column j will start at q */
        for (p = Ap [j] ; p < Ap [j+1] ; p++)
        {
            i = Ai [p] ;                        /* A(i,j) is nonzero */
            // printf("p=%ld, Ai[p]=%ld, nz=%ld, i=%ld, q=%ld, w[i]=%ld, Ax[nz]=%f, ",p,Ai[p],nz,i,q,w[i],Ax[p]);
            if (w [i] >= q || Ax[p]==0)
            {
                Ax [w [i]] += Ax [p] ;          /* A(i,j) is a duplicate */
            }
            else
            {
                w [i] = nz ;                    /* record where row i occurs */
                Ai [nz] = i ;                   /* keep A(i,j) */
                Ax [nz++] = Ax [p] ;
            }
            // printf("Ai[nz]=%ld\n", Ai [nz-1]);
        }
        Ap [j] = q ;                            /* record start of column j */
    }
    Ap [n] = nz ;                               /* finalize A */
    cs_free (w) ;                               /* free workspace */
    return (cs_sprealloc (A, 0)) ;              /* remove extra space from A */
}




/* L = chol (A, [pinv parent cp]), pinv is optional */
<<<<<<< HEAD
static csn *cs_chol_2 (const cs *A, const css *S, size_t iteration)
{
    // CS_ENTRY d, lki, *Lx, *x, *Cx ;
    CS_ENTRY *Lx,  *Cx ;
    float_type d, lki, *x;
    CS_INT top, i, p, k, n, *Li, *Lp, *cp, *pinv, *s, *c, *parent, *Cp, *Ci;
    cs *L, *C, *E ;
    csn *N ;
    if (!CS_CSC (A) || !S || !S->cp || !S->parent) return (NULL) ;
    n = A->n ;
    N = cs_calloc (1, sizeof (csn)) ;       /* allocate result */
    c = cs_malloc (2*n, sizeof (CS_INT)) ;     /* get CS_INT workspace */
    // x = cs_malloc (n, sizeof (CS_ENTRY)) ;    /* get CS_ENTRY workspace */
    x = cs_malloc (n, sizeof (float_type)) ;    /* get float_type workspace */
    cp = S->cp ; pinv = S->pinv ; parent = S->parent ;
    C = pinv ? cs_symperm (A, pinv, 1) : ((cs *) A) ;
    // C = (cs *)A;
    E = pinv ? C : NULL ;           /* E is alias for A, or a copy E=A(p,p) */
    if (!N || !c || !x || !C) return (cs_ndone (N, E, c, x, 0)) ;
    s = c + n ;
    Cp = C->p ; Ci = C->i ; Cx = C->x ;
    N->L = L = cs_spalloc (n, n, cp [n], 1, 0) ;    /* allocate result */
    if (!L) return (cs_ndone (N, E, c, x, 0)) ;
    Lp = L->p ; Li = L->i ; Lx = L->x ;
    for (k = 0 ; k < n ; k++) Lp [k] = c [k] = cp [k] ;
    for (k = 0 ; k < n ; k++)       /* compute L(k,:) for L*L' = C */
    {
        /* --- Nonzero pattern of L(k,:) ------------------------------------ */
        top = cs_ereach (C, k, parent, s, c) ;      /* find pattern of L(k,:) */
        if(iteration==8)printf("top = %lld\n", top);
        x [k] = 0. ;                                 /* x (0:k) is now zero */
        for (p = Cp [k] ; p < Cp [k+1] ; p++)       /* x = full(triu(C(:,k))) */
        {
            if (Ci [p] <= k) x [Ci [p]] = Cx [p] ;
            // if (Ci [p] <= k) x [Ci [p]] = (float_type)Cx [p] ;
        }
        d = x [k] ;                     /* d = C(k,k) */
        if(iteration==8)printf("d = C(k,k) = %5.40Le\n", d);
        x [k] = 0. ;                     /* clear x for k+1st iteration */
        /* --- Triangular solve --------------------------------------------- */
        for ( ; top < n ; top++)    /* solve L(0:k-1,0:k-1) * x = C(:,k) */
        {
            i = s [top] ;               /* s [top..n-1] is pattern of L(k,:) */
            lki = x [i] / Lx [Lp [i]] ; /* L(k,i) = x (i) / L(i,i) */
            x [i] = 0. ;                 /* clear x for k+1st iteration */
            for (p = Lp [i] + 1 ; p < c [i] ; p++)
            {
                x [Li [p]] -= Lx [p] * lki ;
            }
            // d -= lki * CS_CONJ (lki) ;            /* d = d - L(k,i)*L(k,i) */
            d -= lki * lki ;            /* d = d - L(k,i)*L(k,i) */
            p = c [i]++ ;
            Li [p] = k ;                 /* store L(k,i) in column i */
            // Lx [p] = CS_CONJ (lki) ;
            Lx [p] = lki ;
            if(iteration==8)
            {
              printf("k=%lld, i=%lld, p=%lld, Li[p]=%lld, Lp[p]=%lld, Lx [p]=%5.40e, lki=%5.40Le, d=%5.40Le\n",k,i,p,Li[p],Lp[p],Lx [p],lki, d);
            }
        }
        /* --- Compute L(k,k) ----------------------------------------------- */
        // if (CS_REAL (d) <= 0 || CS_IMAG (d) != 0)
        //   return (cs_ndone (N, E, c, x, 0)) ; /* not pos def */
        // if (CS_REAL (d) <= 0 || CS_IMAG (d) != 0)
        if (creall (d) <= 0 || cimagl (d) != 0)
        {
          printf("\n\n Factorized matrix has a negative eigenvalue at the cone i = %lld. \n\n", k/5+1);
          return (cs_ndone (N, E, c, x, 0)) ; /* not pos def */
        }
        // if (d < 0.) d = 1e-40;
        p = c [k]++ ;
        Li [p] = k ;                /* store L(k,k) = sqrt (d) in column k */
        // Lx [p] = sqrt (d) ;
        Lx [p] = sqrtl (d) ;
        if(iteration==8)printf("k=%lld, p2=%lld, Li[p]=%lld, Lp[p]=%lld, Lx [p]=%5.40e\n",k,p,Li[p],Lp[p],Lx [p]);
    }
    Lp [n] = cp [n] ;               /* finalize L */
    // if(iteration==16) printf("\n\n cs_chol_2 001  \n\n");
    return (cs_ndone (N, E, c, x, 1)) ; /* success: free E,s,x; return N */
}







/* Return the matrix L^-1*H where L is Cholesky factor satisfying J*Q^-2*J' = L*L'. Using the formula Qp. */
// static  NumericsMatrix *  multiply_LinvH(const double *u1, const double *r1, const double *u2, const double *r2, const size_t vecSize, const size_t varsCount, NumericsMatrix *H, CSparseMatrix **chol_L, FILE *file)
static  NumericsMatrix *  multiply_LinvH(const double *u1, const double *r1, const double *u2, const double *r2, const size_t vecSize, const size_t varsCount, NumericsMatrix *H, CSparseMatrix **chol_L, size_t iteration)
{
  NumericsMatrix * LinvH = NM_new();
  NM_types storage = H->storageType;

  switch(storage)
  {
    /* case NM_DENSE: */
    /*   break; */
  case NM_SPARSE:
  {

    NumericsMatrix * JQJ = compute_JQinv2Jt(u1, r1, u2, r2, vecSize, varsCount);  // JQJ = J*Q^-2*J'
    assert(JQJ);

    CSparseMatrix *JQJ_csc = NM_csc(JQJ);

    CSparseMatrix *B = NM_csc(H);

    // Cholesky factor
    // css* S = cs_schol(1, JQJ_csc);
    CS_INT n = JQJ_csc->n;



    CS_INT cumsum = n;

    css *S = cs_calloc (1, sizeof (css));
    S->pinv = cs_malloc (n, sizeof (CS_INT));
    S->parent = cs_malloc (n, sizeof (CS_INT));
    S->cp = cs_malloc (n+1, sizeof (CS_INT));

    cumsum = 5;
    for(int i = 0; i < n; i++)
    {
      if (cumsum <= 0) cumsum = 5;
      S->pinv[i] = i;
      S->parent[i] = i+1;
      if (i==0) S->cp[i] = 0;
      else
      {
        S->cp[i] = S->cp[i-1] + cumsum;
        cumsum--;
      }
    }
    S->parent[n-1] = -1;
    S->cp[n] = S->cp[n-1] + 1;
    S->unz = S->lnz = S->cp[n];

    csn* N = cs_chol_2(JQJ_csc, S, iteration); // L = N->L
    if(!N)
    {
      if (JQJ) NM_free(JQJ);
      if (S) cs_sfree(S);
      return NULL;
    }


    // X = L\B
    CSparseMatrix* X  = cs_spalloc (B->m, B->n, B->nzmax , 1, 0) ;        /* allocate result */

    CS_ENTRY *x, *b, *Xx, *Bx ;
    CS_INT *xi, *pinv, top, k, i, p, *Bp, *Bi, *Xp, *Xi;

    x = cs_malloc(n, sizeof(CS_ENTRY)) ;              /* get CS_ENTRY workspace */
    b = cs_malloc(n, sizeof(CS_ENTRY)) ;              /* get CS_ENTRY workspace */
    xi = cs_malloc(2*n, sizeof(CS_INT)) ;             /* get CS_INT workspace */

    CS_INT xnz=0;
    Xp= X->p;
    Xi= X->i;
    Xx= X->x;
    Xp[0]=0;
    pinv = S->pinv;

    /* ---  X = L\B ---------------------------------------------- */
    for(k = 0 ; k < B->n ; k++)
    {
      // printf("\n\n OK 001 c \n\n");
      /* permutation of the rows  of B(:,k) */
      // for(p = B->p [k] ; p < B->p [k+1] ; p++) x [B->i[p]] = B->x [p] ; /* scatter B  */
      // for(p = B->p [k] ; p < B->p [k+1] ; p++)
      // {
      //   CS_INT i_old= B->i[p];
      //   B->i[p] = pinv[i_old]; /* permute row indices with S->pinv */
      //   B->x[p] = x[i_old];
      // }
      /* call spsolve */
      // if(iteration==16) printf("\n\n multiply_LinvH 005 A \n\n");
      top = cs_spsolve(N->L, B, k, xi, x, NULL, 1) ;    /* x = L\B(:,col) */
      // if(iteration==16) printf("\n\n multiply_LinvH 005 B \n\n");
      // printf("\n\n OK 001 d \n\n");
      // printf("\n x[:,%zu] = [", k);
      // for (int j=0; j<n; j++) printf("%f, ", x[j]);
      // printf("]; \n");
      /* store the result in X */
      if(Xp[k]+ n-top > X->nzmax && !cs_sprealloc(X, 2*(X->nzmax)+ n-top))    /* realloc X if need */
      {
        printf("\n\n multiply_LinvH, X = L\\B,  NULL!!! \n\n");
        if (x) free(x);
        if (b) free(b);
        if (xi) free(xi);
        if (JQJ) NM_free(JQJ);
        if (S) cs_sfree(S);
        if (N->U) cs_spfree (N->U);
        if (N->pinv) cs_free (N->pinv);
        if (N->B) cs_free (N->B);
        return NULL;  /* (cs_done(X, w, x, 0)) ;   */            /* out of memory */
      }

      Xp= X->p;
      Xi= X->i;
      Xx= X->x;
      for(p = top ; p < n ; p++)
      {
        i = xi [p] ;/* x(i) is nonzero */
        Xi[xnz]=i;          /* store the result in X */
        Xx[xnz++] = x[i];
      }
      Xp[k+1] =Xp[k] + n-top;
    }

    cs_sprealloc (X, 0) ;

    LinvH->storageType = H->storageType;
    numericsSparseMatrix(LinvH)->csc = X;
    LinvH->size0 = (int)LinvH->matrix2->csc->m;
    LinvH->size1 = (int)LinvH->matrix2->csc->n;
    numericsSparseMatrix(LinvH)->origin = NSM_CSC;

    *chol_L = N->L; // for storage Cholesky factor


    if (x) free(x);
    if (b) free(b);
    if (xi) free(xi);
    if (JQJ) NM_free(JQJ);
    if (S) cs_sfree(S);
    if (N->U) cs_spfree (N->U);
    if (N->pinv) cs_free (N->pinv);
    if (N->B) cs_free (N->B);


    break;
  }

  default:
    fprintf(stderr, "Numerics, GRFC3D IPM, multiply_LinvH failed, unknown storage type for H.\n");
    exit(EXIT_FAILURE);
  }
  return LinvH;
}








/* Return the matrix L^-1*H where L is Cholesky factor satisfying J*Q^-2*J' = L*L'. Using the formula Qp. */
// static  NumericsMatrix *  multiply_LinvH(const double *u1, const double *r1, const double *u2, const double *r2, const size_t vecSize, const size_t varsCount, NumericsMatrix *H, CSparseMatrix **chol_L, FILE *file)
static  NumericsMatrix *  multiply_UinvH(CSparseMatrix *chol_U, NumericsMatrix *H)
{
  NumericsMatrix * UinvH = NM_new();
=======
/* static csn *cs_chol_2(const cs *A, const css *S, size_t iteration) /\* { *\/ */  // Unused
/*   // CS_ENTRY d, lki, *Lx, *x, *Cx ; */
/*   CS_ENTRY *Lx, *Cx; */
/*   float_type d, lki, *x; */
/*   CS_INT top, i, p, k, n, *Li, *Lp, *cp, *pinv, *s, *c, *parent, *Cp, *Ci; */
/*   cs *L, *C, *E; */
/*   csn *N; */
/*   if (!CS_CSC(A) || !S || !S->cp || !S->parent) return (NULL); */
/*   n = A->n; */
/*   N = cs_calloc(1, sizeof(csn));        /\* allocate result *\/ */
/*   c = cs_malloc(2 * n, sizeof(CS_INT)); /\* get CS_INT workspace *\/ */
/*   // x = cs_malloc (n, sizeof (CS_ENTRY)) ;    /\* get CS_ENTRY workspace *\/ */
/*   x = cs_malloc(n, sizeof(float_type)); /\* get float_type workspace *\/ */
/*   cp = S->cp; */
/*   pinv = S->pinv; */
/*   parent = S->parent; */
/*   C = pinv ? cs_symperm(A, pinv, 1) : ((cs *)A); */
/*   // C = (cs *)A; */
/*   E = pinv ? C : NULL; /\* E is alias for A, or a copy E=A(p,p) *\/ */
/*   if (!N || !c || !x || !C) return (cs_ndone(N, E, c, x, 0)); */
/*   s = c + n; */
/*   Cp = C->p; */
/*   Ci = C->i; */
/*   Cx = C->x; */
/*   N->L = L = cs_spalloc(n, n, cp[n], 1, 0); /\* allocate result *\/ */
/*   if (!L) return (cs_ndone(N, E, c, x, 0)); */
/*   Lp = L->p; */
/*   Li = L->i; */
/*   Lx = L->x; */
/*   for (k = 0; k < n; k++) Lp[k] = c[k] = cp[k]; */
/*   for (k = 0; k < n; k++) /\* compute L(k,:) for L*L' = C *\/ */
/*   { */
/*     /\* --- Nonzero pattern of L(k,:) ------------------------------------ *\/ */
/*     top = cs_ereach(C, k, parent, s, c); /\* find pattern of L(k,:) *\/ */
/*     if (iteration == 8) printf("top = %ld\n", top); */
/*     x[k] = 0.;                          /\* x (0:k) is now zero *\/ */
/*     for (p = Cp[k]; p < Cp[k + 1]; p++) /\* x = full(triu(C(:,k))) *\/ */
/*     { */
/*       if (Ci[p] <= k) x[Ci[p]] = Cx[p]; */
/*       // if (Ci [p] <= k) x [Ci [p]] = (float_type)Cx [p] ; */
/*     } */
/*     d = x[k]; /\* d = C(k,k) *\/ */
/*     if (iteration == 8) printf("d = C(k,k) = %5.40Le\n", d); */
/*     x[k] = 0.; /\* clear x for k+1st iteration *\/ */
/*     /\* --- Triangular solve --------------------------------------------- *\/ */
/*     for (; top < n; top++) /\* solve L(0:k-1,0:k-1) * x = C(:,k) *\/ */
/*     { */
/*       i = s[top];             /\* s [top..n-1] is pattern of L(k,:) *\/ */
/*       lki = x[i] / Lx[Lp[i]]; /\* L(k,i) = x (i) / L(i,i) *\/ */
/*       x[i] = 0.;              /\* clear x for k+1st iteration *\/ */
/*       for (p = Lp[i] + 1; p < c[i]; p++) { */
/*         x[Li[p]] -= Lx[p] * lki; */
/*       } */
/*       // d -= lki * CS_CONJ (lki) ;            /\* d = d - L(k,i)*L(k,i) *\/ */
/*       d -= lki * lki; /\* d = d - L(k,i)*L(k,i) *\/ */
/*       p = c[i]++; */
/*       Li[p] = k; /\* store L(k,i) in column i *\/ */
/*       // Lx [p] = CS_CONJ (lki) ; */
/*       Lx[p] = lki; */
/*       if (iteration == 8) { */
/*         printf( */
/*             "k=%ld, i=%ld, p=%ld, Li[p]=%ld, Lp[p]=%ld, Lx [p]=%5.40e, " */
/*             "lki=%5.40Le, " */
/*             "d=%5.40Le\n", */
/*             k, i, p, Li[p], Lp[p], Lx[p], lki, d); */
/*       } */
/*     } */
/*     /\* --- Compute L(k,k) ----------------------------------------------- *\/ */
/*     // if (CS_REAL (d) <= 0 || CS_IMAG (d) != 0) */
/*     //   return (cs_ndone (N, E, c, x, 0)) ; /\* not pos def *\/ */
/*     // if (CS_REAL (d) <= 0 || CS_IMAG (d) != 0) */
/*     if (creall(d) <= 0 || cimagl(d) != 0) { */
/*       printf( */
/*           "\n\n Factorized matrix has a negative eigenvalue at the cone i = " */
/*           "%ld. \n\n", */
/*           k / 5 + 1); */
/*       return (cs_ndone(N, E, c, x, 0)); /\* not pos def *\/ */
/*     } */
/*     // if (d < 0.) d = 1e-40; */
/*     p = c[k]++; */
/*     Li[p] = k; /\* store L(k,k) = sqrt (d) in column k *\/ */
/*     // Lx [p] = sqrt (d) ; */
/*     Lx[p] = sqrtl(d); */
/*     if (iteration == 8) */
/*       printf("k=%ld, p2=%ld, Li[p]=%ld, Lp[p]=%ld, Lx [p]=%5.40e\n", k, p, */
/*              Li[p], Lp[p], Lx[p]); */
/*   } */
/*   Lp[n] = cp[n]; /\* finalize L *\/ */
/*   // if(iteration==16) printf("\n\n cs_chol_2 001  \n\n"); */
/*   return (cs_ndone(N, E, c, x, 1)); /\* success: free E,s,x; return N *\/ */
/* } */

/* Return the matrix L^-1*H where L is Cholesky factor satisfying J*Q^-2*J' =
 * L*L'. Using the formula Qp. */
// static  NumericsMatrix *  multiply_LinvH(const double *u1, const double *r1,
// const double *u2, const double *r2, const size_t vecSize, const size_t
// varsCount, NumericsMatrix *H, CSparseMatrix **chol_L, FILE *file)
/* static NumericsMatrix *multiply_LinvH(const double *u1, const double *r1, */
/*                                       const double *u2, const double *r2, */
/*                                       const size_t vecSize, */
/*                                       const size_t varsCount, NumericsMatrix
 * *H, */
/*                                       CSparseMatrix **chol_L, */
/*                                       size_t iteration) { */  // Unused
/*   NumericsMatrix *LinvH = NM_new(); */
/*   NM_types storage = H->storageType; */

/*   switch (storage) { */
/*       /\* case NM_DENSE: *\/ */
/*       /\*   break; *\/ */
/*     case NM_SPARSE: { */
/*       NumericsMatrix *JQJ = compute_JQinv2Jt(u1, r1, u2, r2, vecSize, */
/*                                              varsCount);  // JQJ = J*Q^-2*J'
 */
/*       assert(JQJ); */

/*       CSparseMatrix *JQJ_csc = NM_csc(JQJ); */

/*       CSparseMatrix *B = NM_csc(H); */

/*       // Cholesky factor */
/*       // css* S = cs_schol(1, JQJ_csc); */
/*       CS_INT n = JQJ_csc->n; */

/*       CS_INT cumsum = n; */

/*       css *S = cs_calloc(1, sizeof(css)); */
/*       S->pinv = cs_malloc(n, sizeof(CS_INT)); */
/*       S->parent = cs_malloc(n, sizeof(CS_INT)); */
/*       S->cp = cs_malloc(n + 1, sizeof(CS_INT)); */

/*       cumsum = 5; */
/*       for (int i = 0; i < n; i++) { */
/*         if (cumsum <= 0) cumsum = 5; */
/*         S->pinv[i] = i; */
/*         S->parent[i] = i + 1; */
/*         if (i == 0) */
/*           S->cp[i] = 0; */
/*         else { */
/*           S->cp[i] = S->cp[i - 1] + cumsum; */
/*           cumsum--; */
/*         } */
/*       } */
/*       S->parent[n - 1] = -1; */
/*       S->cp[n] = S->cp[n - 1] + 1; */
/*       S->unz = S->lnz = S->cp[n]; */

/*       // if(iteration==16) printf("\n\n multiply_LinvH 002 \n\n"); */
/*       // if(iteration==16) cs_print(JQJ_csc, 0); */

/*       // csn* N = cs_chol(JQJ_csc, S); // L = N->L */
/*       csn *N = cs_chol_2(JQJ_csc, S, iteration);  // L = N->L */
/*       // if(iteration==16) printf("\n\n S->cp[n] = %ld\n\n",S->cp[n]); */
/*       if (!N) { */
/*         if (JQJ) NM_free(JQJ); */
/*         if (S) cs_sfree(S); */
/*         return NULL; */
/*       } */
/*       // if(iteration==16) cs_print(N->L, 0); */
/*       // printf("\n\n OK 001 \n\n"); */
/*       // cs_print(N->L, 0); */
/*       // cs_dupl(N->L); */
/*       //     cs_dupl_zeros(N->L); */
/*       //     cs_print(N->L, 0); */
/*       // printf("\n\n OK 002 \n\n"); */

/*       // printf("p=%zu, nz=%zu, i=%zu, w[i]=%zu, */
/*       // Ax[nz]=%f\n",p,nz,i,w[i],,Ax[p]); */

/*       // if(iteration==16) printf("\n\n multiply_LinvH 003 \n\n"); */

/*       /\*----------------------------------- PRINT OUT IN MATLAB FILE FOR
 * DOUBLE */
/*        * CHECK */
/*        * -----------------------------------*\/ */
/*       // int size = n; */
/*       // // print S->pinv */
/*       // fprintf(file,"Spinv = ["); */
/*       // for(int i = 0; i < size; i++) */
/*       // { */
/*       //   fprintf(file, "%20.16ld; ", S->pinv[i]); */
/*       // } */
/*       // fprintf(file,"];\n"); */

/*       // // print S->parent */
/*       // fprintf(file,"Sparent = ["); */
/*       // for(int i = 0; i < size; i++) */
/*       // { */
/*       //   fprintf(file, "%20.16ld; ", S->parent[i]); */
/*       // } */
/*       // fprintf(file,"];\n"); */

/*       // // print S->cp */
/*       // fprintf(file,"Scp = ["); */
/*       // for(int i = 0; i < size+1; i++) */
/*       // { */
/*       //   fprintf(file, "%20.16ld; ", S->cp[i]); */
/*       // } */
/*       // fprintf(file,"];\n"); */

/*       // // print S->lnz */
/*       // fprintf(file,"Slnz = %e;\n", S->lnz); */

/*       // // Create Cholesky matrix L */
/*       // NumericsMatrix *L = NM_new(); */
/*       // L->storageType = NM_SPARSE; */
/*       // numericsSparseMatrix(L)->csc = N->L; */
/*       // L->size0 = N->L->m; */
/*       // L->size1 = N->L->n; */
/*       // numericsSparseMatrix(L)->origin = NSM_CSC; */

/*       // // print JQJ = J*Q^-2*J' */
/*       // fprintf(file,"JQJ = [\n"); */
/*       // CSparseMatrix_print_in_Matlab_file(NM_triplet(JQJ), 0, file); */
/*       // fprintf(file,"];\n"); */
/*       // fprintf(file,"JQJ = full(sparse(JQJ(:,1), JQJ(:,2), JQJ(:,3)));\n");
 */

/*       // // print L */
/*       // fprintf(file,"L = [\n"); */
/*       // CSparseMatrix_print_in_Matlab_file(NM_triplet(L), 0, file); */
/*       // fprintf(file,"];\n"); */
/*       // fprintf(file,"L = full(sparse(L(:,1), L(:,2), L(:,3)));\n"); */

/*       // NumericsMatrix *JQJperm = NM_new(); */
/*       // JQJperm->storageType = NM_SPARSE; */
/*       // CS_INT *xb = cs_malloc (n, sizeof (CS_INT)); */
/*       // for(int i = 0; i < n; i++) */
/*       // { */
/*       //   xb[i] = S->pinv[i]; */
/*       // } */
/*       // for(int i = 0; i < n; i++) */
/*       // { */
/*       //   xb[S->pinv[i]] = i; */
/*       // } */
/*       // numericsSparseMatrix(JQJperm)->csc = cs_permute(JQJ_csc, S->pinv,
 * xb, */
/*       // 1); CSparseMatrix *JQJperm_csc = numericsSparseMatrix(JQJperm)->csc;
 */
/*       // JQJperm->size0 = n; */
/*       // JQJperm->size1 = n; */
/*       // numericsSparseMatrix(JQJperm)->origin = NSM_CSC; */
/*       // // print JQJperm */
/*       // fprintf(file,"JQJperm = [\n"); */
/*       // CSparseMatrix_print_in_Matlab_file(NM_triplet(JQJperm), 0, file); */
/*       // fprintf(file,"];\n"); */
/*       // fprintf(file,"JQJperm = full(sparse(JQJperm(:,1), JQJperm(:,2), */
/*       // JQJperm(:,3)));\n"); */

/*       // css* Sperm = cs_schol(1, JQJperm_csc); */
/*       // csn* Nperm = cs_chol(JQJperm_csc, Sperm); */

/*       // // print S->pinv */
/*       // fprintf(file,"SJperpinv = ["); */
/*       // for(int i = 0; i < size; i++) */
/*       // { */
/*       //   fprintf(file, "%20.16ld; ", Sperm->pinv[i]); */
/*       // } */
/*       // fprintf(file,"];\n"); */

/*       // // print S->parent */
/*       // fprintf(file,"SJperparent = ["); */
/*       // for(int i = 0; i < size; i++) */
/*       // { */
/*       //   fprintf(file, "%20.16ld; ", Sperm->parent[i]); */
/*       // } */
/*       // fprintf(file,"];\n"); */

/*       // // print S->cp */
/*       // fprintf(file,"SJpercp = ["); */
/*       // for(int i = 0; i < size+1; i++) */
/*       // { */
/*       //   fprintf(file, "%20.16ld; ", Sperm->cp[i]); */
/*       // } */
/*       // fprintf(file,"];\n"); */

/*       // // print S->lnz */
/*       // fprintf(file,"SJperlnz = %e;\n", Sperm->lnz); */

/*       // NumericsMatrix *LJper = NM_new(); */
/*       // LJper->storageType = NM_SPARSE; */
/*       // numericsSparseMatrix(LJper)->csc = Nperm->L; */
/*       // LJper->size0 = Nperm->L->m; */
/*       // LJper->size1 = Nperm->L->n; */
/*       // numericsSparseMatrix(LJper)->origin = NSM_CSC; */

/*       // // print L */
/*       // fprintf(file,"LJper = [\n"); */
/*       // CSparseMatrix_print_in_Matlab_file(NM_triplet(LJper), 0, file); */
/*       // fprintf(file,"];\n"); */
/*       // fprintf(file,"LJper = full(sparse(LJper(:,1), LJper(:,2), */
/*       // LJper(:,3)));\n"); */

/*       // Simple exemple */
/*       // size = 5; */
/*       // NumericsMatrix * A = NM_create(NM_SPARSE, 3, 3); */
/*       // NM_triplet_alloc(A, 9); */
/*       // CSparseMatrix *A_triplet = A->matrix2->triplet; */
/*       // cs_entry(A_triplet, 0, 0, 4.); */
/*       // cs_entry(A_triplet, 0, 1, 12.); */
/*       // cs_entry(A_triplet, 0, 2, -16.); */
/*       // cs_entry(A_triplet, 1, 0, 12.); */
/*       // cs_entry(A_triplet, 1, 1, 37.); */
/*       // cs_entry(A_triplet, 1, 2, -43.); */
/*       // cs_entry(A_triplet, 2, 0, -16.); */
/*       // cs_entry(A_triplet, 2, 1, -43.); */
/*       // cs_entry(A_triplet, 2, 2, 98.); */
/*       // NumericsMatrix * A = NM_create(NM_SPARSE, 5, 5); */
/*       // NM_triplet_alloc(A, 25); */
/*       // CSparseMatrix *A_triplet = A->matrix2->triplet; */
/*       // // 5x5 dense */
/*       // cs_entry(A_triplet, 0, 0, 1.); */
/*       // cs_entry(A_triplet, 0, 1, 2.); */
/*       // cs_entry(A_triplet, 0, 2, 4.); */
/*       // cs_entry(A_triplet, 0, 3, 7.); */
/*       // cs_entry(A_triplet, 0, 4, 11.); */
/*       // cs_entry(A_triplet, 1, 0, 2.); */
/*       // cs_entry(A_triplet, 1, 1, 13.); */
/*       // cs_entry(A_triplet, 1, 2, 23.); */
/*       // cs_entry(A_triplet, 1, 3, 38.); */
/*       // cs_entry(A_triplet, 1, 4, 58.); */
/*       // cs_entry(A_triplet, 2, 0, 4.); */
/*       // cs_entry(A_triplet, 2, 1, 23.); */
/*       // cs_entry(A_triplet, 2, 2, 77.); */
/*       // cs_entry(A_triplet, 2, 3, 122.); */
/*       // cs_entry(A_triplet, 2, 4, 182.); */
/*       // cs_entry(A_triplet, 3, 0, 7.); */
/*       // cs_entry(A_triplet, 3, 1, 38.); */
/*       // cs_entry(A_triplet, 3, 2, 122.); */
/*       // cs_entry(A_triplet, 3, 3, 294.); */
/*       // cs_entry(A_triplet, 3, 4, 430.); */
/*       // cs_entry(A_triplet, 4, 0, 11.); */
/*       // cs_entry(A_triplet, 4, 1, 58.); */
/*       // cs_entry(A_triplet, 4, 2, 182.); */
/*       // cs_entry(A_triplet, 4, 3, 430.); */
/*       // cs_entry(A_triplet, 4, 4, 855.); */
/*       // 5x5 sparse, not permutation */
/*       // cs_entry(A_triplet, 0, 0, 6.08); */
/*       // cs_entry(A_triplet, 0, 1, -0.32); */
/*       // cs_entry(A_triplet, 0, 2, -0.32); */
/*       // cs_entry(A_triplet, 0, 3, -0.16); */
/*       // cs_entry(A_triplet, 0, 4, -0.16); */
/*       // cs_entry(A_triplet, 1, 0, -0.32); */
/*       // cs_entry(A_triplet, 1, 1, 4.04); */
/*       // cs_entry(A_triplet, 1, 2, 0.01); */
/*       // cs_entry(A_triplet, 2, 0, -0.32); */
/*       // cs_entry(A_triplet, 2, 1, 0.01); */
/*       // cs_entry(A_triplet, 2, 2, 4.04); */
/*       // cs_entry(A_triplet, 3, 0, -0.16); */
/*       // cs_entry(A_triplet, 3, 3, 2.02); */
/*       // cs_entry(A_triplet, 3, 4, 0.01); */
/*       // cs_entry(A_triplet, 4, 0, -0.16); */
/*       // cs_entry(A_triplet, 4, 3, 0.01); */
/*       // cs_entry(A_triplet, 4, 4, 2.02); */
/*       // 5x5 sparse, permutation */
/*       // cs_entry(A_triplet, 0, 0, 4.04); */
/*       // cs_entry(A_triplet, 0, 1, 0.01); */
/*       // cs_entry(A_triplet, 0, 4, -0.32); */
/*       // cs_entry(A_triplet, 1, 0, 0.01); */
/*       // cs_entry(A_triplet, 1, 1, 4.04); */
/*       // cs_entry(A_triplet, 1, 4, -0.32); */
/*       // cs_entry(A_triplet, 2, 2, 2.02); */
/*       // cs_entry(A_triplet, 2, 3, 0.01); */
/*       // cs_entry(A_triplet, 2, 4, -0.16); */
/*       // cs_entry(A_triplet, 3, 2, 0.01); */
/*       // cs_entry(A_triplet, 3, 3, 2.02); */
/*       // cs_entry(A_triplet, 3, 4, -0.16); */
/*       // cs_entry(A_triplet, 4, 0, -0.32); */
/*       // cs_entry(A_triplet, 4, 1, -0.32); */
/*       // cs_entry(A_triplet, 4, 2, -0.16); */
/*       // cs_entry(A_triplet, 4, 3, -0.16); */
/*       // cs_entry(A_triplet, 4, 4, 6.08); */
/*       // // NM_display(A); */
/*       // CSparseMatrix *A_csc = NM_csc(A); */
/*       // // cs_print(A_csc, 0); */
/*       // css* SA = cs_schol(1, A_csc); */

/*       // css *SA = cs_calloc (1, sizeof (css)); */
/*       // SA->pinv = cs_malloc (size, sizeof (CS_INT)); */
/*       // SA->parent = cs_malloc (size, sizeof (CS_INT)); */
/*       // SA->cp = cs_malloc (size+1, sizeof (CS_INT)); */

/*       // if (!SA) printf("\n SA = NULL \n"); */
/*       // if (!SA->pinv) printf("\n SA->pinv = NULL \n"); */
/*       // if (!SA->parent) printf("\n SA->parent = NULL \n"); */
/*       // if (!SA->cp) printf("\n SA->cp = NULL \n"); */

/*       // CS_INT sum = (CS_INT)size; */
/*       // for(int i = 0; i < size; i++) */
/*       // { */
/*       //   SA->pinv[i] = i; */
/*       //   SA->parent[i] = i+1; */
/*       //   if (i==0) SA->cp[i] = 0; */
/*       //   else */
/*       //   { */
/*       //     SA->cp[i] = SA->cp[i-1]+sum; */
/*       //     sum--; */
/*       //   } */
/*       // } */
/*       // SA->parent[size-1] = -1; */
/*       // SA->cp[size] = SA->cp[size-1]+sum; */
/*       // SA->unz = SA->lnz = SA->cp[size]; */

/*       // csn* NA = cs_chol(A_csc, SA); */
/*       // cs_print(NA->L, 0); */

/*       // NumericsMatrix *LA = NM_new(); */
/*       // LA->storageType = NM_SPARSE; */
/*       // numericsSparseMatrix(LA)->csc = NA->L; */
/*       // LA->size0 = NA->L->m; */
/*       // LA->size1 = NA->L->n; */
/*       // numericsSparseMatrix(LA)->origin = NSM_CSC; */

/*       // double *bA = (double*)calloc(5, sizeof(double)); */
/*       // double *bA2 = (double*)calloc(5, sizeof(double)); */
/*       // bA[0] = 3.04; bA[1] = 7.79; bA[2] = 11.82; bA[3] = 7.97; bA[4]
 * = 9.98; */

/*       // // print b */
/*       // fprintf(file,"b = ["); */
/*       // for(int i = 0; i < size; i++) */
/*       // { */
/*       //   bA2[i] = bA[i]; */
/*       //   fprintf(file, "%20.16e; ", bA[i]); */
/*       // } */
/*       // fprintf(file,"];\n"); */

/*       // // print A */
/*       // fprintf(file,"A = [\n"); */
/*       // CSparseMatrix_print_in_Matlab_file(NM_triplet(A), 0, file); */
/*       // fprintf(file,"];\n"); */
/*       // fprintf(file,"A = full(sparse(A(:,1), A(:,2), A(:,3)));\n"); */

/*       // // print LA */
/*       // fprintf(file,"LA = [\n"); */
/*       // CSparseMatrix_print_in_Matlab_file(NM_triplet(LA), 0, file); */
/*       // fprintf(file,"];\n"); */
/*       // fprintf(file,"LA = full(sparse(LA(:,1), LA(:,2), LA(:,3)));\n"); */

/*       // // print sol Ax = b */
/*       // fprintf(file,"x5 = ["); */
/*       // for(int i = 0; i < 5; i++) */
/*       // { */
/*       //   fprintf(file, "%20.16e; ", bA2[i]); */
/*       // } */
/*       // fprintf(file,"];\n"); */

/*       // // print S->pinv */
/*       // fprintf(file,"SApinv = ["); */
/*       // for(int i = 0; i < size; i++) */
/*       // { */
/*       //   fprintf(file, "%20.16ld; ", SA->pinv[i]); */
/*       // } */
/*       // fprintf(file,"];\n"); */

/*       // // print S->parent */
/*       // fprintf(file,"SAparent = ["); */
/*       // for(int i = 0; i < size; i++) */
/*       // { */
/*       //   fprintf(file, "%20.16ld; ", SA->parent[i]); */
/*       // } */
/*       // fprintf(file,"];\n"); */

/*       // // print S->cp */
/*       // fprintf(file,"SAcp = ["); */
/*       // for(int i = 0; i < size+1; i++) */
/*       // { */
/*       //   fprintf(file, "%20.16ld; ", SA->cp[i]); */
/*       // } */
/*       // fprintf(file,"];\n"); */

/*       // // print S->lnz */
/*       // fprintf(file,"SAlnz = %e;\n", SA->lnz); */

/*       // CS_INT *xb = cs_malloc (size, sizeof (CS_INT)); */
/*       // NumericsMatrix *Aperm = NM_new(); */
/*       // Aperm->storageType = NM_SPARSE; */
/*       // numericsSparseMatrix(Aperm)->csc = cs_permute(A_csc, SA->pinv, NULL,
 */
/*       // 1); for(int i = 0; i < size; i++) */
/*       // { */
/*       //   xb[i] = SA->pinv[i]; */
/*       // } */
/*       // for(int i = 0; i < size; i++) */
/*       // { */
/*       //   SA->pinv[xb[i]] = i; */
/*       // } */
/*       // numericsSparseMatrix(Aperm)->csc = */
/*       // cs_permute(numericsSparseMatrix(Aperm)->csc, NULL, SA->pinv, 1); */
/*       // Aperm->size0 = 5; Aperm->size1 = 5;
 * numericsSparseMatrix(Aperm)->origin */
/*       // = NSM_CSC; */
/*       // // print Aperm */
/*       // fprintf(file,"Aperm = [\n"); */
/*       // CSparseMatrix_print_in_Matlab_file(NM_triplet(Aperm), 0, file); */
/*       // fprintf(file,"];\n"); */
/*       // fprintf(file,"Aperm = full(sparse(Aperm(:,1), Aperm(:,2), */
/*       // Aperm(:,3)));\n"); fprintf(file,"P=[0 0 0 0 1; 1 0 0 0 0; 0 1 0 0 0;
 * 0 */
/*       // 0 1 0 0; 0 0 0 1 0];\n"); */

/*       // return NULL; */
/*       /\*----------------------------------- END print out */
/*        * -----------------------------------*\/ */

/*       // X = L\B */
/*       CSparseMatrix *X = */
/*           cs_spalloc(B->m, B->n, B->nzmax, 1, 0); /\* allocate result *\/ */

/*       CS_ENTRY *x, *b, *Xx; */
/*       CS_INT *xi, top, k, i, p, *Xp, *Xi; */

/*       x = cs_malloc(n, sizeof(CS_ENTRY));    /\* get CS_ENTRY workspace *\/
 */
/*       b = cs_malloc(n, sizeof(CS_ENTRY));    /\* get CS_ENTRY workspace *\/
 */
/*       xi = cs_malloc(2 * n, sizeof(CS_INT)); /\* get CS_INT workspace *\/ */

/*       CS_INT xnz = 0; */
/*       Xp = X->p; */
/*       Xi = X->i; */
/*       Xx = X->x; */
/*       Xp[0] = 0; */
/*       // pinv = S->pinv; */

/*       // if(iteration==16) printf("\n\n multiply_LinvH 004 \n\n"); */
/*       /\* ---  X = L\B ---------------------------------------------- *\/ */
/*       for (k = 0; k < B->n; k++) { */
/*         // printf("\n\n OK 001 c \n\n"); */
/*         /\* permutation of the rows  of B(:,k) *\/ */
/*         // for(p = B->p [k] ; p < B->p [k+1] ; p++) x [B->i[p]] = B->x [p] ;
 * /\* */
/*         // scatter B  *\/ for(p = B->p [k] ; p < B->p [k+1] ; p++) */
/*         // { */
/*         //   CS_INT i_old= B->i[p]; */
/*         //   B->i[p] = pinv[i_old]; /\* permute row indices with S->pinv *\/
 */
/*         //   B->x[p] = x[i_old]; */
/*         // } */
/*         /\* call spsolve *\/ */
/*         // if(iteration==16) printf("\n\n multiply_LinvH 005 A \n\n"); */
/*         top = cs_spsolve(N->L, B, k, xi, x, NULL, 1); /\* x = L\B(:,col) *\/
 */
/*         // if(iteration==16) printf("\n\n multiply_LinvH 005 B \n\n"); */
/*         // printf("\n\n OK 001 d \n\n"); */
/*         // printf("\n x[:,%zu] = [", k); */
/*         // for (int j=0; j<n; j++) printf("%f, ", x[j]); */
/*         // printf("]; \n"); */
/*         /\* store the result in X *\/ */
/*         if (Xp[k] + n - top > X->nzmax && */
/*             !cs_sprealloc(X, 2 * (X->nzmax) + n - top)) /\* realloc X if need
 * *\/ */
/*         { */
/*           printf("\n\n multiply_LinvH, X = L\\B,  NULL!!! \n\n"); */
/*           if (x) free(x); */
/*           if (b) free(b); */
/*           if (xi) free(xi); */
/*           if (JQJ) NM_free(JQJ); */
/*           if (S) cs_sfree(S); */
/*           if (N->U) cs_spfree(N->U); */
/*           if (N->pinv) cs_free(N->pinv); */
/*           if (N->B) cs_free(N->B); */
/*           return NULL; /\* (cs_done(X, w, x, 0)) ;   *\/ /\* out of memory
 * *\/ */
/*         } */
/*         // if(iteration==16) printf("\n\n multiply_LinvH 006 \n\n"); */
/*         Xp = X->p; */
/*         Xi = X->i; */
/*         Xx = X->x; */
/*         for (p = top; p < n; p++) { */
/*           i = xi[p];   /\* x(i) is nonzero *\/ */
/*           Xi[xnz] = i; /\* store the result in X *\/ */
/*           Xx[xnz++] = x[i]; */
/*           // printf("xnz = %ld, p = %ld, i = %ld, x[i] = %f\n", xnz, p, i, */
/*           // x[i]); */
/*         } */
/*         Xp[k + 1] = Xp[k] + n - top; */
/*         // if(iteration==16) printf("\n\n multiply_LinvH 007 \n\n"); */
/*       } */

/*       // if(iteration==16) printf("\n\n multiply_LinvH 008 \n\n"); */
/*       cs_sprealloc(X, 0); */

/*       LinvH->storageType = H->storageType; */
/*       numericsSparseMatrix(LinvH)->csc = X; */
/*       LinvH->size0 = (int)LinvH->matrix2->csc->m; */
/*       LinvH->size1 = (int)LinvH->matrix2->csc->n; */
/*       numericsSparseMatrix(LinvH)->origin = NSM_CSC; */
/*       // if (!N->L) printf("\n N->L is NULL! 1 \n"); */

/*       // printf("\n (1) L is at %p\n", L); */
/*       *chol_L = N->L;  // for storage Cholesky factor */
/*       // L = cs_spalloc(N->L->m, N->L->n, N->L->nzmax, 0, 0); */
/*       // CSparseMatrix_copy(N->L, L); */

/*       if (x) free(x); */
/*       if (b) free(b); */
/*       if (xi) free(xi); */
/*       if (JQJ) NM_free(JQJ); */
/*       if (S) cs_sfree(S); */
/*       // if (!N->L) printf("\n N->L is NULL! 2 \n"); */
/*       // if (N->L) cs_spfree (N->L); */
/*       if (N->U) cs_spfree(N->U); */
/*       // if (!N->L) printf("\n N->L is NULL! 3 \n"); */
/*       if (N->pinv) cs_free(N->pinv); */
/*       if (N->B) cs_free(N->B); */
/*       // if (N) cs_free (N); */

/*       break; */
/*     } */

/*     default: */
/*       fprintf(stderr, */
/*               "Numerics, GRFC3D IPM, multiply_LinvH failed, unknown storage "
 */
/*               "type for H.\n"); */
/*       exit(EXIT_FAILURE); */
/*   } */
/*   // printf("\n (2) L is at %p\n", L); */
/*   return LinvH; */
/* } */

/* Return the matrix L^-1*H where L is Cholesky factor satisfying J*Q^-2*J' =
 * L*L'. Using the formula Qp. */
// static  NumericsMatrix *  multiply_LinvH(const double *u1, const double *r1,
// const double *u2, const double *r2, const size_t vecSize, const size_t
// varsCount, NumericsMatrix *H, CSparseMatrix **chol_L, FILE *file)
static NumericsMatrix *multiply_UinvH(CSparseMatrix *chol_U, NumericsMatrix *H) {
  NumericsMatrix *UinvH = NM_new();
>>>>>>> 747c75a0
  NM_types storage = H->storageType;

  switch(storage)
  {
    /* case NM_DENSE: */
    /*   break; */
  case NM_SPARSE:
  {

    CSparseMatrix *B = NM_csc(H);
    CS_INT n = chol_U->n;

    // X = U\B
    CSparseMatrix* X  = cs_spalloc (B->m, B->n, B->nzmax , 1, 0) ;        /* allocate result */

<<<<<<< HEAD
    CS_ENTRY *x, *b, *Xx, *Bx ;
    CS_INT *xi, *pinv, top, k, i, p, *Bp, *Bi, *Xp, *Xi;
=======
      CS_ENTRY *x, *b, *Xx;
      CS_INT *xi, top, k, i, p, *Xp, *Xi;
>>>>>>> 747c75a0

    x = cs_malloc(n, sizeof(CS_ENTRY)) ;              /* get CS_ENTRY workspace */
    b = cs_malloc(n, sizeof(CS_ENTRY)) ;              /* get CS_ENTRY workspace */
    xi = cs_malloc(2*n, sizeof(CS_INT)) ;             /* get CS_INT workspace */

    CS_INT xnz=0;
    Xp= X->p;
    Xi= X->i;
    Xx= X->x;
    Xp[0]=0;

    /* ---  X = L\B ---------------------------------------------- */
    for(k = 0 ; k < B->n ; k++)
    {
      top = cs_spsolve(chol_U, B, k, xi, x, NULL, 0) ;    /* x = L\B(:,col) */

      /* store the result in X */
      if(Xp[k]+ n-top > X->nzmax && !cs_sprealloc(X, 2*(X->nzmax)+ n-top))    /* realloc X if need */
      {
        printf("\n\n multiply_UinvH, X = L\\B,  NULL!!! \n\n");
        if (x) free(x);
        if (b) free(b);
        if (xi) free(xi);
        return NULL;  /* (cs_done(X, w, x, 0)) ;   */            /* out of memory */
      }

      Xp= X->p;
      Xi= X->i;
      Xx= X->x;
      for(p = top ; p < n ; p++)
      {
        i = xi [p] ;/* x(i) is nonzero */
        Xi[xnz]=i;          /* store the result in X */
        Xx[xnz++] = x[i];
      }
      Xp[k+1] =Xp[k] + n-top;
    }

    cs_sprealloc (X, 0) ;

    UinvH->storageType = H->storageType;
    numericsSparseMatrix(UinvH)->csc = X;
    UinvH->size0 = (int)UinvH->matrix2->csc->m;
    UinvH->size1 = (int)UinvH->matrix2->csc->n;
    numericsSparseMatrix(UinvH)->origin = NSM_CSC;

    if (x) free(x);
    if (b) free(b);
    if (xi) free(xi);
    break;
  }

  default:
    fprintf(stderr, "Numerics, GRFC3D IPM, multiply_UinvH failed, unknown storage type for H.\n");
    exit(EXIT_FAILURE);
  }

  return UinvH;
}

<<<<<<< HEAD










static NumericsMatrix * compute_factor_U(const double *u1, const double *r1, const double *u2, const double *r2, const size_t vecSize, const size_t varsCount)
{
  size_t d3 = (size_t)(vecSize / varsCount); // d3 = 3
=======
static NumericsMatrix *compute_factor_U(const double *u1, const double *r1, const double *u2,
                                        const double *r2, const size_t vecSize,
                                        const size_t varsCount) {
  size_t d3 = (size_t)(vecSize / varsCount);  // d3 = 3
>>>>>>> 747c75a0
  assert(d3 == 3);
  size_t d5 = d3+2;  // d5 = 5

  double *x = (double*)calloc(vecSize, sizeof(double));
  double *z = (double*)calloc(vecSize, sizeof(double));
  Nesterov_Todd_vector(3, u1, r1, vecSize, varsCount, x); // x = pinv2_bar
  Nesterov_Todd_vector(3, u2, r2, vecSize, varsCount, z); // z = pinv2_tilde

  NumericsMatrix * out = NM_create(NM_SPARSE, 5*varsCount, 5*varsCount);
  NM_triplet_alloc(out, 11*varsCount);
  CSparseMatrix *out_triplet = out->matrix2->triplet;

  float_type p0=0., detx=0., detz=0., tmpx=0., tmpz=0., nx2=0., nz2=0.;
  float_type nxb=0., nzb=0.;

  int id3, id5;
  for(size_t i = 0; i < varsCount; i++)
  {
    id3 = i*d3;
    id5 = i*d5;

    nxb = dnrm2l(2, x + id3 + 1);
    nzb = dnrm2l(2, z + id3 + 1);
    detx = (x[id3] - nxb)*(x[id3] + nxb);
    detz = (z[id3] - nzb)*(z[id3] + nzb);

    if (detx <= 0.) detx = fabsl(detx);
    if (detz <= 0.) detz = fabsl(detz);

    tmpx = x[id3]*x[id3] + x[id3+2]*x[id3+2] - x[id3+1]*x[id3+1]; // tmp = x0^2 - x1^2 + x2^2
    tmpz = z[id3]*z[id3] + z[id3+2]*z[id3+2] - z[id3+1]*z[id3+1];

    nx2 = dnrm2sqrl(d3,x+id3);
    nz2 = dnrm2sqrl(d3,z+id3);

    // out[0,0]
    p0 = sqrtl(detx*detx*nz2 + detz*detz*nx2)/(dnrm2l(d3,x+id3)*dnrm2l(d3,z+id3));
    cs_entry(out_triplet, id5, id5, p0);


    // out[0, 1:2]
    // if (detx <= 0.) detx = EPS;
    cs_entry(out_triplet, id5, id5+1, 2*x[id3]*x[id3+1]*sqrtl(detx/(nx2*tmpx)));
    cs_entry(out_triplet, id5, id5+2, 2*x[id3]*x[id3+2]/sqrtl(tmpx));

    // out[1:2, 1:2]
    cs_entry(out_triplet, id5+1, id5+1, sqrtl(nx2*detx/tmpx));
    cs_entry(out_triplet, id5+1, id5+2, 2*x[id3+1]*x[id3+2]/sqrtl(tmpx));
    cs_entry(out_triplet, id5+2, id5+2, sqrtl(tmpx));


    // out[0, 3:4]
    // if (detz <= 0.) detz = EPS;
    cs_entry(out_triplet, id5, id5+3, 2*z[id3]*z[id3+1]*sqrtl(detz/(nz2*tmpz)));
    cs_entry(out_triplet, id5, id5+4, 2*z[id3]*z[id3+2]/sqrtl(tmpz));

    // out[3:4, 3:4]
    cs_entry(out_triplet, id5+3, id5+3, sqrtl(nz2*detz/tmpz));
    cs_entry(out_triplet, id5+3, id5+4, 2*z[id3+1]*z[id3+2]/sqrtl(tmpz));
    cs_entry(out_triplet, id5+4, id5+4, sqrtl(tmpz));

  }
  free(x); free(z);
  return out;
}








/* Writing problem data under a Matlab format in a file  */
/* The data are printed under the form of a dense format */
/* problem: min .5 v'*M*v + f'*v, s.t. H*v + w \in K (Lorentz cone)
   d = dimenion
   n = number of contact points
   m = number of degrees of freedom
   M = m x m matrix
   f = m-vector
   H = n*d x m matrix
   w = n*d-vector */
static void printDataProbMatlabFile(NumericsMatrix * M, double * f, NumericsMatrix * H, double * w, int d, int n, int m, double * mu, double * mu_r, FILE * file)
{
  // printf("\n\n printDataProbMatlabFile OK \n\n");
  fprintf(file,"d = %3i;\n",d);
  fprintf(file,"n = %6i;\n",n);
  fprintf(file,"m = %6i;\n",m);

  fprintf(file,"M = [\n");
  CSparseMatrix_print_in_Matlab_file(NM_triplet(M), 0, file);
  fprintf(file,"];\n");
  // fprintf(file,"M = sparse(int32(M(:,1)), int32(M(:,2)), M(:,3));\n");
  fprintf(file,"M = sparse(M(:,1), M(:,2), M(:,3));\n");

  fprintf(file,"H = [");
  CSparseMatrix_print_in_Matlab_file(NM_triplet(H), 0, file);
  fprintf(file,"];\n");
  // fprintf(file,"H = sparse(int32(H(:,1)), int32(H(:,2)), H(:,3));\n");
  fprintf(file,"H = sparse(H(:,1), H(:,2), H(:,3));\n");

  fprintf(file,"f = [");
  for(int i = 0; i < m; i++)
  {
    fprintf(file,"%22.14e; ",-f[i]);
  }
  fprintf(file,"];\n");

  fprintf(file,"w = [");
  for(int i = 0; i < n*d; i++)
  {
    fprintf(file,"%22.14e; ",w[i]);
  }
  fprintf(file,"];\n");

  fprintf(file,"mu = [");
  for(int i = 0; i < n; i++)
  {
    fprintf(file,"%22.14e; ",mu[i]);
  }
  fprintf(file,"];\n");

  fprintf(file,"mu_r = [");
  for(int i = 0; i < n; i++)
  {
    fprintf(file,"%22.14e; ",mu_r[i]);
  }
  fprintf(file,"];\n");
}

/* print iteres under a Matlab format in a file */
/* iteration = index of the iteration
   v = global velocity
   u = velocity
   r = reaction
   d = dimenion
   n = number of contact points
   m = number of degrees of freedom
*/
static void printInteresProbMatlabFile(int iteration, double * v, double * u_1, double * u_2, double * r_1, double * r_2, int d, int n, int m, FILE * file)
{
  fprintf(file,"v(%3i,:) = [",iteration+1);
  for(int i = 0; i < m; i++)
  {
    fprintf(file, "%20.26e, ", v[i]);
  }
  fprintf(file,"];\n");

  fprintf(file,"u1(%3i,:) = [",iteration+1);
  for(int i = 0; i < n*(d-2); i++)
  {
    fprintf(file, "%20.26e, ", u_1[i]);
  }
  fprintf(file,"];\n");

  fprintf(file,"u2(%3i,:) = [",iteration+1);
  for(int i = 0; i < n*(d-2); i++)
  {
    fprintf(file, "%20.26e, ", u_2[i]);
  }
  fprintf(file,"];\n");

  fprintf(file,"r1(%3i,:) = [",iteration+1);
  for(int i = 0; i < n*(d-2); i++)
  {
    fprintf(file, "%20.26e, ", r_1[i]);
  }
  fprintf(file,"];\n");

  fprintf(file,"r2(%3i,:) = [",iteration+1);
  for(int i = 0; i < n*(d-2); i++)
  {
    fprintf(file, "%20.16e, ", r_2[i]);
  }
  fprintf(file,"];\n");

  return;
}



static void printInteresProbPythonFile(int iteration, double *v, double *u, double *u_1, double *u_2, double *r, double *r_1, double *r_2, int d, int n, int m, FILE * file)
{
  int n_dminus2 =  n*(d-2);
  int nd = n*d;

  // v
  if (iteration == 0) fprintf(file,"v = np.array([");
  else fprintf(file,"x = np.array([");
  for(int i = 0; i < m; i++)
  {
    if (i == m-1) fprintf(file, "%20.26e", v[i]);
    else fprintf(file, "%20.26e, ", v[i]);
  }
  fprintf(file,"])\n");
  if (iteration > 0) fprintf(file,"v = np.vstack((v, x))\n");


  // u
  if (iteration == 0) fprintf(file,"u = np.array([");
  else fprintf(file,"x = np.array([");
  for(int i = 0; i < nd; i++)
  {
    if (i == nd-1) fprintf(file, "%20.26e", u[i]);
    else fprintf(file, "%20.26e, ", u[i]);
  }
  fprintf(file,"])\n");
  if (iteration > 0) fprintf(file,"u = np.vstack((u, x))\n");

  // u1
  if (iteration == 0) fprintf(file,"u1 = np.array([");
  else fprintf(file,"x = np.array([");
  for(int i = 0; i < n_dminus2; i++)
  {
    if (i == n_dminus2-1) fprintf(file, "%20.26e", u_1[i]);
    else fprintf(file, "%20.26e, ", u_1[i]);
  }
  fprintf(file,"])\n");
  if (iteration > 0) fprintf(file,"u1 = np.vstack((u1, x))\n");

  // u2
  if (iteration == 0) fprintf(file,"u2 = np.array([");
  else fprintf(file,"x = np.array([");
  for(int i = 0; i < n_dminus2; i++)
  {
    if (i == n_dminus2-1) fprintf(file, "%20.26e", u_2[i]);
    else fprintf(file, "%20.26e, ", u_2[i]);
  }
  fprintf(file,"])\n");
  if (iteration > 0) fprintf(file,"u2 = np.vstack((u2, x))\n");


  // r
  if (iteration == 0) fprintf(file,"r = np.array([");
  else fprintf(file,"x = np.array([");
  for(int i = 0; i < nd; i++)
  {
    if (i == nd-1) fprintf(file, "%20.26e", r[i]);
    else fprintf(file, "%20.26e, ", r[i]);
  }
  fprintf(file,"])\n");
  if (iteration > 0) fprintf(file,"r = np.vstack((r, x))\n");


  // r1
  if (iteration == 0) fprintf(file,"r1 = np.array([");
  else fprintf(file,"x = np.array([");
  for(int i = 0; i < n_dminus2; i++)
  {
    if (i == n_dminus2-1) fprintf(file, "%20.26e", r_1[i]);
    else fprintf(file, "%20.26e, ", r_1[i]);
  }
  fprintf(file,"])\n");
  if (iteration > 0) fprintf(file,"r1 = np.vstack((r1, x))\n");

  // r2
  if (iteration == 0) fprintf(file,"r2 = np.array([");
  else fprintf(file,"x = np.array([");
  for(int i = 0; i < n_dminus2; i++)
  {
    if (i == n_dminus2-1) fprintf(file, "%20.26e", r_2[i]);
    else fprintf(file, "%20.26e, ", r_2[i]);
  }
  fprintf(file,"])\n");
  if (iteration > 0) fprintf(file,"r2 = np.vstack((r2, x))\n");

  return;
}

<<<<<<< HEAD





static void printVectorMatlabFile(int iteration, double * vec, int vecSize, FILE * file)
{
  fprintf(file,"vector(%4i,:) = [",iteration+1);
  for(int i = 0; i < vecSize; i++)
  {
    fprintf(file, "%24.16e, ", vec[i]);
  }
  fprintf(file,"];\n");
  return;
}
=======
/* static void printVectorMatlabFile(int iteration, double *vec, int vecSize, */  // Unused
/*                                   FILE *file) { */
/*   fprintf(file, "vector(%4i,:) = [", iteration + 1); */
/*   for (int i = 0; i < vecSize; i++) { */
/*     fprintf(file, "%24.16e, ", vec[i]); */
/*   } */
/*   fprintf(file, "];\n"); */
/*   return; */
/* } */
>>>>>>> 747c75a0


/* This function replaces for grfc3d_compute_error */
/* Compute:
    + Relative dual residual:
      ++ error_dual   = |Mv - H'r - f|/max{|Mv|, |Hr|, |f|}               if max >= tol
                      = |Mv - H'r - f|                                    otherwise
    + Relative primal residual:
      ++ error_primal = |u - Hv - w|/max{|H'v|, |w|, |u|}                 if max >= tol
                      = |u - Hv - w|                                      otherwise
    + Projection error
      For convex case
      ++ error_proj   = |r - projectionOnRollingCone(r-u)|/max{|r|, |u|}  if max >= tol
                      = |r - projectionOnRollingCone(r-u)|                otherwise

      For non-convex case
      ++ error_proj   = |r - projectionOnRollingCone(r-u-mu*|uT|-mur*||wR)|/max{|r|, |u|}  if max >= tol
                      = |r - projectionOnRollingCone(r-u-mu*|uT|-mur*||wR)|                otherwise
*/
static void compute_errors(NumericsMatrix * M, NumericsMatrix * H, const double * w, const double * f,
                           double*  r, double*  u, double*  v,
                           double *primalConstraint, double *pinfeas,
                           double *dualConstraint, double *dinfeas,
                           double tolerance, double *proj_error,
                           double *full_error, int problemIsNotConvex)
{
  /* Checks inputs */
  if(M == NULL || H == NULL || w == NULL || f == NULL || r == NULL || u == NULL || v == NULL)
    numerics_error("compute_errors", "null input");

  size_t nd = H->size0;
  size_t m = H->size1;
  size_t n = nd/5;
  // printf("\n\nn = %zu, m = %zu\n\n", n, m);
  double norm_r = cblas_dnrm2(nd,r,1);
  double norm_u = cblas_dnrm2(nd,u,1);
  double max_val = 0.;

  double worktmp[5];

  /* --- Relative dual residual = |-Mv + Hr + f|/max{|Mv|, |Hr|, |f|} --- */
  double *HTr = (double*)calloc(m, sizeof(double));

  NM_gemv(1.0, M, v, 0.0, dualConstraint);      // dualConstraint = Mv
  max_val = cblas_dnrm2(m, dualConstraint, 1);
  cblas_daxpy(m, -1.0, f, 1, dualConstraint, 1);// dualConstraint = Mv - f
  NM_tgemv(1.0, H, r, 0.0, HTr);         // HTr = H'r
  cblas_daxpy(m, -1.0, HTr, 1, dualConstraint, 1); // dualConstraint = Mv - f - H'r
  max_val = fmax(max_val, cblas_dnrm2(m, f, 1));
  max_val = fmax(max_val, cblas_dnrm2(m, HTr, 1)); // max_val = max{|Mv|, |f|, |H'r|, typr}

  *dinfeas = cblas_dnrm2(m, dualConstraint, 1);
  if(max_val >= tolerance)
    *dinfeas /= max_val;
  free(HTr);


  /* --- Relative primal residual = |H'v + w - u|/max{|H'v|, |w|, |u|} --- */
  max_val = 0.;
  NM_gemv(-1.0, H, v, 0.0, primalConstraint);  // primalConstraint = -Hv
  max_val = cblas_dnrm2(nd, primalConstraint, 1);
  cblas_daxpy(nd, -1.0, w, 1, primalConstraint, 1);         // primalConstraint = -Hv - w
  cblas_daxpy(nd, 1.0, u, 1, primalConstraint, 1); // primalConstraint = u - Hv - w
  max_val = fmax(max_val, norm_u);
  max_val = fmax(max_val, cblas_dnrm2(nd, w, 1));           // max_val = max{|Hv|, |u|, |w|, typu}

  *pinfeas = cblas_dnrm2(nd, primalConstraint, 1);  // max_val = 1;
  if(max_val >= tolerance)
    *pinfeas /= max_val;


  /* --- Projection error = |r - projectionOnRollingCone(r-u)|/max{|r|, |u|} for convex case --- */
  /* --- Projection error = |r - projectionOnRollingCone(r-u-mu*|uT|-mur*||wR)|/max{|r|, |u|} for non-convex case --- */
  *proj_error = 0.;
  for(size_t i = 0 ; i < n ; i++)
  {
    grfc3d_unitary_compute_and_add_error(&r[i*5], &u[i*5], 1., 1., proj_error, worktmp, problemIsNotConvex);
  }
  *proj_error = sqrt(*proj_error);

  max_val = fmax(norm_u, norm_r); //max_val = 1;
  if(max_val >= tolerance)
    *proj_error /= max_val;


  /* --- Full error = Relative dual residual + Relative primal residual + Projection error --- */
  *full_error = *dinfeas + *pinfeas + *proj_error;
}

<<<<<<< HEAD


static void print_NAN_in_matrix(const NumericsMatrix* const m)
{
  if(!m)
  {
    fprintf(stderr, "Numerics, NumericsMatrix display failed, NULL input.\n");
    exit(EXIT_FAILURE);
  }
  // printf("========== Numerics Matrix\n");
  // printf("========== size0 = %i, size1 = %i\n", m->size0, m->size1);

  switch(m->storageType)
  {
    case NM_DENSE:
    {
      // printf("========== storageType = NM_DENSE\n");
      break;
    }
    case NM_SPARSE_BLOCK:
    {
      assert(m->matrix1);
      // printf("========== storageType =  NM_SPARSE_BLOCK\n");
      break;
    }
    case NM_SPARSE:
    {
      assert(m->matrix2);
      // printf("========== storageType = NM_SPARSE\n");
      switch(m->matrix2->origin)
      {
        case NSM_TRIPLET:
        {
          // printf("========== origin =  NSM_TRIPLET\n");
          break;
        }
        case NSM_HALF_TRIPLET:
        {
          // printf("========== origin =  NSM_HALF_TRIPLET\n");
          break;
        }
        case NSM_CSC:
        {
          // printf("========== origin =  NSM_CSC\n");
          break;
        }
        case NSM_CSR:
        {
          // printf("========== origin =  NSM_CSR\n");
          break;
        }
        default:
        {
          // fprintf(stderr, "NM_display ::  unknown origin %d for sparse matrix\n", m->matrix2->origin);
        }
      }

      // printf("========== size0 = %i, size1 = %i\n", m->size0, m->size1);
      CSparseMatrix* A;
      if(m->matrix2->triplet)
      {
        // printf("========== a matrix in format triplet is stored\n");
        A = m->matrix2->triplet;
      }
      else if(m->matrix2->csc)
      {
        // printf("========== a matrix in format csc is stored\n");
        A = m->matrix2->csc;
      }
      else if(m->matrix2->trans_csc)
      {
        // printf("========== a matrix in format trans_csc is stored\n");
        A = m->matrix2->trans_csc;
      }

      CS_INT p, nz, *Ap, *Ai ;
      CS_ENTRY *Ax ;

      Ap = A->p ; Ai = A->i ; Ax = A->x ;
      nz = A->nz ;

      for (p = 0 ; p < nz ; p++)
      {
        if (Ax)
          if (isnan(Ax[p]))
          {
            printf ("    %g %g : ", (double) (Ai [p]), (double) (Ap [p])) ;
            printf ("%g\n", Ax [p]) ;
          }
      }
      break;
    }
    default:
    {
      fprintf(stderr, "display for NumericsMatrix: matrix type %d not supported!\n", m->storageType);
    }
  }
}



static void is_in_int_of_Lcone(const double * const x, const size_t vecSize, const size_t varsCount)
{
  size_t dim = vecSize/varsCount, id3 = 0;
  assert(dim == 3);
  float_type diffL = 0.;
  double diff = 0.;
  for(size_t i=0; i<varsCount; i++)
  {
    id3 = i*dim;
    // diff = (float_type)x[id3]-dnrm2l(dim-1, x+id3+1);
    diff = x[id3]-cblas_dnrm2(dim-1, x+id3+1, 1);
    if (diff <= 0.)
    {
      printf("\n(double)     x0 = %9.65e", x[id3]);
      printf("\n(l doub)     x0 = %9.65Le", (float_type)x[id3]);
      printf("\n(double) x0+eps = %9.65e", x[id3]+DBL_EPSILON);
      printf("\n(double)|x_bar| = %9.65e", cblas_dnrm2(dim-1, x+id3+1, 1));
      printf("\n(l doub)|x_bar| = %9.65Le\n", dnrm2l(dim-1, x+id3+1));

      printf("\ni = %zu: (double)x0 - (double)|x_bar| = (double) %9.65e\n", i, diff);

      diffL = (float_type)(x[id3]-cblas_dnrm2(dim-1, x+id3+1, 1));
      printf("\ni = %zu: (double)x0 - (double)|x_bar| = (l doub) %9.65Le\n", i, diffL);

      diff = (double)(x[id3]-dnrm2l(dim-1, x+id3+1));
      printf("\ni = %zu: (double)x0 - (l doub)|x_bar| = (double) %9.65e\n", i, diff);

      diffL = x[id3]-dnrm2l(dim-1, x+id3+1);
      printf("\ni = %zu: (double)x0 - (l doub)|x_bar| = (l doub) %9.65Le\n", i, diffL);
    }
  }
}



static void update_w(double * w, double * w_origin, const double * velocity, const size_t vecSize, const size_t varsCount, int update)
{
=======
/* static void print_NAN_in_matrix(const NumericsMatrix *const m) { */  // Unused
/*   if (!m) { */
/*     fprintf(stderr, "Numerics, NumericsMatrix display failed, NULL
 * input.\n"); */
/*     exit(EXIT_FAILURE); */
/*   } */
/*   // printf("========== Numerics Matrix\n"); */
/*   // printf("========== size0 = %i, size1 = %i\n", m->size0, m->size1); */

/*   switch (m->storageType) { */
/*     case NM_DENSE: { */
/*       // printf("========== storageType = NM_DENSE\n"); */
/*       break; */
/*     } */
/*     case NM_SPARSE_BLOCK: { */
/*       assert(m->matrix1); */
/*       // printf("========== storageType =  NM_SPARSE_BLOCK\n"); */
/*       break; */
/*     } */
/*     case NM_SPARSE: { */
/*       assert(m->matrix2); */
/*       // printf("========== storageType = NM_SPARSE\n"); */
/*       switch (m->matrix2->origin) { */
/*         case NSM_TRIPLET: { */
/*           // printf("========== origin =  NSM_TRIPLET\n"); */
/*           break; */
/*         } */
/*         case NSM_HALF_TRIPLET: { */
/*           // printf("========== origin =  NSM_HALF_TRIPLET\n"); */
/*           break; */
/*         } */
/*         case NSM_CSC: { */
/*           // printf("========== origin =  NSM_CSC\n"); */
/*           break; */
/*         } */
/*         case NSM_CSR: { */
/*           // printf("========== origin =  NSM_CSR\n"); */
/*           break; */
/*         } */
/*         default: { */
/*           // fprintf(stderr, "NM_display ::  unknown origin %d for sparse */
/*           // matrix\n", m->matrix2->origin); */
/*         } */
/*       } */

/*       // printf("========== size0 = %i, size1 = %i\n", m->size0, m->size1);
 */
/*       CSparseMatrix *A; */
/*       if (m->matrix2->triplet) { */
/*         // printf("========== a matrix in format triplet is stored\n"); */
/*         A = m->matrix2->triplet; */
/*       } else if (m->matrix2->csc) { */
/*         // printf("========== a matrix in format csc is stored\n"); */
/*         A = m->matrix2->csc; */
/*       } else if (m->matrix2->trans_csc) { */
/*         // printf("========== a matrix in format trans_csc is stored\n"); */
/*         A = m->matrix2->trans_csc; */
/*       } */

/*       CS_INT p, nz, *Ap, *Ai; */
/*       CS_ENTRY *Ax; */

/*       Ap = A->p; */
/*       Ai = A->i; */
/*       Ax = A->x; */
/*       nz = A->nz; */

/*       for (p = 0; p < nz; p++) { */
/*         if (Ax) */
/*           if (isnan(Ax[p])) { */
/*             printf("    %g %g : ", (double)(Ai[p]), (double)(Ap[p])); */
/*             printf("%g\n", Ax[p]); */
/*           } */
/*       } */
/*       break; */
/*     } */
/*     default: { */
/*       fprintf(stderr, */
/*               "display for NumericsMatrix: matrix type %d not supported!\n",
 */
/*               m->storageType); */
/*     } */
/*   } */
/* } */

/* static void is_in_int_of_Lcone(const double *const x, const size_t vecSize,
 */
/*                                const size_t varsCount) { */  // Unused - kept
                                                                // for the
                                                                // record.
/*   size_t dim = vecSize / varsCount, id3 = 0; */
/*   assert(dim == 3); */
/*   float_type diffL = 0.; */
/*   double diff = 0.; */
/*   for (size_t i = 0; i < varsCount; i++) { */
/*     id3 = i * dim; */
/*     // diff = (float_type)x[id3]-dnrm2l(dim-1, x+id3+1); */
/*     diff = x[id3] - cblas_dnrm2(dim - 1, x + id3 + 1, 1); */
/*     if (diff <= 0.) { */
/*       printf("\n(double)     x0 = %9.65e", x[id3]); */
/*       printf("\n(l doub)     x0 = %9.65Le", (float_type)x[id3]); */
/*       printf("\n(double) x0+eps = %9.65e", x[id3] + DBL_EPSILON); */
/*       printf("\n(double)|x_bar| = %9.65e", */
/*              cblas_dnrm2(dim - 1, x + id3 + 1, 1)); */
/*       printf("\n(l doub)|x_bar| = %9.65Le\n", dnrm2l(dim - 1, x + id3 + 1));
 */

/*       printf("\ni = %zu: (double)x0 - (double)|x_bar| = (double) %9.65e\n",
 * i, */
/*              diff); */

/*       diffL = (float_type)(x[id3] - cblas_dnrm2(dim - 1, x + id3 + 1, 1)); */
/*       printf("\ni = %zu: (double)x0 - (double)|x_bar| = (l doub) %9.65Le\n",
 * i, */
/*              diffL); */

/*       diff = (double)(x[id3] - dnrm2l(dim - 1, x + id3 + 1)); */
/*       printf("\ni = %zu: (double)x0 - (l doub)|x_bar| = (double) %9.65e\n",
 * i, */
/*              diff); */

/*       diffL = x[id3] - dnrm2l(dim - 1, x + id3 + 1); */
/*       printf("\ni = %zu: (double)x0 - (l doub)|x_bar| = (l doub) %9.65Le\n",
 * i, */
/*              diffL); */
/*     } */
/*   } */
/* } */

static void update_w(double *w, double *w_origin, const double *velocity, const size_t vecSize,
                     const size_t varsCount, int update) {
>>>>>>> 747c75a0
  if (update == 0) return;

  size_t dim = vecSize/varsCount;
  assert(dim == 5);
  for(size_t i = 0; i < vecSize; ++ i)
  {
    if(i % dim == 0)
      /* w[i] = w_origin[i]/(problem->mu[(int)(i/d)]) */
      w[i] = w_origin[i] + sqrt(velocity[i+1]*velocity[i+1]+velocity[i+2]*velocity[i+2]) + sqrt(velocity[i+3]*velocity[i+3]+velocity[i+4]*velocity[i+4]);
  }
}

<<<<<<< HEAD

static double compute_min_steplenght_of4(const double * x, const double * dx,
                                const double * y, const double * dy,
                                const double * z, const double * dz,
                                const double * t, const double * dt,
                                const size_t vecSize, const size_t varsCount, double gamma)
{
  double alpha_primal_1 = getStepLength(x, dx, vecSize, varsCount, gamma);
  double alpha_primal_2 = getStepLength(y, dy, vecSize, varsCount, gamma);
  double alpha_dual_1   = getStepLength(z, dz, vecSize, varsCount, gamma);
  double alpha_dual_2   = getStepLength(t, dt, vecSize, varsCount, gamma);

  return fmin(alpha_primal_1, fmin(alpha_primal_2, fmin(alpha_dual_1, alpha_dual_2)));
}
=======
/* static double compute_min_steplenght_of4(const double *x, const double *dx,
 */
/*                                          const double *y, const double *dy,
 */
/*                                          const double *z, const double *dz,
 */
/*                                          const double *t, const double *dt,
 */
/*                                          const size_t vecSize, */
/*                                          const size_t varsCount, double
 * gamma) */ // Unused - kept for the record.
/* { */
/*   double alpha_primal_1 = getStepLength(x, dx, vecSize, varsCount, gamma); */
/*   double alpha_primal_2 = getStepLength(y, dy, vecSize, varsCount, gamma); */
/*   double alpha_dual_1 = getStepLength(z, dz, vecSize, varsCount, gamma); */
/*   double alpha_dual_2 = getStepLength(t, dt, vecSize, varsCount, gamma); */

/*   return fmin(alpha_primal_1, */
/*               fmin(alpha_primal_2, fmin(alpha_dual_1, alpha_dual_2))); */
/* } */
>>>>>>> 747c75a0






/** Compute a block matrix J of form
 *      |  a0    b1    b2                c0    d1    d2                   ...  |
 *      |                                                                      |
 *      |  b1    A11   A12               0     0     0                    ...  |
 *      |                                                                      |
 *      |  b2    A21   A22               0     0     0                    ...  |
 *      |                                                                      |
 *      |  0     0     0                 d1    C11   C12                  ...  |
 *      |                                                                      |
 *      |  0     0     0                 d2    C21   C22                  ...  |
 *  J = |                                                                      |
 *      |                 .     .     .                  .     .     .    ...  |
 *      |                                                                      |
 *      |                 .     .     .                  .     .     .    ...  |
 *      |                                                                      |
 *      |                 .     .     .                  .     .     .    ...  |
 *      |                                                                      |
 *      |                 .     .     .                  .     .     .    ...  |
 *      |                                                                      |
 *      |                 .     .     .                  .     .     .    ...  |
 *      |                                                                      |
 *      | ...   ...   ...   ...   ...   ...   ...   ...   ...   ...   ... ...  |
 */
<<<<<<< HEAD
static NumericsMatrix * compute_JQinv(const double *u1, const double *r1, const double *u2, const double *r2, const size_t vecSize, const size_t varsCount)
{
  size_t d3 = (size_t)(vecSize / varsCount); // d3 = 3
=======
static NumericsMatrix *compute_JQinv(const double *u1, const double *r1, const double *u2,
                                     const double *r2, const size_t vecSize,
                                     const size_t varsCount) {
  size_t d3 = (size_t)(vecSize / varsCount);  // d3 = 3
>>>>>>> 747c75a0
  assert(d3 == 3);
  size_t d5 = d3+2;  // d5 = 5

  double *x = (double*)calloc(vecSize, sizeof(double));
  double *z = (double*)calloc(vecSize, sizeof(double));
  Nesterov_Todd_vector(1, u1, r1, vecSize, varsCount, x); // x = pinv_bar
  Nesterov_Todd_vector(1, u2, r2, vecSize, varsCount, z); // z = pinv_tilde

  NumericsMatrix * out = NM_create(NM_SPARSE, 5*varsCount, 6*varsCount);
  NM_triplet_alloc(out, (10+2*(2*2))*varsCount);
  CSparseMatrix *out_triplet = out->matrix2->triplet;

  float_type data=0., nub=0., nrb=0., det_u=0., det_r=0.;

  size_t id3, id5;
  size_t nx3=3*varsCount;
  for(size_t i = 0; i < varsCount; i++)
  {
    id3 = i*d3;
    id5 = i*d5;

    // a0
    cs_entry(out_triplet, id5, id3, dnrm2sqrl(d3, x+id3));

    // b
    for(size_t k = 1; k < d3; k++)
    {
      data = 2.*x[id3]*x[id3+k];
      cs_entry(out_triplet, id5, id3+k, data);
      cs_entry(out_triplet, id5+k, id3, data);
    }

    // A
    // det(r1), det(u1)
    nrb = dnrm2l(d3-1,r1+id3+1);
    nub = dnrm2l(d3-1,u1+id3+1);
    // det_r = (r1[id3]+nrb)*(r1[id3]-nrb);
    det_r = r1[id3]-nrb;
    if (det_r <= 0.) det_r = (r1[id3]+nrb)*DBL_EPSILON; else det_r = (r1[id3]+nrb)*(r1[id3]-nrb);

    // det_u = (u1[id3]+nub)*(u1[id3]-nub);
    det_u = u1[id3]-nub;
    if (det_u < 0.) det_u = (u1[id3]+nub)*DBL_EPSILON; else det_u = (u1[id3]+nub)*(u1[id3]-nub);

    for(size_t k = 1; k < d3; k++)
    {
      for(size_t l = 1; l < d3; l++)
      {
        if (k==l) data = powl(det_u/det_r, 0.25) + 2.*x[id3+k]*x[id3+l];
        else data = 2.*x[id3+k]*x[id3+l];
        cs_entry(out_triplet, id5+k, id3+l, data);
      }
    }


    // c0
    cs_entry(out_triplet, id5, id3+nx3, dnrm2sqrl(d3, z+id3));

    // d
    for(size_t k = 1; k < d3; k++)
    {
      data = 2.*z[id3]*z[id3+k];
      cs_entry(out_triplet, id5, id3+k+nx3, data);
      cs_entry(out_triplet, id5+k+2, id3+nx3, data);
    }

    // C
    // det(r2), det(u2)
    nrb = dnrm2l(d3-1,r2+id3+1);
    nub = dnrm2l(d3-1,u2+id3+1);
    // det_r = (r2[id3]+nrb)*(r2[id3]-nrb);
    det_r = r2[id3]-nrb;
    if (det_r <= 0.) det_r = (r2[id3]+nrb)*DBL_EPSILON; else det_r = (r2[id3]+nrb)*(r2[id3]-nrb);

    // det_u = (u2[id3]+nub)*(u2[id3]-nub);
    det_u = u2[id3]-nub;
    if (det_u < 0.) det_u = (u2[id3]+nub)*DBL_EPSILON; else det_u = (u2[id3]+nub)*(u2[id3]-nub);

    for(size_t k = 1; k < d3; k++)
    {
      for(size_t l = 1; l < d3; l++)
      {
        if (k==l) data = powl(det_u/det_r, 0.25) + 2.*z[id3+k]*z[id3+l];
        else data = 2.*z[id3+k]*z[id3+l];
        cs_entry(out_triplet, id5+k+2, id3+l+nx3, data);
      }
    }
  }

  free(x); free(z);
  return out;
}





NumericsMatrix * compute_JQinv2Jt(const double *u1, const double *r1, const double *u2, const double *r2, const size_t vecSize, const size_t varsCount)
{
  size_t d3 = (size_t)(vecSize / varsCount); // d3 = 3
  assert(d3 == 3);
  size_t d5 = d3+2;  // d5 = 5

  double *x = (double*)calloc(vecSize, sizeof(double));
  double *z = (double*)calloc(vecSize, sizeof(double));
  Nesterov_Todd_vector(3, u1, r1, vecSize, varsCount, x); // x = pinv2_bar
  Nesterov_Todd_vector(3, u2, r2, vecSize, varsCount, z); // z = pinv2_tilde

  NumericsMatrix * out = NM_create(NM_SPARSE, 5*varsCount, 5*varsCount);
  NM_triplet_alloc(out, (9+2*(2*2))*varsCount);
  CSparseMatrix *out_triplet = out->matrix2->triplet;

  float_type data=0., nub=0., nrb=0., det_u=0., det_r=0.;

  int id3, id5;
  for(size_t i = 0; i < varsCount; i++)
  {
    id3 = i*d3;
    id5 = i*d5;

    // Assign data for out[0,0]
    cs_entry(out_triplet, id5, id5, dnrm2sqrl(d3, x+id3) + dnrm2sqrl(d3, z+id3));

    // Assign data for out[0,1:2] & out[1:2, 0]
    for(size_t k = 1; k < d3; k++)
    {
      data = 2.*x[id3]*x[id3+k];
      cs_entry(out_triplet, id5, id5+k, data);
      cs_entry(out_triplet, id5+k, id5, data);
    }

    // Assign data for out[0,3:4] & out[3:4, 0]
    for(size_t k = 1; k < d3; k++)
    {
      data = 2.*z[id3]*z[id3+k];
      cs_entry(out_triplet, id5, id5+2+k, data);
      cs_entry(out_triplet, id5+2+k, id5, data);
    }

    // Assign data for matrix A = out[1:2,1:2]
    // Compute det(r1), det(u1)
    nrb = dnrm2l(d3-1,r1+id3+1);
    nub = dnrm2l(d3-1,u1+id3+1);
    // det_r = (r1[id3]+nrb)*(r1[id3]-nrb);
    det_r = r1[id3]-nrb;
    if (det_r <= 0.) det_r = (r1[id3]+nrb)*DBL_EPSILON; else det_r = (r1[id3]+nrb)*(r1[id3]-nrb);

    // det_u = (u1[id3]+nub)*(u1[id3]-nub);
    det_u = u1[id3]-nub;
    if (det_u < 0.) det_u = (u1[id3]+nub)*DBL_EPSILON; else det_u = (u1[id3]+nub)*(u1[id3]-nub);

    for(size_t k = 1; k < d3; k++)
    {
      for(size_t l = 1; l < d3; l++)
      {
        if (k==l) data = sqrtl(det_u/det_r) + 2.*x[id3+k]*x[id3+l];
        else data = 2.*x[id3+k]*x[id3+l];
        cs_entry(out_triplet, id5+k, id5+l, data);
      }
    }

    // Assign data for matrix C = out[3:4,3:4]
    // Compute det(r2), det(u2)
    nrb = dnrm2l(d3-1,r2+id3+1);
    nub = dnrm2l(d3-1,u2+id3+1);
    // det_r = (r2[id3]+nrb)*(r2[id3]-nrb);
    det_r = r2[id3]-nrb;
    if (det_r <= 0.) det_r = (r2[id3]+nrb)*DBL_EPSILON; else det_r = (r2[id3]+nrb)*(r2[id3]-nrb);

    // det_u = (u2[id3]+nub)*(u2[id3]-nub);
    det_u = u2[id3]-nub;
    if (det_u < 0.) det_u = (u2[id3]+nub)*DBL_EPSILON; else det_u = (u2[id3]+nub)*(u2[id3]-nub);

    for(size_t k = 1; k < d3; k++)
    {
      for(size_t l = 1; l < d3; l++)
      {
        if (k==l) data = sqrtl(det_u/det_r) + 2.*z[id3+k]*z[id3+l];
        else data = 2.*z[id3+k]*z[id3+l];
        cs_entry(out_triplet, id5+k+2, id5+l+2, data);
      }
    }
  }

  free(x); free(z);
  return out;
}

<<<<<<< HEAD









static void print_neg_eigval(const double *x, const size_t vecSize, const size_t varsCount)
{
  size_t d3 = (size_t)(vecSize / varsCount); // d3 = 3
  assert(d3 == 3);

  size_t id3 = 0;
  double min_eigval = 0.;
  for (size_t i=0; i<varsCount; i++)
  {
    id3 = i*d3;
    min_eigval = x[id3] - cblas_dnrm2(d3-1, x+id3+1, 1);
    if (min_eigval < 0.) printf("Cone %zu: min_eigval = %e\n", i, min_eigval);
  }
}







static double detMat(NumericsMatrix *A)
// double detMat()
{
  double det = 1.;

  CSparseMatrix *A_csc = NM_csc(A);

  css *S ;
  csn *N ;
  CS_INT n;
  if (!CS_CSC (A_csc)) return (0) ;     /* check inputs */
  n = A_csc->n ;
  S = cs_sqr (1, A_csc, 0) ;              /* ordering and symbolic analysis */
  N = cs_lu (A_csc, S, DBL_EPSILON) ;                 /* numeric LU factorization */

  cs *L = N->L;
  CS_INT p, j, *Lp, *Li ;
  CS_ENTRY *Lx ;
  if (!CS_CSC (L)) return (0) ;                     /* check inputs */
  n = L->n ; Lp = L->p ; Li = L->i ; Lx = L->x ;
  for (j = 0 ; j < n ; j++)
  {
    det *= Lx [Lp [j]] ;
  }


  cs *U = N->U;
  CS_INT *Up, *Ui ;
  CS_ENTRY *Ux ;
  if (!CS_CSC (U)) return (0) ;                     /* check inputs */
  n = U->n ; Up = U->p ; Ui = U->i ; Ux = U->x ;
  for (j = n-1 ; j >= 0 ; j--)
  {
    det *= Ux [Up [j+1]-1] ;
  }


  cs_sfree (S) ;
  cs_nfree (N) ;

  return det;
}
=======
/* static void print_neg_eigval(const double *x, const size_t vecSize, */
/*                              const size_t varsCount) /\* { *\/ */  // Unused
                                                                      // - Kept
                                                                      // for the
                                                                      // record
/*   size_t d3 = (size_t)(vecSize / varsCount);  // d3 = 3 */
/*   assert(d3 == 3); */

/*   size_t id3 = 0; */
/*   double min_eigval = 0.; */
/*   for (size_t i = 0; i < varsCount; i++) { */
/*     id3 = i * d3; */
/*     min_eigval = x[id3] - cblas_dnrm2(d3 - 1, x + id3 + 1, 1); */
/*     if (min_eigval < 0.) printf("Cone %zu: min_eigval = %e\n", i,
 * min_eigval); */
/*   } */
/* } */

// static double detMat(NumericsMatrix *A)  // Unused - Kept for the record.
// double detMat()
/* { */
/*   double det = 1.; */

/*   // NumericsMatrix * A = NM_create(NM_SPARSE, 5, 5); */
/*   // NM_triplet_alloc(A, 25); */
/*   // CSparseMatrix *A_triplet = A->matrix2->triplet; */
/*   // cs_entry(A_triplet, 0, 0, 6.08); */
/*   // cs_entry(A_triplet, 0, 1, -0.32); */
/*   // cs_entry(A_triplet, 0, 2, -0.32); */
/*   // cs_entry(A_triplet, 0, 3, -0.16); */
/*   // cs_entry(A_triplet, 0, 4, -0.16); */
/*   // cs_entry(A_triplet, 1, 0, -0.32); */
/*   // cs_entry(A_triplet, 1, 1, 4.04); */
/*   // cs_entry(A_triplet, 1, 2, 0.01); */
/*   // cs_entry(A_triplet, 2, 0, -0.32); */
/*   // cs_entry(A_triplet, 2, 1, 0.01); */
/*   // cs_entry(A_triplet, 2, 2, 4.04); */
/*   // cs_entry(A_triplet, 3, 0, -0.16); */
/*   // cs_entry(A_triplet, 3, 3, 0.01); */
/*   // cs_entry(A_triplet, 3, 4, 0.04); */
/*   // cs_entry(A_triplet, 4, 0, -0.16); */
/*   // cs_entry(A_triplet, 4, 3, 0.03); */
/*   // cs_entry(A_triplet, 4, 4, 2.02); */

/*   // 3x3 */
/*   // NumericsMatrix * A = NM_create(NM_SPARSE, 3, 3); */
/*   // NM_triplet_alloc(A, 9); */
/*   // CSparseMatrix *A_triplet = A->matrix2->triplet; */
/*   // cs_entry(A_triplet, 0, 0, 1.118181818181819); */
/*   // cs_entry(A_triplet, 0, 1, -0.909090909090911); */
/*   // cs_entry(A_triplet, 0, 2, 1.818181818181819); */
/*   // cs_entry(A_triplet, 1, 0, 0.045454545454544); */
/*   // cs_entry(A_triplet, 1, 1, 2.727272727272728); */
/*   // cs_entry(A_triplet, 1, 2, -1.454545454545455); */
/*   // cs_entry(A_triplet, 2, 0, 0.290909090909091); */
/*   // cs_entry(A_triplet, 2, 1, 0.454545454545455); */
/*   // cs_entry(A_triplet, 2, 2, 0.090909090909090); */

/*   CSparseMatrix *A_csc = NM_csc(A); */

/*   css *S; */
/*   csn *N; */
/*   CS_INT n; */
/*   if (!CS_CSC(A_csc)) return (0); /\* check inputs *\/ */
/*   n = A_csc->n; */
/*   S = cs_sqr(1, A_csc, 0);          /\* ordering and symbolic analysis *\/ */
/*   N = cs_lu(A_csc, S, DBL_EPSILON); /\* numeric LU factorization *\/ */

/*   cs *L = N->L; */
/*   CS_INT j, *Lp; */
/*   CS_ENTRY *Lx; */
/*   if (!CS_CSC(L)) return (0); /\* check inputs *\/ */
/*   n = L->n; */
/*   Lp = L->p; */
/*   // Li = L->i; */
/*   Lx = L->x; */
/*   for (j = 0; j < n; j++) { */
/*     // printf("j=%ld, Lp [j] = %ld, Lx [Lp [j]] = %e\n", j, Lp [j], Lx [Lp */
/*     // [j]]); */
/*     det *= Lx[Lp[j]]; */
/*   } */

/*   cs *U = N->U; */
/*   CS_INT *Up; */
/*   CS_ENTRY *Ux; */
/*   if (!CS_CSC(U)) return (0); /\* check inputs *\/ */
/*   n = U->n; */
/*   Up = U->p; */
/*   // Ui = U->i; */
/*   Ux = U->x; */
/*   for (j = n - 1; j >= 0; j--) { */
/*     // printf("j=%ld, Up [j+1]-1 = %ld, Lx [Lp [j]] = %e\n", j, Up [j+1]-1,
 * Ux */
/*     // [Up [j+1]-1]); */
/*     det *= Ux[Up[j + 1] - 1]; */
/*   } */

/*   cs_sfree(S); */
/*   cs_nfree(N); */

/*   return det; */
/* } */
>>>>>>> 747c75a0










/* --------------------------- Interior-point method implementation ------------------------------ */
/* General rolling friction contact problem */
/* Convex case: */
/* problem: min .5 v'*M*v + f'*v, s.t. H*v + w \in F (rolling friction cone)
   d = dimenion
   n = number of contact points
   m = number of degrees of freedom
   M = m x m matrix
   f = m-vector
   H = n*d x m matrix
   w = n*d-vector */
<<<<<<< HEAD
void grfc3d_IPM(GlobalRollingFrictionContactProblem* restrict problem, double* restrict reaction,
               double* restrict velocity, double* restrict globalVelocity,
               int* restrict info, SolverOptions* restrict options)
{
  clock_t t1 = clock();
=======
void grfc3d_IPM(GlobalRollingFrictionContactProblem *restrict problem,
                double *restrict reaction, double *restrict velocity,
                double *restrict globalVelocity, int *restrict info,
                SolverOptions *restrict options) {
>>>>>>> 747c75a0
  printf("\n\n#################### grfc3d_IPM is starting ####################\n\n");

  /* -------------------------- Variable declaration -------------------------- */
  // the size of the problem detection
  size_t m = problem->M->size0;
  size_t nd = problem->H->size1;
  size_t d = problem->dimension;
<<<<<<< HEAD
  size_t n = problem->numberOfContacts; //n = 1; nd = 5;
  size_t m_plus_nd = m+nd;
  size_t d_minus_2 = d-2;
  size_t d_plus_1 = d+1;
  size_t n_dminus2 = n*d_minus_2;
  size_t n_dplus1 = n*d_plus_1;
  size_t pos_t = 0;
=======
  size_t n = problem->numberOfContacts;  // n = 1; nd = 5;
  size_t m_plus_nd = m + nd;
  size_t d_minus_2 = d - 2;
  size_t d_plus_1 = d + 1;
  size_t n_dminus2 = n * d_minus_2;
  size_t n_dplus1 = n * d_plus_1;

>>>>>>> 747c75a0
  size_t id3 = 0;  // id3 = i*d_minus_2 used for the loop of cones
  size_t id5 = 0;  // id5 = i*d         used for the loop of cones


  NumericsMatrix *M = NULL, *minus_M = NULL, *Minv = NULL, *HMinv = NULL, *HMinvHt = NULL;
  NumericsMatrix *H_origin = NULL, *minus_H = NULL, *minus_Ht = NULL, *Ht = NULL;


  /* symmetrization of the matrix M */
  if(!(NM_is_symmetric(problem->M)))
  {
    printf("#################### SYMMETRIZATION ####################\n");
    NumericsMatrix *MT = NM_transpose(problem->M);
    problem->M = NM_add(1/2., problem->M, 1/2., MT );
    NM_free(MT);
  }

  /* if SICONOS_FRICTION_3D_IPM_FORCED_SPARSE_STORAGE = SICONOS_FRICTION_3D_IPM_FORCED_SPARSE_STORAGE,
     we force the copy into a NM_SPARSE storageType */
  DEBUG_PRINTF("problem->M->storageType : %i\n",problem->M->storageType);
  if(options->iparam[SICONOS_FRICTION_3D_IPM_IPARAM_SPARSE_STORAGE] == SICONOS_FRICTION_3D_IPM_FORCED_SPARSE_STORAGE
     && problem->M->storageType == NM_SPARSE_BLOCK)
  {
    DEBUG_PRINT("Force a copy to sparse storage type\n");
    printf("\n\n\n######################### FORCE SPARSE STORAGE #########################\n\n\n");
    M = NM_create(NM_SPARSE,  problem->M->size0,  problem->M->size1);
    NM_copy_to_sparse(problem->M, M, DBL_EPSILON);
  }
  else
  {
    M = problem->M;
  }
  size_t M_nzmax = NM_nnz(M);
  int block_number_of_M = M->size0/3;
  unsigned int * blocksizes_of_M = NULL;


  DEBUG_PRINTF("problem->M->storageType : %i\n",problem->H->storageType);
  if(options->iparam[SICONOS_FRICTION_3D_IPM_IPARAM_SPARSE_STORAGE] == SICONOS_FRICTION_3D_IPM_FORCED_SPARSE_STORAGE
     && problem->H->storageType == NM_SPARSE_BLOCK)
  {
    DEBUG_PRINT("Force a copy to sparse storage type\n");
    H_origin = NM_create(NM_SPARSE,  problem->H->size1,  problem->H->size0);
    NM_copy_to_sparse(NM_transpose(problem->H), H_origin, DBL_EPSILON);
  }
  else
  {
    H_origin = NM_transpose(problem->H);  // H <== H' because some different storages in fclib and paper
  }

  printf("nnz H = %8zu density = %9.4f, \t mu = %.2e\n",NM_nnz(problem->H), NM_nnz(problem->H)/1.0/nd/m, problem->mu[0]);


  // initialize solver if it is not set
  int internal_allocation=0;
  if(!options->dWork)
  {
    grfc3d_IPM_init(problem, options);
    internal_allocation = 1;
  }

  Grfc3d_IPM_data * data = (Grfc3d_IPM_data *)options->solverData;
  NumericsMatrix *P_mu = data->P_mu->mat;

  double *w_origin = problem->b;
  double *f = problem->q;

  double alpha_primal_1 = 0.0;
  double alpha_primal_2 = 0.0;
  double alpha_dual_1 = 0.0;
  double alpha_dual_2 = 0.0;
  double alpha_primal = data->internal_params->alpha_primal;
  double alpha_dual = data->internal_params->alpha_dual;
  double barr_param = data->internal_params->barr_param;
  double sigma = data->internal_params->sigma;
  double sigma_mu = 0.0;

  // Copy the initial data into executive vars
  cblas_dcopy(nd, data->starting_point->reaction, 1, reaction, 1);
  cblas_dcopy(nd, data->starting_point->velocity, 1, velocity, 1);
  cblas_dcopy(m, data->starting_point->globalVelocity, 1, globalVelocity, 1);

  size_t no_n = 0, no_m = 0, no_nd = 0, no_ndm2 = 0;


  double * t = data->tmp_vault_n[no_n++];
  double * t_prime = data->tmp_vault_n[no_n++];
  for(size_t i = 0; i < n; ++ i)
  {
    t[i] = 2.0;
    t_prime[i] = 1.0;
  }
  double * velocity_1 = data->tmp_vault_n_dminus2[no_ndm2++];   // = (t, u_bar)
  double * velocity_2 = data->tmp_vault_n_dminus2[no_ndm2++];   // = (t', u_tilde)
  double * reaction_1 = data->tmp_vault_n_dminus2[no_ndm2++];  // = (r0, r_bar)
  double * reaction_2 = data->tmp_vault_n_dminus2[no_ndm2++];   // = (r0, r_tilde)

  // For Newton directions
  double *d_globalVelocity = data->tmp_vault_m[no_m++];

  double *d_velocity = data->tmp_vault_nd[no_nd++];
  double *d_reaction = data->tmp_vault_nd[no_nd++];

  double *d_velocity_1 = data->tmp_vault_n_dminus2[no_ndm2++];
  double *d_velocity_2 = data->tmp_vault_n_dminus2[no_ndm2++];
  double *d_reaction_1 = data->tmp_vault_n_dminus2[no_ndm2++];
  double *d_reaction_2 = data->tmp_vault_n_dminus2[no_ndm2++];

  double *d_t = data->tmp_vault_n[no_n++];
  double *d_t_prime = data->tmp_vault_n[no_n++];

  double *rhs = options->dWork;
<<<<<<< HEAD
  double *rhs_tmp = NULL,*rhs_tmp2 = NULL;

  double *velocity_tmp1=NULL, *velocity_tmp2=NULL, *reaction_tmp1=NULL, *reaction_tmp2=NULL;
  double *d_velocity_tmp1=NULL, *d_velocity_tmp2=NULL, *d_reaction_tmp1=NULL, *d_reaction_tmp2=NULL;
=======
>>>>>>> 747c75a0

  double tol = options->dparam[SICONOS_DPARAM_TOL];
  size_t max_iter = options->iparam[SICONOS_IPARAM_MAX_ITER];
  double sgmp1 = options->dparam[SICONOS_FRICTION_3D_IPM_SIGMA_PARAMETER_1];
  double sgmp2 = options->dparam[SICONOS_FRICTION_3D_IPM_SIGMA_PARAMETER_2];
  double sgmp3 = options->dparam[SICONOS_FRICTION_3D_IPM_SIGMA_PARAMETER_3];
  double gmmp0 = 0.999;
  double gmmp1 = options->dparam[SICONOS_FRICTION_3D_IPM_GAMMA_PARAMETER_1];
  double gmmp2 = options->dparam[SICONOS_FRICTION_3D_IPM_GAMMA_PARAMETER_2];

  int hasNotConverged = 1;
  size_t iteration = 0;
  double pinfeas = 1e300; double pinfeas_new = 1e300;
  double dinfeas = 1e300;
  double complem_1 = 1e300;
  double complem_2 = 1e300;
  double gapVal = 1e300;
  double relgap = 1e300;
<<<<<<< HEAD
  double u1dotr1 = 1e300;     // u1 = velecity_1, r1 = reaction_1
  double u2dotr2 = 1e300;     // u2 = velecity_2, r2 = reaction_2
=======
  /* double u1dotr1 = 1e300;  // u1 = velecity_1, r1 = reaction_1 */
  /* double u2dotr2 = 1e300;  // u2 = velecity_2, r2 = reaction_2 */
>>>>>>> 747c75a0
  double udotr = 1e300;
  double proj_error = 1e300;  // projection error

  double residu_LS1_m = 0.0, residu_LS2_m = 0.0;
  double residu_LS1_nd = 0.0, residu_LS2_nd = 0.0;
  double residu_LS1_ndplus1 = 0.0, residu_LS2_ndplus1 = 0.0;

<<<<<<< HEAD
  long blocks_nzmax = 3*2*n;  // for 3x3 no scaling

  NumericsMatrix *Jac=NULL, *Jactmp=NULL; /* Jacobian matrix */
=======
  // long blocks_nzmax = 3 * 2 * n;  // for 3x3 no scaling

  NumericsMatrix *Jac = NULL; /* Jacobian matrix */
>>>>>>> 747c75a0
  long Jac_nzmax;
  int jacobian_is_nan = 0;

  NumericsMatrix *J = compute_J_matrix(n); /* use for Jac */
  NumericsMatrix *Jt = NULL;

  double full_error = 1e300;
  int nRefine = 0; // = info of refinement solver, otherwise refine is empty
  double residu_refine = 0.; // = residu of refinement solver


  double *w = data->tmp_vault_nd[no_nd++];
  NM_gemv(1.0, P_mu, w_origin, 0.0, w);             // w_origin --> w

  double gmm = gmmp0;
  double barr_param_a, e;
  double norm_f = cblas_dnrm2(m, f, 1);
  double norm_w = cblas_dnrm2(nd, w, 1);

  // compute -f
  // cblas_dscal(m, -1.0, f, 1); // f <== -f because some different storages in fclib and paper
  // double *minus_f = (double*)calloc(m, sizeof(double));
  // cblas_dcopy(m, f, 1, minus_f, 1);
  // cblas_dscal(m, -1.0, minus_f, 1);

  // change of variable
  // H_origin --> H
  NumericsMatrix *H = NM_multiply(P_mu, H_origin);
  size_t H_nzmax = NM_nnz(H);



  /* -------------------------- Declaration -------------------------- */
  // For 3x3 no scaling
  NumericsMatrix *block_1 = NULL, *block_2 = NULL;
  NumericsMatrix *arrowMat_u1 = NULL, *arrowMat_u2 = NULL, *arrowMat_r1 = NULL, *arrowMat_r2 = NULL;
  NumericsMatrix *Z = NULL, *ZJT = NULL;

  // For NT scaling
  NumericsMatrix *Qp_bar = NULL, *Qp_tilde = NULL;
  NumericsMatrix *Qp2_bar = NULL, *Qp2_tilde = NULL;
  NumericsMatrix *Qpinv_bar = NULL, *Qpinv_tilde = NULL;
  NumericsMatrix *Qpinv2_bar = NULL, *Qpinv2_tilde = NULL;
  NumericsMatrix *Qinv = NULL, *Qinv2 = NULL;
  NumericsMatrix *JQinv = NULL, *JQinvT = NULL;
  NumericsMatrix *JQinv2 = NULL;
  NumericsMatrix *JQJ = NULL;
  NumericsMatrix *P_inv = NULL, *P_invT = NULL, *HMHP = NULL, *PHMHP = NULL;
  NumericsMatrix *P_inv_F = NULL;
  NumericsMatrix *PinvH = NULL, *PinvH_T = NULL;
  NumericsMatrix *identity = NULL;

  NumericsMatrix *chol_U = NULL;
  CSparseMatrix *chol_L = NULL, *chol_U_csc = NULL, *chol_UT_csc = NULL;

<<<<<<< HEAD
  double *p_bar = NULL, *p_tilde = NULL, *pinv_tilde = NULL, *pinv2_bar = NULL;
  double *p2_bar = NULL, *p2_tilde = NULL, *pinv_bar = NULL,  *pinv2_tilde = NULL;
=======
  double *p_bar = NULL, *p_tilde = NULL;
  double *p2_bar = NULL, *p2_tilde = NULL;
>>>>>>> 747c75a0
  double *d_velocity_1_hat = NULL, *d_velocity_2_hat = NULL;
  double *d_reaction_1_check = NULL, *d_reaction_2_check = NULL;
  double *velocity_1_inv = NULL, *velocity_2_inv = NULL;
  double *velocity_1_hat = NULL, *velocity_2_hat = NULL;
  double *velocity_1_hat_inv = NULL, *velocity_2_hat_inv = NULL;
  double *velocity_1_hat_inv_dvhat_drcheck_1 = NULL, *velocity_2_hat_inv_dvhat_drcheck_2 = NULL;
  double *velocity_hat_inv_dvhat_drcheck = NULL;
<<<<<<< HEAD
  double *tmp_n_dplus1 = NULL, *tmp_nd = NULL,  *tmp_nd2 = NULL;
=======
  double *tmp_nd = NULL;
>>>>>>> 747c75a0

  double *Qinv2x_bar = NULL, *Qinv2x_tilde = NULL;

  double * Hvw = NULL;
  double *rhs_save = NULL, *rhs_dx = NULL;
  double *iden = NULL;

  double *Hrf = NULL, *HMHrfw = NULL, *rdr = NULL, *MfHrdr = NULL;

  /* -------------------------- Allocation -------------------------- */
  // For residuals
  double *dualConstraint = data->tmp_vault_m[no_m++];

  double *primalConstraint = data->tmp_vault_nd[no_nd++];

<<<<<<< HEAD
   // For predictor step
  double *v_plus_dv = data->tmp_vault_nd[no_nd++];                // v_plus_dv = velocity + alpha_primal * d_velocity
  double *r_plus_dr = data->tmp_vault_nd[no_nd++];                // r_plus_dr = reaction + alpha_primal * d_reaction
=======
  // For predictor step
  double *v_plus_dv = data->tmp_vault_nd[no_nd++];  // v_plus_dv = velocity +
                                                    // alpha_primal * d_velocity
  double *r_plus_dr = data->tmp_vault_nd[no_nd++];  // r_plus_dr = reaction +
                                                    // alpha_primal * d_reaction
>>>>>>> 747c75a0

  double *complemConstraint_1 = data->tmp_vault_n_dminus2[no_ndm2++];
  double *complemConstraint_2 = data->tmp_vault_n_dminus2[no_ndm2++];

  // For RHS
  double *dvdr_jprod_1 = data->tmp_vault_n_dminus2[no_ndm2++];      // dvdr_jprod_1 = dv_1 o dr_1
  double *dvdr_jprod_2 = data->tmp_vault_n_dminus2[no_ndm2++];      // dvdr_jprod_2 = dv_2 o dr_2

  double *tmp_n_dminus2_1 = data->tmp_vault_n_dminus2[no_ndm2++];
  double *tmp_n_dminus2_2 = data->tmp_vault_n_dminus2[no_ndm2++];



  switch ( options->iparam[SICONOS_FRICTION_3D_IPM_IPARAM_LS_FORM] )
  {
    case SICONOS_FRICTION_3D_IPM_IPARAM_LS_3X3_NOSCAL:
      rhs_save = (double*)calloc(m + nd + n_dplus1, sizeof(double));
      rhs_dx = (double*)calloc(m + nd + n_dplus1, sizeof(double));

      minus_H = NM_create(H->storageType, H->size0, H->size1); // -H
      NM_copy(H, minus_H);
      NM_scal(-1.0, minus_H);

      minus_Ht = NM_transpose(minus_H); // -H'
      Jt = NM_transpose(J); // J'
      break;


    case SICONOS_FRICTION_3D_IPM_IPARAM_LS_3X3_QP2:
      p_bar = data->tmp_vault_n_dminus2[no_ndm2++];
      p_tilde = data->tmp_vault_n_dminus2[no_ndm2++];
      p2_bar = data->tmp_vault_n_dminus2[no_ndm2++];
      p2_tilde = data->tmp_vault_n_dminus2[no_ndm2++];

      d_velocity_1_hat = data->tmp_vault_n_dminus2[no_ndm2++];
      d_velocity_2_hat = data->tmp_vault_n_dminus2[no_ndm2++];
      d_reaction_1_check = data->tmp_vault_n_dminus2[no_ndm2++];
      d_reaction_2_check = data->tmp_vault_n_dminus2[no_ndm2++];

      velocity_1_inv = data->tmp_vault_n_dminus2[no_ndm2++];
      velocity_2_inv = data->tmp_vault_n_dminus2[no_ndm2++];

      velocity_1_hat = data->tmp_vault_n_dminus2[no_ndm2++];
      velocity_2_hat = data->tmp_vault_n_dminus2[no_ndm2++];
      velocity_1_hat_inv = data->tmp_vault_n_dminus2[no_ndm2++];
      velocity_2_hat_inv = data->tmp_vault_n_dminus2[no_ndm2++];

      velocity_1_hat_inv_dvhat_drcheck_1 = data->tmp_vault_n_dminus2[no_ndm2++];
      velocity_2_hat_inv_dvhat_drcheck_2 = data->tmp_vault_n_dminus2[no_ndm2++];

      rhs_save = (double*)calloc(m + nd + n_dplus1, sizeof(double));  // for printing

      minus_H = NM_create(H->storageType, H->size0, H->size1); // -H
      NM_copy(H, minus_H);
      NM_scal(-1.0, minus_H);

      minus_Ht = NM_transpose(minus_H); // -H'

      Jt = NM_transpose(J); // J'
      break;


    case SICONOS_FRICTION_3D_IPM_IPARAM_LS_3X3_JQinv:
      velocity_hat_inv_dvhat_drcheck = data->tmp_vault_n_dplus1[0];

      Hvw = data->tmp_vault_nd[no_nd++];

      d_velocity_1_hat = data->tmp_vault_n_dminus2[no_ndm2++];
      d_velocity_2_hat = data->tmp_vault_n_dminus2[no_ndm2++];
      d_reaction_1_check = data->tmp_vault_n_dminus2[no_ndm2++];
      d_reaction_2_check = data->tmp_vault_n_dminus2[no_ndm2++];

      velocity_1_hat = data->tmp_vault_n_dminus2[no_ndm2++];
      velocity_2_hat = data->tmp_vault_n_dminus2[no_ndm2++];
      velocity_1_hat_inv = data->tmp_vault_n_dminus2[no_ndm2++];
      velocity_2_hat_inv = data->tmp_vault_n_dminus2[no_ndm2++];

      velocity_1_hat_inv_dvhat_drcheck_1 = data->tmp_vault_n_dminus2[no_ndm2++];
      velocity_2_hat_inv_dvhat_drcheck_2 = data->tmp_vault_n_dminus2[no_ndm2++];

      rhs_save = (double*)calloc(m + nd + n_dplus1, sizeof(double));  // for printing

      minus_H = NM_create(H->storageType, H->size0, H->size1); // -H
      NM_copy(H, minus_H);
      NM_scal(-1.0, minus_H);

      minus_Ht = NM_transpose(minus_H); // -H'
      identity = NM_eye(n_dplus1);
      break;


    case SICONOS_FRICTION_3D_IPM_IPARAM_LS_2X2_JQJ:
      velocity_hat_inv_dvhat_drcheck = data->tmp_vault_n_dplus1[0];

      Hvw = data->tmp_vault_nd[no_nd++];

      d_velocity_1_hat = data->tmp_vault_n_dminus2[no_ndm2++];
      d_velocity_2_hat = data->tmp_vault_n_dminus2[no_ndm2++];
      d_reaction_1_check = data->tmp_vault_n_dminus2[no_ndm2++];
      d_reaction_2_check = data->tmp_vault_n_dminus2[no_ndm2++];

      velocity_1_hat = data->tmp_vault_n_dminus2[no_ndm2++];
      velocity_2_hat = data->tmp_vault_n_dminus2[no_ndm2++];
      velocity_1_hat_inv = data->tmp_vault_n_dminus2[no_ndm2++];
      velocity_2_hat_inv = data->tmp_vault_n_dminus2[no_ndm2++];

      velocity_1_hat_inv_dvhat_drcheck_1 = data->tmp_vault_n_dminus2[no_ndm2++];
      velocity_2_hat_inv_dvhat_drcheck_2 = data->tmp_vault_n_dminus2[no_ndm2++];

      Qinv2x_bar = data->tmp_vault_n_dminus2[no_ndm2++];
      Qinv2x_tilde = data->tmp_vault_n_dminus2[no_ndm2++];

      rhs_save = (double*)calloc(m + nd, sizeof(double));  // for printing

      Ht = NM_transpose(H); // H'
      minus_M = NM_create(M->storageType, M->size0, M->size1);
      NM_copy(M, minus_M);
      NM_scal(-1.0, minus_M);
      break;


    case SICONOS_FRICTION_3D_IPM_IPARAM_LS_2X2_invPH:
      velocity_hat_inv_dvhat_drcheck = data->tmp_vault_n_dplus1[0];

      Hvw = data->tmp_vault_nd[no_nd++];
      tmp_nd = data->tmp_vault_nd[no_nd++];

      d_velocity_1_hat = data->tmp_vault_n_dminus2[no_ndm2++];
      d_velocity_2_hat = data->tmp_vault_n_dminus2[no_ndm2++];
      d_reaction_1_check = data->tmp_vault_n_dminus2[no_ndm2++];
      d_reaction_2_check = data->tmp_vault_n_dminus2[no_ndm2++];

      velocity_1_hat = data->tmp_vault_n_dminus2[no_ndm2++];
      velocity_2_hat = data->tmp_vault_n_dminus2[no_ndm2++];
      velocity_1_hat_inv = data->tmp_vault_n_dminus2[no_ndm2++];
      velocity_2_hat_inv = data->tmp_vault_n_dminus2[no_ndm2++];

      velocity_1_hat_inv_dvhat_drcheck_1 = data->tmp_vault_n_dminus2[no_ndm2++];
      velocity_2_hat_inv_dvhat_drcheck_2 = data->tmp_vault_n_dminus2[no_ndm2++];

      Qinv2x_bar = data->tmp_vault_n_dminus2[no_ndm2++];
      Qinv2x_tilde = data->tmp_vault_n_dminus2[no_ndm2++];

      rhs_save = (double*)calloc(m + nd, sizeof(double));  // for printing

      minus_M = NM_create(M->storageType, M->size0, M->size1);
      NM_copy(M, minus_M);
      NM_scal(-1.0, minus_M);
      identity = NM_eye(nd);
      break;


    case SICONOS_FRICTION_3D_IPM_IPARAM_LS_1X1_JQJ:
      Hrf = data->tmp_vault_m[no_m++];
      HMHrfw = data->tmp_vault_nd[no_nd++];
      rdr = data->tmp_vault_nd[no_nd++];
      MfHrdr = data->tmp_vault_m[no_m++];

      velocity_hat_inv_dvhat_drcheck = data->tmp_vault_n_dplus1[0];

      d_velocity_1_hat = data->tmp_vault_n_dminus2[no_ndm2++];
      d_velocity_2_hat = data->tmp_vault_n_dminus2[no_ndm2++];
      d_reaction_1_check = data->tmp_vault_n_dminus2[no_ndm2++];
      d_reaction_2_check = data->tmp_vault_n_dminus2[no_ndm2++];

      velocity_1_hat = data->tmp_vault_n_dminus2[no_ndm2++];
      velocity_2_hat = data->tmp_vault_n_dminus2[no_ndm2++];
      velocity_1_hat_inv = data->tmp_vault_n_dminus2[no_ndm2++];
      velocity_2_hat_inv = data->tmp_vault_n_dminus2[no_ndm2++];

      velocity_1_hat_inv_dvhat_drcheck_1 = data->tmp_vault_n_dminus2[no_ndm2++];
      velocity_2_hat_inv_dvhat_drcheck_2 = data->tmp_vault_n_dminus2[no_ndm2++];

      Qinv2x_bar = data->tmp_vault_n_dminus2[no_ndm2++];
      Qinv2x_tilde = data->tmp_vault_n_dminus2[no_ndm2++];


      blocksizes_of_M = (unsigned int*)malloc(block_number_of_M * sizeof(unsigned int));
      for (int i = 0; i < block_number_of_M; i++) *(blocksizes_of_M + i) = 3;
      Minv = NM_inverse_diagonal_block_matrix(M, block_number_of_M, blocksizes_of_M);
      free(blocksizes_of_M); blocksizes_of_M = NULL;

      rhs_save = (double*)calloc(nd, sizeof(double));  // for printing
      Ht = NM_transpose(H); // H'
      HMinv = NM_multiply(H, Minv);
      HMinvHt = NM_multiply(HMinv, Ht);

      break;


    case SICONOS_FRICTION_3D_IPM_IPARAM_LS_1X1_QPH:
      Hrf = data->tmp_vault_m[no_m++];
      HMHrfw = data->tmp_vault_nd[no_nd++];
      // PHMHrfw = data->tmp_vault_nd[no_nd++];
      tmp_nd = data->tmp_vault_nd[no_nd++];
      rdr = data->tmp_vault_nd[no_nd++];
      MfHrdr = data->tmp_vault_m[no_m++];

      velocity_hat_inv_dvhat_drcheck = data->tmp_vault_n_dplus1[0];

      d_velocity_1_hat = data->tmp_vault_n_dminus2[no_ndm2++];
      d_velocity_2_hat = data->tmp_vault_n_dminus2[no_ndm2++];
      d_reaction_1_check = data->tmp_vault_n_dminus2[no_ndm2++];
      d_reaction_2_check = data->tmp_vault_n_dminus2[no_ndm2++];

      velocity_1_hat = data->tmp_vault_n_dminus2[no_ndm2++];
      velocity_2_hat = data->tmp_vault_n_dminus2[no_ndm2++];
      velocity_1_hat_inv = data->tmp_vault_n_dminus2[no_ndm2++];
      velocity_2_hat_inv = data->tmp_vault_n_dminus2[no_ndm2++];

      velocity_1_hat_inv_dvhat_drcheck_1 = data->tmp_vault_n_dminus2[no_ndm2++];
      velocity_2_hat_inv_dvhat_drcheck_2 = data->tmp_vault_n_dminus2[no_ndm2++];

      Qinv2x_bar = data->tmp_vault_n_dminus2[no_ndm2++];
      Qinv2x_tilde = data->tmp_vault_n_dminus2[no_ndm2++];



      blocksizes_of_M = (unsigned int*)malloc(block_number_of_M * sizeof(unsigned int));
      for (int i = 0; i < block_number_of_M; i++) *(blocksizes_of_M + i) = 3;
      Minv = NM_inverse_diagonal_block_matrix(M, block_number_of_M, blocksizes_of_M);
      free(blocksizes_of_M); blocksizes_of_M = NULL;

      rhs_save = (double*)calloc(nd, sizeof(double));  // for printing
      Ht = NM_transpose(H); // H'
      HMinv = NM_multiply(H, Minv);
      HMinvHt = NM_multiply(HMinv, Ht);

      identity = NM_eye(nd);
      break;


    default:
      printf("Some vars are not allocated.\n");
  }

<<<<<<< HEAD



  /* -------------------------- Print into matlab file -------------------------- */
  FILE *iterates, *iterates_python;
  FILE * matrixH;
  char matlab_name[100];
  sprintf(matlab_name, "iteratesNC%zu.m",n);

  char python_name[100];
  sprintf(python_name, "PrimitiveSoup-nc-%zu.py",n);
=======
  /* -------------------------- Print into matlab file
   * -------------------------- */
  FILE *iterates = 0, *iterates_python = 0;
  char matlab_name[100];
  snprintf(matlab_name, sizeof(matlab_name), "iteratesNC%zu.m", n);

  char python_name[100];
  snprintf(python_name, sizeof(python_name), "PrimitiveSoup-nc-%zu.py", n);

  int reinit = 0;
  // while (refinement_after)
  while (1) {
    if (reinit == 1)  // reset solver only once
    {
      reinit = 0;
      iteration = 0;
      gmm = gmmp0;
      hasNotConverged = 1;

      /* 1. v */
      for (size_t i = 0; i < m; ++i) {
        globalVelocity[i] = 0.01;
        d_globalVelocity[i] = 0.0;  // reset d_globalVelocity
      }

      /* 2. & 3. u, r */
      for (size_t i = 0; i < nd; ++i) {
        velocity[i] = 0.001;
        if (i % d == 0) velocity[i] = 3.0;
        d_velocity[i] = 0.0;  // reset d_velocity

        reaction[i] = 0.04;
        if (i % d == 0) reaction[i] = 0.5;
        d_reaction[i] = 0.0;  // reset d_reaction

        // reset Hvw
        if (options->iparam[SICONOS_FRICTION_3D_IPM_IPARAM_LS_FORM] ==
                SICONOS_FRICTION_3D_IPM_IPARAM_LS_2X2_JQJ ||
            options->iparam[SICONOS_FRICTION_3D_IPM_IPARAM_LS_FORM] ==
                SICONOS_FRICTION_3D_IPM_IPARAM_LS_2X2_invPH)
          Hvw[i] = 0.;
      }
>>>>>>> 747c75a0



int reinit = 0;
while(1)
{
  if(reinit==1) // reset solver only once
  {
    reinit = 0;
    iteration = 0;
    gmm = gmmp0;
    hasNotConverged = 1;

    /* 1. v */
    for(size_t i = 0; i < m; ++ i)
    {
      globalVelocity[i] = 0.01;
      d_globalVelocity[i] = 0.0;  // reset d_globalVelocity
    }

    /* 2. & 3. u, r */
    for(size_t i = 0; i < nd; ++ i)
    {
      velocity[i] = 0.001;
      if(i % d == 0) velocity[i] = 3.0;
      d_velocity[i] = 0.0;         // reset d_velocity

      reaction[i] = 0.04;
      if(i % d == 0) reaction[i] = 0.5;
      d_reaction[i] = 0.0;         // reset d_reaction

      // reset Hvw
      if(options->iparam[SICONOS_FRICTION_3D_IPM_IPARAM_LS_FORM] == SICONOS_FRICTION_3D_IPM_IPARAM_LS_2X2_JQJ ||
         options->iparam[SICONOS_FRICTION_3D_IPM_IPARAM_LS_FORM] == SICONOS_FRICTION_3D_IPM_IPARAM_LS_2X2_invPH)
        Hvw[i] = 0.;
    }

    /* 4. t,t' */
    for(size_t i = 0; i < n; ++ i)
    {
      t[i] = 2.0;
      t_prime[i] = 1.0;
      d_t[i] = 0.0; d_t_prime[i] = 0.0;  // reset d_t, d_t_prime
    }
  }

  /* writing data in a Matlab file */
  if (options->iparam[SICONOS_FRICTION_3D_IPM_IPARAM_ITERATES_MATLAB_FILE])
  {
    // iterates = fopen("iterates.m", "w");
    iterates = fopen(matlab_name, "w");

    printDataProbMatlabFile(M, f, H, w, d, n, m, problem->mu, problem->mu_r, iterates);
  }


  // ComputeErrorGlobalRollingPtr computeError = NULL;
  // computeError = (ComputeErrorGlobalRollingPtr)&grfc3d_compute_error;


  /* -------------------------- Display problem info -------------------------- */
  if(options->iparam[SICONOS_FRICTION_3D_IPM_IPARAM_GET_PROBLEM_INFO] == SICONOS_FRICTION_3D_IPM_GET_PROBLEM_INFO_YES)
  {
    numerics_printf_verbose(1,"---- GRFC3D - IPM - Problem information");
    numerics_printf_verbose(1,"---- GRFC3D - IPM - 1-norm of M = %g norm of f = %g ", NM_norm_1(M), norm_f);
    numerics_printf_verbose(1,"---- GRFC3D - IPM - inf-norm of M = %g ", NM_norm_inf(M));

    numerics_printf_verbose(1,"---- GRFC3D - IPM - 1-norm of H = %g norm of w = %g ", NM_norm_1(problem->H), norm_w);
    numerics_printf_verbose(1,"---- GRFC3D - IPM - inf-norm of H = %g ", NM_norm_inf(problem->H));
    numerics_printf_verbose(1,"---- GRFC3D - IPM - M is symmetric = %i ", NM_is_symmetric(M));

    numerics_printf_verbose(1,"---- GRFC3D - IPM - M size = (%i, %i) ", M->size0, M->size1);
    numerics_printf_verbose(1,"---- GRFC3D - IPM - H size = (%i, %i) ", problem->H->size0, problem->H->size1);
  }


  /* -------------------------- Display IPM iterations -------------------------- */
  // numerics_printf_verbose(-1, "problem dimensions d, n, m: %1i, %6i, %6i\n",d, n, m);
  numerics_printf_verbose(-1, "problem dimensions n, nd x m: %1i, %6i x %-6i",n, nd, m);
  switch ( options->iparam[SICONOS_FRICTION_3D_IPM_IPARAM_LS_FORM] )
  {
    case SICONOS_FRICTION_3D_IPM_IPARAM_LS_3X3_NOSCAL:
    {
      numerics_printf_verbose(-1,"LS solution: 3x3 no scaling\n");
      numerics_printf_verbose(-1,"SICONOS_FRICTION_3D_IPM_IPARAM_REFINEMENT = %d\n", options->iparam[SICONOS_FRICTION_3D_IPM_IPARAM_REFINEMENT]);
      break;
    }
    case SICONOS_FRICTION_3D_IPM_IPARAM_LS_3X3_QP2:
    {
      numerics_printf_verbose(-1,"LS solution: 3x3 NT scaling with Qp2");
      numerics_printf_verbose(-1,"SICONOS_FRICTION_3D_IPM_IPARAM_REFINEMENT = %d\n", options->iparam[SICONOS_FRICTION_3D_IPM_IPARAM_REFINEMENT]);
      break;
    }
    case SICONOS_FRICTION_3D_IPM_IPARAM_LS_3X3_JQinv:
    {
      numerics_printf_verbose(-1,"LS solution: 3x3 NT scaling with J*Qp^-1");
      numerics_printf_verbose(-1,"SICONOS_FRICTION_3D_IPM_IPARAM_REFINEMENT = %d\n", options->iparam[SICONOS_FRICTION_3D_IPM_IPARAM_REFINEMENT]);
      break;
    }
    case SICONOS_FRICTION_3D_IPM_IPARAM_LS_2X2_JQJ:
    {
      numerics_printf_verbose(-1,"LS solution: 2x2 NT scaling with J*Qp^-2*J'");
      numerics_printf_verbose(-1,"SICONOS_FRICTION_3D_IPM_IPARAM_REFINEMENT = %d\n", options->iparam[SICONOS_FRICTION_3D_IPM_IPARAM_REFINEMENT]);
      break;
    }
    case SICONOS_FRICTION_3D_IPM_IPARAM_LS_2X2_invPH:
    {
      numerics_printf_verbose(-1,"LS solution: 2x2 NT scaling with P^-1*H");
      numerics_printf_verbose(-1,"SICONOS_FRICTION_3D_IPM_IPARAM_REFINEMENT = %d\n", options->iparam[SICONOS_FRICTION_3D_IPM_IPARAM_REFINEMENT]);
      if (options->iparam[SICONOS_FRICTION_3D_IPM_IPARAM_CHOLESKY] == SICONOS_FRICTION_3D_IPM_IPARAM_CHOLESKY_YES)
        numerics_printf_verbose(-1,"SICONOS_FRICTION_3D_IPM_IPARAM_CHOLESKY = %d\n", options->iparam[SICONOS_FRICTION_3D_IPM_IPARAM_CHOLESKY]);
      break;
    }
    case SICONOS_FRICTION_3D_IPM_IPARAM_LS_1X1_JQJ:
    {
      numerics_printf_verbose(-1,"LS solution: 1x1 JQJ NT scaling");
      numerics_printf_verbose(-1,"SICONOS_FRICTION_3D_IPM_IPARAM_REFINEMENT = %d\n", options->iparam[SICONOS_FRICTION_3D_IPM_IPARAM_REFINEMENT]);
      if (options->iparam[SICONOS_FRICTION_3D_IPM_IPARAM_CHOLESKY] == SICONOS_FRICTION_3D_IPM_IPARAM_CHOLESKY_YES)
        numerics_printf_verbose(-1,"SICONOS_FRICTION_3D_IPM_IPARAM_CHOLESKY = %d\n", options->iparam[SICONOS_FRICTION_3D_IPM_IPARAM_CHOLESKY]);
      break;
    }
    case SICONOS_FRICTION_3D_IPM_IPARAM_LS_1X1_QPH:
    {
      numerics_printf_verbose(-1,"LS solution: 1x1 QPH NT scaling");
      numerics_printf_verbose(-1,"SICONOS_FRICTION_3D_IPM_IPARAM_REFINEMENT = %d\n", options->iparam[SICONOS_FRICTION_3D_IPM_IPARAM_REFINEMENT]);
      if (options->iparam[SICONOS_FRICTION_3D_IPM_IPARAM_CHOLESKY] == SICONOS_FRICTION_3D_IPM_IPARAM_CHOLESKY_YES)
        numerics_printf_verbose(-1,"SICONOS_FRICTION_3D_IPM_IPARAM_CHOLESKY = %d\n", options->iparam[SICONOS_FRICTION_3D_IPM_IPARAM_CHOLESKY]);
      break;
    }
    default:
    {
      printf("ERROR\n");
    }
  }
  if (options->iparam[SICONOS_FRICTION_3D_IPM_IPARAM_REFINEMENT] == SICONOS_FRICTION_3D_IPM_IPARAM_REFINEMENT_YES)
  {
    numerics_printf_verbose(-1, "| it  No| rel gap | pinfeas | dinfeas |  <u, r> | proj err| complem1| complem2| full err| barparam| alpha_p | alpha_d | sigma | |dv|/|v| | |du|/|u| | |dr|/|r| | 1st residu m nd n(d+1) | 2nd residu m nd n(d+1) |resi refine|");
    numerics_printf_verbose(-1, "----------------------------------------------------------------------------------------------------------------------------------------------------------------------------------------------------------------------------");
  }
  else
  {
    // numerics_printf_verbose(-1, "| it| rel gap | pinfeas | dinfeas |  <u, r> | proj err| complem1| complem2| full err| barparam| alpha_p | alpha_d | sigma | |dv|/|v| | |du|/|u| | |dr|/|r| |residu m|residu nd|  n(d+1) |");
    // numerics_printf_verbose(-1, "| it| rel gap | pinfeas | dinfeas |  <u, r> | proj err| complem1| complem2| full err| barparam| alpha_p | alpha_d | sigma | |dv|/|v| | |du|/|u| | |dr|/|r| | 1st residu m nd n(d+1) | 2nd residu m nd n(d+1) |");
    // numerics_printf_verbose(-1, "-------------------------------------------------------------------------------------------------------------------------------------------------------------------------------------------------------------");
    numerics_printf_verbose(-1, "| it| rel gap | pinfeas | dinfeas |  <u, r> | proj err| complem1| complem2| barparam|  alpha  | sigma | |dv|/|v| | |du|/|u| | |dr|/|r| | residu   m  nd  n(d+1) |");
    numerics_printf_verbose(-1, "----------------------------------------------------------------------------------------------------------------------------------------------------------------");
  }

  /* -------------------------- Check the full criterion -------------------------- */
  while(iteration < max_iter)
  {
    /* -------------------------- Extract vectors -------------------------- */
    /* 2. velocity_1 = (t, u_bar), velocity_2 = (t_prime, u_tilde) */
    extract_vector(velocity, nd, n, 2, 3, velocity_1);
    extract_vector(velocity, nd, n, 4, 5, velocity_2);
    for(size_t i = 0; i < n; i++)
    {
      id3 = i*d_minus_2;
      velocity_1[id3] = t[i];
      velocity_2[id3] = t_prime[i];
    }

    /* 3. reaction_1 = (r0, r_bar), reaction_2 = (r0, r_tilde) */
    extract_vector(reaction, nd, n, 2, 3, reaction_1);
    extract_vector(reaction, nd, n, 4, 5, reaction_2);


    /* writing data in a Matlab file */
    if (options->iparam[SICONOS_FRICTION_3D_IPM_IPARAM_ITERATES_MATLAB_FILE])
    {
      printInteresProbMatlabFile(iteration, globalVelocity, velocity_1, velocity_2, reaction_1, reaction_2, d, n, m, iterates);
    }



    /* writing solution data in a Python file */
    if (options->iparam[SICONOS_FRICTION_3D_IPM_IPARAM_ITERATES_PYTHON_FILE])
    {
      if (iteration == 0) iterates_python = fopen(python_name, "w");
      printInteresProbPythonFile(iteration, globalVelocity, velocity, velocity_1, velocity_2, reaction, reaction_1, reaction_2, d, n, m, iterates_python);
    }




    // Update w
    if (options->iparam[SICONOS_FRICTION_3D_IPM_IPARAM_UPDATE_S] == 1 && iteration > 0) // & (totalresidual <= 100*tol))
    {
      // printf("update w\n");
      for(unsigned int i = 0; i < nd; ++ i)
      {
        if(i % d == 0)
        {
          w[i] = w_origin[i] + sqrt(velocity[i+1]*velocity[i+1]+velocity[i+2]*velocity[i+2]) + sqrt(velocity[i+3]*velocity[i+3]+velocity[i+4]*velocity[i+4]);
        }
      }
      /* for(unsigned int i = 0; i < nd; ++ i) printf("%20.14e\n",w[i]); */
    }
    // primalResidual(velocity, H, globalVelocity, w, primalConstraint, &pinfeas_new, tol); // primalConstraint = u - H*v -w

    // // Compute again primalConstraint with new w
    // NM_gemv(-1.0, H, globalVelocity, 0.0, primalConstraint);  // primalConstraint = -Hv
    // double max_val = cblas_dnrm2(nd, primalConstraint, 1);
    // cblas_daxpy(nd, -1.0, w, 1, primalConstraint, 1);         // primalConstraint = -Hv - w
    // cblas_daxpy(nd, 1.0, velocity, 1, primalConstraint, 1); // primalConstraint = u - Hv - w


    // /* Dual gap = (primal value - dual value)/ (1 + abs(primal value) + abs(dual value)) */
    // // Note: primal objectif func = 1/2 * v' * M *v + f' * v
    // dualgap = dualGap(M, f, w, globalVelocity, reaction, nd, m);


<<<<<<< HEAD
    /* Gap value = u'.v */
    gapVal = cblas_ddot(nd, reaction, 1, velocity, 1);
    // gapVal = cblas_ddot(n_dminus2, reaction_1, 1, velocity_1, 1) + cblas_ddot(n_dminus2, reaction_1, 1, velocity_1, 1);

    // Note: primal objectif func = 1/2 * v' * M *v + f' * v
    relgap = relGap(M, f, w, globalVelocity, reaction, nd, m, gapVal);

    barr_param = gapVal / n;
    //barr_param = complemResidualNorm(velocity, reaction, nd, n);
    //barr_param = fabs(barr_param);
=======
            if (NM_LDLT_factorized(A)) {
#ifdef WITH_MA57

              NSM_linear_solver_params *p = NSM_linearSolverParams(A);

              if (p->LDLT_solver == NSM_HSL) {
                LBL_Data *lbl = (LBL_Data *)p->linear_solver_data;
                lapack_int info = 1;
                info = Ma57_Refine(lbl->ma57, rhs, rhs_save, NM_half_triplet(A)->x, 100, 2);
                nRefine = lbl->ma57->info[29];
                residu_refine = lbl->ma57->rinfo[9];

                if (info) printf("Ma57_Refine_2. Error return from Refine: %d\n", info);
              }
#else
              numerics_error("grfc3d_ipm", "refinement works only with MA57");
#endif
            }
          } else
            NM_LDLT_solve(Jac, rhs, 1);

          // if (NV_isnan(rhs, m + nd + n_dplus1)) printf("(2nd sys) NaN in RHS after solving,
          // i = %zu\n", iteration);

          NM_gemv(1.0, Jac, rhs, -1.0, rhs_save);
          residu_LS2_m = dnrm2l(m, rhs_save);
          residu_LS2_nd = dnrm2l(nd, rhs_save + m);
          residu_LS2_ndplus1 = dnrm2l(n_dplus1, rhs_save + m + nd);

          /* 8. Retrieve the directions for CORRECTOR step */
          cblas_dcopy(m, rhs, 1, d_globalVelocity, 1);
          cblas_dcopy(nd, rhs + m, 1, d_reaction, 1);
          extract_vector(d_reaction, nd, n, 2, 3, d_reaction_1);
          extract_vector(d_reaction, nd, n, 4, 5, d_reaction_2);

          cblas_dcopy(n_dminus2, rhs + m_plus_nd, 1, d_velocity_1, 1);
          cblas_dcopy(n_dminus2, rhs + m_plus_nd + n_dminus2, 1, d_velocity_2, 1);

          for (size_t i = 0; i < n; i++) {
            id5 = i * d;
            id3 = i * d_minus_2;

            d_velocity[id5] = d_velocity_1[id3] + d_velocity_2[id3];
            d_velocity[id5 + 1] = d_velocity_1[id3 + 1];
            d_velocity[id5 + 2] = d_velocity_1[id3 + 2];
            d_velocity[id5 + 3] = d_velocity_2[id3 + 1];
            d_velocity[id5 + 4] = d_velocity_2[id3 + 2];

            d_t[i] = d_velocity_1[id3];
            d_t_prime[i] = d_velocity_2[id3];
          }
>>>>>>> 747c75a0


    complem_1 = complemResidualNorm(velocity_1, reaction_1, n_dminus2, n); // (t, u_bar) o (r0, r_bar)
    complem_2 = complemResidualNorm(velocity_2, reaction_2, n_dminus2, n); // (t', u_tilde) o (r0, r_tilde)

    udotr   = gapVal;

    if (udotr < 0.) udotr = 1e300; // To avoid the negative value. Normally, udotr must always be positive.


    if(options->iparam[SICONOS_FRICTION_3D_IPM_IPARAM_UPDATE_S] == 1)         // non-smooth case
    {
      compute_errors(M, H, w, f, reaction, velocity, globalVelocity,
                     primalConstraint, &pinfeas, dualConstraint, &dinfeas,
                     tol, &proj_error, &full_error, 1);
    }

    else if(options->iparam[SICONOS_FRICTION_3D_IPM_IPARAM_UPDATE_S] == 0)    // convex case
    {
      compute_errors(M, H, w, f, reaction, velocity, globalVelocity,
                     primalConstraint, &pinfeas, dualConstraint, &dinfeas,
                     tol, &proj_error, &full_error, 0);
    }


    // if (fmax(pinfeas, fmax(dinfeas, fmin(udotr, proj_error))) <= tol)
    if (fmax(pinfeas, fmax(dinfeas, udotr)) <= tol)
    {

      if (options->iparam[SICONOS_FRICTION_3D_IPM_IPARAM_REFINEMENT] == SICONOS_FRICTION_3D_IPM_IPARAM_REFINEMENT_YES)
      {
        numerics_printf_verbose(-1, "| %2i %3d| %7.1e | %.1e | %.1e | %.1e | %.1e | %.1e | %.1e | %.1e | %.1e |",
                              iteration, nRefine, relgap, pinfeas, dinfeas, udotr, proj_error, complem_1, complem_2, full_error, barr_param) ;
      }
      else
      {
        // numerics_printf_verbose(-1, "| %2i| %7.1e | %.1e | %.1e | %.1e | %.1e | %.1e | %.1e | %.1e | %.1e |",
        //                         iteration, relgap, pinfeas, dinfeas, udotr, proj_error, complem_1, complem_2, full_error, barr_param);
        numerics_printf_verbose(-1, "| %2i| %7.1e | %.1e | %.1e | %.1e | %.1e | %.1e | %.1e | %.1e |",
                                iteration, relgap, pinfeas, dinfeas, udotr, proj_error, complem_1, complem_2, barr_param);
      }


      if (options->iparam[SICONOS_FRICTION_3D_IPM_IPARAM_ITERATES_MATLAB_FILE])
        printInteresProbMatlabFile(iteration, globalVelocity, velocity_1, velocity_2, reaction_1, reaction_2, d, n, m, iterates);

      hasNotConverged = 0;
      break;
    }






<<<<<<< HEAD
=======
            if (NM_LDLT_factorized(A)) {
#ifdef WITH_MA57
              NSM_linear_solver_params *p = NSM_linearSolverParams(A);
              if (p->LDLT_solver == NSM_HSL) {
                LBL_Data *lbl = (LBL_Data *)p->linear_solver_data;
                lapack_int info = 1;
                info = Ma57_Refine(lbl->ma57, rhs, rhs_save, NM_half_triplet(A)->x, 100, 2);
                nRefine = lbl->ma57->info[29];
                residu_refine = lbl->ma57->rinfo[9];

                if (info) printf("Ma57_Refine_2. Error return from Refine: %d\n", info);

                // print RINFO(9) Norm of scaled residuals
                if (options->iparam[SICONOS_FRICTION_3D_IPM_IPARAM_ITERATES_MATLAB_FILE]) {
                  if (iteration == 0) fprintf(iterates, "RINFO = [];\n");
                  fprintf(iterates, "RINFO = [RINFO, %3.50f];\n", residu_refine);
                }
              }
#else
              numerics_error("grfc3d_ipm", "refinement works only with MA57");
#endif
            }
          }
>>>>>>> 747c75a0


    switch ( options->iparam[SICONOS_FRICTION_3D_IPM_IPARAM_LS_FORM] )
    {
    case SICONOS_FRICTION_3D_IPM_IPARAM_LS_3X3_NOSCAL:
    {
      /* -------------------------- FIRST linear system -------------------------- */
      /* 1. Build the Jacobian matrix
       *
       *               m     nd      n(d-2)    n(d-2)
       *            |  M     -H'        0         0    | m
       *            |                                  |
       *    Jac   = | -H      0      [...... J ......] | nd
       *            |                                  |
       *            |  0   block_1   arw(r1)      0    | n(d-2)
       *            |                                  |
       *            |  0   block_2      0      arw(r2) | n(d-2)
       *
       *  where
       *
       *                1       2        2
       *            |   t     u_bar'     0  | 1
       *  block_1 = |                       |         x n blocks
       *            | u_bar     tI       0  | 2
       *
       *  and
       *
       *                1       2        2
       *            |   t'      0     u_tilde' | 1
       *  block_2 = |                          |      x n blocks
       *            | u_tilde   0       t'I    | 2
       *
       *
       * ANOTHER VERSION
       *               m     nd     n(d+1)
       *            |  M     -H'     0  | m
       *            |                   |
       *    Jac   = | -H      0      J  | nd
       *            |                   |
       *            |  0     ZJ'     R  | n(d+1)
       *
       *  where
       *  Z = diag(arw(t ,u_bar), arw(t',u_tilde)),
       *  R = diag(arw(r0,r_bar), arw(r0,r_tilde))
       *
       */
      Jac = NM_create(NM_SPARSE, m + nd + n_dplus1, m + nd + n_dplus1);
      Jac_nzmax = M_nzmax + 2*H_nzmax + 2*9*n*n + 6*n;
      NM_triplet_alloc(Jac, Jac_nzmax);
      Jac->matrix2->origin = NSM_TRIPLET;

      // if(!identity) identity = NM_eye(nd);
      // NM_scal(-barr_param, identity);

      NM_insert(Jac, M, 0, 0);
      NM_insert(Jac, minus_Ht, 0, m);
      NM_insert(Jac, minus_H, m, 0);
      // NM_insert(Jac, identity, m, m);
      NM_insert(Jac, J, m, m_plus_nd);

      arrowMat_u1 = Arrow_repr(velocity_1, n_dminus2, n);
      arrowMat_u2 = Arrow_repr(velocity_2, n_dminus2, n);
      Z = NM_create(NM_SPARSE, n_dplus1, n_dplus1);
      NM_triplet_alloc(Z, 7*2*n);
      Z->matrix2->origin = NSM_TRIPLET;
      NM_insert(Z, arrowMat_u1, 0, 0);
      NM_insert(Z, arrowMat_u2, n_dminus2, n_dminus2);
      ZJT = NM_multiply(Z, Jt);

      arrowMat_r1 = Arrow_repr(reaction_1, n_dminus2, n);
      arrowMat_r2 = Arrow_repr(reaction_2, n_dminus2, n);


      /* Add the 3rd row into Jac matrix */
      NM_insert(Jac, ZJT, m_plus_nd, m);
      NM_insert(Jac, arrowMat_r1, m_plus_nd, m_plus_nd);
      NM_insert(Jac, arrowMat_r2, m_plus_nd+n_dminus2, m_plus_nd+n_dminus2);

      if (block_1) block_1 = NM_free(block_1);
      if (block_2) block_2 = NM_free(block_2);
      if (arrowMat_u1) arrowMat_u1 = NM_free(arrowMat_u1);
      if (arrowMat_u2) arrowMat_u2 = NM_free(arrowMat_u2);
      if (arrowMat_r1) arrowMat_r1 = NM_free(arrowMat_r1);
      if (arrowMat_r2) arrowMat_r2 = NM_free(arrowMat_r2);
      if (identity) identity = NM_free(identity);


      /* Correction of w to take into account the dependence on the tangential velocity */
      update_w(w, w_origin, velocity, nd, d, options->iparam[SICONOS_FRICTION_3D_IPM_IPARAM_UPDATE_S]);



      /*  2. Build the right-hand-side
       *
       *  rhs = -     <==== ATTENTION to negative sign
       *        [ M*v - H'*r + f ]  m         dualConstraint
       *        [  u - H*v - w   ]  nd        primalConstraint
       *        [   u_1 o r_1    ]  n(d-2)    complemConstraint 1
       *        [   u_2 o r_2    ]  n(d-2)    complemConstraint 2
       */
      cblas_dcopy(m, dualConstraint, 1, rhs, 1);
      cblas_dcopy(nd, primalConstraint, 1, rhs+m, 1);

      JA_prod(velocity_1, reaction_1, n_dminus2, n, complemConstraint_1); // complemConstraint_1 = u1 o r1
      JA_prod(velocity_2, reaction_2, n_dminus2, n, complemConstraint_2); // complemConstraint_2 = u2 o r2
      cblas_dcopy(n_dminus2, complemConstraint_1, 1, rhs+m_plus_nd, 1);
      assert((m_plus_nd+2*n_dminus2) == (m_plus_nd+n_dplus1)); // m + nd + n(d+1): size of rhs
      cblas_dcopy(n_dminus2, complemConstraint_2, 1, rhs+m_plus_nd+n_dminus2, 1);

      cblas_dscal(m + nd + n_dplus1, -1.0, rhs, 1);
      cblas_dcopy(m + nd + n_dplus1, rhs, 1, rhs_save, 1);


      /* 3. Solve non-symmetric Newton system without NT scaling via LU factorization */
      jacobian_is_nan = NM_isnan(Jac);
      if (jacobian_is_nan)
      {
        numerics_printf_verbose(0, "The Jacobian matrix contains NaN");
        break;
      }

      NM_LU_solve(Jac, rhs, 1);


      NM_gemv(1.0, Jac, rhs, -1.0, rhs_save);
      residu_LS1_m = dnrm2l(m,rhs_save);
      residu_LS1_nd = dnrm2l(nd,rhs_save+m);
      residu_LS1_ndplus1 = dnrm2l(n_dplus1,rhs_save+m+nd);




      /* 4. Retrieve the directions for PREDICTOR step */
      cblas_dcopy(m, rhs, 1, d_globalVelocity, 1);
      cblas_dcopy(nd, rhs+m, 1, d_reaction, 1);
      extract_vector(d_reaction, nd, n, 2, 3, d_reaction_1);
      extract_vector(d_reaction, nd, n, 4, 5, d_reaction_2);

      cblas_dcopy(n_dminus2, rhs+m_plus_nd, 1, d_velocity_1, 1);
      assert((m_plus_nd+2*n_dminus2) == (m_plus_nd+n_dplus1)); // m + nd + n(d+1): size of rhs
      cblas_dcopy(n_dminus2, rhs+m_plus_nd+n_dminus2, 1, d_velocity_2, 1);

      for(size_t i = 0; i < n; i++)
      {
        id5 = i*d;
        id3 = i*d_minus_2;
        d_velocity[id5]   = d_velocity_1[id3] + d_velocity_2[id3];
        d_velocity[id5+1] = d_velocity_1[id3 + 1];
        d_velocity[id5+2] = d_velocity_1[id3 + 2];
        d_velocity[id5+3] = d_velocity_2[id3 + 1];
        d_velocity[id5+4] = d_velocity_2[id3 + 2];
      }


      /* 5. Computing the affine step-length */
      alpha_primal_1 = getStepLength(velocity_1, d_velocity_1, n_dminus2, n, gmm);
      alpha_primal_2 = getStepLength(velocity_2, d_velocity_2, n_dminus2, n, gmm);
      alpha_dual_1 = getStepLength(reaction_1, d_reaction_1, n_dminus2, n, gmm);
      alpha_dual_2 = getStepLength(reaction_2, d_reaction_2, n_dminus2, n, gmm);

      alpha_primal = fmin(alpha_primal_1, fmin(alpha_primal_2, fmin(alpha_dual_1, alpha_dual_2)));
      alpha_dual = alpha_primal;

      /* updating the gamma parameter used to compute the step-length */
      gmm = gmmp1 + gmmp2 * alpha_primal;

      /* -------------------------- Predictor step of Mehrotra -------------------------- */
      cblas_dcopy(nd, velocity, 1, v_plus_dv, 1);
      cblas_dcopy(nd, reaction, 1, r_plus_dr, 1);
      cblas_daxpy(nd, alpha_primal, d_velocity, 1, v_plus_dv, 1);
      cblas_daxpy(nd, alpha_dual, d_reaction, 1, r_plus_dr, 1);

      /* affine barrier parameter */
      barr_param_a = cblas_ddot(nd, v_plus_dv, 1, r_plus_dr, 1) / n;

      /* computing the centralization parameter */
      e = barr_param > sgmp1 ? fmax(1.0, sgmp2 * alpha_primal * alpha_primal) : sgmp3;
      sigma = fmin(1.0, pow(barr_param_a / barr_param, e)) / d;
      // sigma = fmin(1.0, pow(barr_param_a / barr_param, e));



<<<<<<< HEAD
=======
            if (NM_LDLT_factorized(A)) {
#ifdef WITH_MA57
              NSM_linear_solver_params *p = NSM_linearSolverParams(A);
              if (p->LDLT_solver == NSM_HSL) {
                LBL_Data *lbl = (LBL_Data *)p->linear_solver_data;
                lapack_int info = 1;
                info = Ma57_Refine(lbl->ma57, rhs, rhs_save, NM_half_triplet(A)->x, 100, 2);
                nRefine = lbl->ma57->info[29];
                residu_refine = lbl->ma57->rinfo[9];

                if (info) printf("Ma57_Refine_2. Error return from Refine: %d\n", info);
              }
#else
              numerics_error("grfc3d_ipm", "refinement works only with MA57");
#endif
            }
          }
>>>>>>> 747c75a0

      /* -------------------------- SECOND linear system -------------------------- */
      // 6. Update the RHS
      // 1st term: u_1 o r_1
      // already assigned in complemConstraint_1 & complemConstraint_2

      // 2nd term: 2 * barr_param * sigma * e
      iden = JA_iden(n_dminus2, n);
      cblas_dscal(n_dminus2, 2 * barr_param * sigma, iden, 1);  // iden = 2nd term

      // 3rd term: du_1 o dr_1
      JA_prod(d_velocity_1, d_reaction_1, n_dminus2, n, dvdr_jprod_1);
      JA_prod(d_velocity_2, d_reaction_2, n_dminus2, n, dvdr_jprod_2);

      // Update complemConstraint = 1st term - 2nd term + 3rd term
      NV_sub(complemConstraint_1, iden, n_dminus2, tmp_n_dminus2_1);
      NV_sub(complemConstraint_2, iden, n_dminus2, tmp_n_dminus2_2);
      if (iden) {free(iden); iden = NULL;}
      NV_add(tmp_n_dminus2_1, dvdr_jprod_1, n_dminus2, complemConstraint_1); // complemConstraint_1 = updated rhs_1
      NV_add(tmp_n_dminus2_2, dvdr_jprod_2, n_dminus2, complemConstraint_2); // complemConstraint_1 = updated rhs_2

      // Update rhs
      cblas_dcopy(m, dualConstraint, 1, rhs, 1);
      cblas_dcopy(nd, primalConstraint, 1, rhs+m, 1);
      cblas_dcopy(n_dminus2, complemConstraint_1, 1, rhs+m_plus_nd, 1);
      cblas_dcopy(n_dminus2, complemConstraint_2, 1, rhs+m_plus_nd+n_dminus2, 1);

      cblas_dscal(m + nd + n_dplus1, -1.0, rhs, 1);
      cblas_dcopy(m + nd + n_dplus1, rhs, 1, rhs_save, 1);

      /* 7. Solve the 2nd linear system */
      // print_NAN_in_matrix(Jac);
      // if (NV_isnan(rhs, m + nd + n_dplus1)) printf("(2nd sys) NaN in RHS before solving, i = %zu\n", iteration);

      jacobian_is_nan = NM_isnan(Jac);
      if (jacobian_is_nan)
      {
        numerics_printf_verbose(0, "The Jacobian matrix contains NaN");
        break;
      }

      if (options->iparam[SICONOS_FRICTION_3D_IPM_IPARAM_REFINEMENT] == SICONOS_FRICTION_3D_IPM_IPARAM_REFINEMENT_YES)
      {
        nRefine = NM_LU_refine(Jac, rhs, 1e-10, max_iter, &residu_refine);
      }
      else
      {
        NM_LU_solve(Jac, rhs, 1);
      }


      NM_gemv(1.0, Jac, rhs, -1.0, rhs_save);
      residu_LS2_m = dnrm2l(m,rhs_save);
      residu_LS2_nd = dnrm2l(nd,rhs_save+m);
      residu_LS2_ndplus1 = dnrm2l(n_dplus1,rhs_save+m+nd);


      /* 8. Retrieve the directions for CORRECTOR step */
      cblas_dcopy(m, rhs, 1, d_globalVelocity, 1);
      cblas_dcopy(nd, rhs+m, 1, d_reaction, 1);
      extract_vector(d_reaction, nd, n, 2, 3, d_reaction_1);
      extract_vector(d_reaction, nd, n, 4, 5, d_reaction_2);

      cblas_dcopy(n_dminus2, rhs+m_plus_nd, 1, d_velocity_1, 1);
      cblas_dcopy(n_dminus2, rhs+m_plus_nd+n_dminus2, 1, d_velocity_2, 1);

      for(size_t i = 0; i < n; i++)
      {
        id5 = i*d;
        id3 = i*d_minus_2;
        d_velocity[id5]   = d_velocity_1[id3] + d_velocity_2[id3];
        d_velocity[id5+1] = d_velocity_1[id3 + 1];
        d_velocity[id5+2] = d_velocity_1[id3 + 2];
        d_velocity[id5+3] = d_velocity_2[id3 + 1];
        d_velocity[id5+4] = d_velocity_2[id3 + 2];
        d_t[i] = d_velocity_1[id3];
        d_t_prime[i] = d_velocity_2[id3];
      }



      break;
    } // end of SICONOS_FRICTION_3D_IPM_IPARAM_LS_3X3_NOSCAL



    case SICONOS_FRICTION_3D_IPM_IPARAM_LS_3X3_QP2:
    {
      /* -------------------------- Compute NT directions -------------------------- */
      if(options->iparam[SICONOS_FRICTION_3D_IPM_IPARAM_NESTEROV_TODD_SCALING_METHOD] == SICONOS_FRICTION_3D_IPM_NESTEROV_TODD_SCALING_WITH_F)
      {
        Qp_bar = NM_create(NM_SPARSE, n_dminus2, n_dminus2);
        Qpinv_bar = NM_create(NM_SPARSE, n_dminus2, n_dminus2);
        Qp2_bar = NM_create(NM_SPARSE, n_dminus2, n_dminus2);
        Qp_tilde = NM_create(NM_SPARSE, n_dminus2, n_dminus2);
        Qpinv_tilde = NM_create(NM_SPARSE, n_dminus2, n_dminus2);
        Qp2_tilde = NM_create(NM_SPARSE, n_dminus2, n_dminus2);
        NM_triplet_alloc(Qp_bar, d_minus_2 * d_minus_2 * n);
        NM_triplet_alloc(Qpinv_bar, d_minus_2 * d_minus_2 * n);
        NM_triplet_alloc(Qp2_bar, d_minus_2 * d_minus_2 * n);
        NM_triplet_alloc(Qp_tilde, d_minus_2 * d_minus_2 * n);
        NM_triplet_alloc(Qpinv_tilde, d_minus_2 * d_minus_2 * n);
        NM_triplet_alloc(Qp2_tilde, d_minus_2 * d_minus_2 * n);

        family_of_F(velocity_1, reaction_1, n_dminus2, n, NULL, NULL, Qp_bar, Qpinv_bar, Qp2_bar, NULL);
        family_of_F(velocity_2, reaction_2, n_dminus2, n, NULL, NULL, Qp_tilde, Qpinv_tilde, Qp2_tilde, NULL);

      }
      else if(options->iparam[SICONOS_FRICTION_3D_IPM_IPARAM_NESTEROV_TODD_SCALING_METHOD] == SICONOS_FRICTION_3D_IPM_NESTEROV_TODD_SCALING_WITH_QP)
      {
        Nesterov_Todd_vector(0, velocity_1, reaction_1, n_dminus2, n, p_bar);
        Qp_bar = QRmat(p_bar, n_dminus2, n);
        Nesterov_Todd_vector(2, velocity_1, reaction_1, n_dminus2, n, p2_bar);
        Qp2_bar = QRmat(p2_bar, n_dminus2, n);

        Nesterov_Todd_vector(0, velocity_2, reaction_2, n_dminus2, n, p_tilde);
        Qp_tilde = QRmat(p_tilde, n_dminus2, n);
        Nesterov_Todd_vector(2, velocity_2, reaction_2, n_dminus2, n, p2_tilde);
        Qp2_tilde = QRmat(p2_tilde, n_dminus2, n);
      }




      /* -------------------------- FIRST linear system -------------------------- */
      /*  1. Build the Jacobian matrix
       *
       *           m    nd   n(d+1)
       *        |  M    -H'    0   | m
       *        |                  |
       *  Jac = | -H     0     J   | nd
       *        |                  |
       *        |  0     J'    Q^2 | n(d+1)
       *
       *          n(d-2)    n(d-2)
       *        | Qp_bar      0    | n(d-2)
       *   Q  = |                  |
       *        |  0      Qp_tilde | n(d-2)
       */

      Jac = NM_create(NM_SPARSE, m + nd + n_dplus1, m + nd + n_dplus1);
      Jac_nzmax = M_nzmax + 2*H_nzmax + 2*9*n*n + 6*n;
      NM_triplet_alloc(Jac, Jac_nzmax);
      Jac->matrix2->origin = NSM_TRIPLET;
      NM_insert(Jac, M, 0, 0);
      NM_insert(Jac, minus_Ht, 0, m);
      NM_insert(Jac, minus_H, m, 0);
      NM_insert(Jac, J, m, m_plus_nd);
      NM_insert(Jac, Jt, m_plus_nd, m);
      NM_insert(Jac, Qp2_bar, m_plus_nd, m_plus_nd);
      NM_insert(Jac, Qp2_tilde, m_plus_nd+n_dminus2, m_plus_nd+n_dminus2);



      /* Correction of w to take into account the dependence on the tangential velocity */
      update_w(w, w_origin, velocity, nd, d, options->iparam[SICONOS_FRICTION_3D_IPM_IPARAM_UPDATE_S]);



      /*  2. Build the right-hand-side
       *
       *  rhs = -     <==== ATTENTION to negative sign
       *        [ M*v - H'*r + f ]  m         dualConstraint        = a (No have negative sign at the beginning)
       *        [  u - H*v - w   ]  nd        primalConstraint      = b
       *        [      r_1       ]  n(d-2)    complemConstraint 1 |
       *        [      r_2       ]  n(d-2)    complemConstraint 2 | = c
       */
      cblas_dcopy(m, dualConstraint, 1, rhs, 1);
      cblas_dcopy(nd, primalConstraint, 1, rhs+m, 1);

      cblas_dcopy(n_dminus2, reaction_1, 1, rhs+m_plus_nd, 1);
      assert((m_plus_nd+2*n_dminus2) == (m_plus_nd+n_dplus1)); // m + nd + n(d+1): size of rhs
      cblas_dcopy(n_dminus2, reaction_2, 1, rhs+m_plus_nd+n_dminus2, 1);

      cblas_dscal(m + nd + n_dplus1, -1.0, rhs, 1);
      cblas_dcopy(m + nd + n_dplus1, rhs, 1, rhs_save, 1);


      /* 3. Solve full symmetric Newton system with NT scaling via LDLT factorization */

      jacobian_is_nan = NM_isnan(Jac);
      if (jacobian_is_nan)
      {
        numerics_printf_verbose(0, "The Jacobian matrix contains NaN");
        break;
      }

      NSM_linearSolverParams(Jac)->solver = NSM_HSL;
      NM_LDLT_solve(Jac, rhs, 1);


<<<<<<< HEAD
      NM_gemv(1.0, Jac, rhs, -1.0, rhs_save);
      residu_LS1_m = dnrm2l(m,rhs_save);
      residu_LS1_nd = dnrm2l(nd,rhs_save+m);
      residu_LS1_ndplus1 = dnrm2l(n_dplus1,rhs_save+m+nd);


      /* 4. Retrieve the directions for PREDICTOR step */
      cblas_dcopy(m, rhs, 1, d_globalVelocity, 1);
      cblas_dcopy(nd, rhs+m, 1, d_reaction, 1);
      extract_vector(d_reaction, nd, n, 2, 3, d_reaction_1);
      extract_vector(d_reaction, nd, n, 4, 5, d_reaction_2);

      cblas_dcopy(n_dminus2, rhs+m_plus_nd, 1, d_velocity_1, 1);
      cblas_dcopy(n_dminus2, rhs+m_plus_nd+n_dminus2, 1, d_velocity_2, 1);

      for(size_t i = 0; i < n; i++)
      {
        id5 = i*d;
        id3 = i*d_minus_2;
        d_velocity[id5]   = d_velocity_1[id3] + d_velocity_2[id3];
        d_velocity[id5+1] = d_velocity_1[id3 + 1];
        d_velocity[id5+2] = d_velocity_1[id3 + 2];
        d_velocity[id5+3] = d_velocity_2[id3 + 1];
        d_velocity[id5+4] = d_velocity_2[id3 + 2];
      }


      /* 5. Computing the affine step-length */
      alpha_primal_1 = getStepLength(velocity_1, d_velocity_1, n_dminus2, n, gmm);
      alpha_primal_2 = getStepLength(velocity_2, d_velocity_2, n_dminus2, n, gmm);
      alpha_dual_1 = getStepLength(reaction_1, d_reaction_1, n_dminus2, n, gmm);
      alpha_dual_2 = getStepLength(reaction_2, d_reaction_2, n_dminus2, n, gmm);

      alpha_primal = fmin(alpha_primal_1, fmin(alpha_primal_2, fmin(alpha_dual_1, alpha_dual_2)));
      alpha_dual = alpha_primal;

      /* updating the gamma parameter used to compute the step-length */
      gmm = gmmp1 + gmmp2 * alpha_primal;

      /* -------------------------- Predictor step of Mehrotra -------------------------- */
      cblas_dcopy(nd, velocity, 1, v_plus_dv, 1);
      cblas_dcopy(nd, reaction, 1, r_plus_dr, 1);
      cblas_daxpy(nd, alpha_primal, d_velocity, 1, v_plus_dv, 1);
      cblas_daxpy(nd, alpha_dual, d_reaction, 1, r_plus_dr, 1);

      /* affine barrier parameter */
      barr_param_a = cblas_ddot(nd, v_plus_dv, 1, r_plus_dr, 1) / (n);

      /* computing the centralization parameter */
      e = barr_param > sgmp1 ? fmax(1.0, sgmp2 * alpha_primal * alpha_primal) : sgmp3;
      sigma = fmin(1.0, pow(barr_param_a / barr_param, e))/d;



      /* -------------------------- SECOND linear system -------------------------- */
      // 6. Update the RHS
      // 1st term: r_1
      // already assigned in reaction_1 & reaction_2

      /* 2nd term: Qp_bar * { (Qp_bar * u_1)^-1 o [(Qp_bar * du_1) o (Qpinv_1 * dr_1)] } */
      if(options->iparam[SICONOS_FRICTION_3D_IPM_IPARAM_NESTEROV_TODD_SCALING_METHOD] == SICONOS_FRICTION_3D_IPM_NESTEROV_TODD_SCALING_WITH_F)
      {
        NM_gemv(1.0, Qp_bar, velocity_1, 0.0, velocity_1_hat);                      // velocity_1_hat = Qp_bar * u_1
        NM_gemv(1.0, Qp_tilde, velocity_2, 0.0, velocity_2_hat);                    // velocity_2_hat = Qp_tilde * u_2
        Jinv(velocity_1_hat, n_dminus2, n, velocity_1_hat_inv);                     // velocity_1_hat_inv = (Qp_bar * u_1)^-1
        Jinv(velocity_2_hat, n_dminus2, n, velocity_2_hat_inv);                     // velocity_2_hat_inv = (Qp_tilde * u_2)^-1

        NM_gemv(1.0, Qp_bar, d_velocity_1, 0.0, d_velocity_1_hat);                      // d_velocity_1_hat     = Qp_bar * du_1
        NM_gemv(1.0, Qp_tilde, d_velocity_2, 0.0, d_velocity_2_hat);                    // d_velocity_2_hat     = Qp_tilde * du_2

        NM_gemv(1.0, Qpinv_bar, d_reaction_1, 0.0, d_reaction_1_check);                   // d_reaction_1_check     = Qpinv_bar * dr_1
        NM_gemv(1.0, Qpinv_tilde, d_reaction_2, 0.0, d_reaction_2_check);                 // d_reaction_2_check     = Qpinv_tilde * dr_2

        JA_prod(d_velocity_1_hat, d_reaction_1_check, n_dminus2, n, dvdr_jprod_1);           // dvdr_jprod_1      = (Qp_bar * du_1) o (Qpinv_bar * dr_1)
        JA_prod(d_velocity_2_hat, d_reaction_2_check, n_dminus2, n, dvdr_jprod_2);           // dvdr_jprod_2      = (Qp_tilde * du_1) o (Qpinv_tilde * dr_1)

        JA_prod(velocity_1_hat_inv, dvdr_jprod_1, n_dminus2, n, velocity_1_hat_inv_dvhat_drcheck_1); // velocity_1_hat_inv_dvhat_drcheck_1 = (Qp_bar * u_1)^-1 o (Qp_bar * du_1) o (Qpinv_bar * dr_1)
        JA_prod(velocity_2_hat_inv, dvdr_jprod_2, n_dminus2, n, velocity_2_hat_inv_dvhat_drcheck_2); // velocity_2_hat_inv_dvhat_drcheck_2 = (Qp_tilde * u_2)^-1 o (Qp_tilde * du_2) o (Qpinv_tilde * dr_1)

        NM_gemv(1.0, Qp_bar, velocity_1_hat_inv_dvhat_drcheck_1, 0.0, complemConstraint_1);   // complemConstraint_1 = 2nd term_1
        NM_gemv(1.0, Qp_tilde, velocity_2_hat_inv_dvhat_drcheck_2, 0.0, complemConstraint_2);// complemConstraint_2 = 2nd term_2

      }

      else if(options->iparam[SICONOS_FRICTION_3D_IPM_IPARAM_NESTEROV_TODD_SCALING_METHOD] == SICONOS_FRICTION_3D_IPM_NESTEROV_TODD_SCALING_WITH_QP)
      {
        QNTpz(velocity_1, reaction_1, velocity_1, n_dminus2, n, velocity_1_hat);      // velocity_1_hat = Qp_bar * u_1
        QNTpz(velocity_2, reaction_2, velocity_2, n_dminus2, n, velocity_2_hat);      // velocity_2_hat = Qp_tilde * u_2
        Jinv(velocity_1_hat, n_dminus2, n, velocity_1_hat_inv);                     // velocity_1_hat_inv = (Qp_bar * u_1)^-1
        Jinv(velocity_2_hat, n_dminus2, n, velocity_2_hat_inv);                     // velocity_2_hat_inv = (Qp_tilde * u_2)^-1


        QNTpz(velocity_1, reaction_1, d_velocity_1, n_dminus2, n, d_velocity_1_hat);      // d_velocity_1_hat     = Qp_bar * du_1
        QNTpz(velocity_2, reaction_2, d_velocity_2, n_dminus2, n, d_velocity_2_hat);      // d_velocity_2_hat     = Qp_tilde * du_2


        QNTpinvz(velocity_1, reaction_1, d_reaction_1, n_dminus2, n, d_reaction_1_check); // d_reaction_1_check     = Qpinv_bar * dr_1
        QNTpinvz(velocity_2, reaction_2, d_reaction_2, n_dminus2, n, d_reaction_2_check); // d_reaction_2_check     = Qpinv_tilde * dr_2

        JA_prod(d_velocity_1_hat, d_reaction_1_check, n_dminus2, n, dvdr_jprod_1);           // dvdr_jprod_1      = (Qp_bar * du_1) o (Qpinv_bar * dr_1)
        JA_prod(d_velocity_2_hat, d_reaction_2_check, n_dminus2, n, dvdr_jprod_2);           // dvdr_jprod_2      = (Qp_tilde * du_1) o (Qpinv_tilde * dr_1)

        JA_prod(velocity_1_hat_inv, dvdr_jprod_1, n_dminus2, n, velocity_1_hat_inv_dvhat_drcheck_1); // velocity_1_hat_inv_dvhat_drcheck_1 = (Qp_bar * u_1)^-1 o (Qp_bar * du_1) o (Qpinv_bar * dr_1)
        JA_prod(velocity_2_hat_inv, dvdr_jprod_2, n_dminus2, n, velocity_2_hat_inv_dvhat_drcheck_2); // velocity_2_hat_inv_dvhat_drcheck_2 = (Qp_tilde * u_2)^-1 o (Qp_tilde * du_2) o (Qpinv_tilde * dr_1)

        QNTpz(velocity_1, reaction_1, velocity_1_hat_inv_dvhat_drcheck_1, n_dminus2, n, complemConstraint_1);  // complemConstraint_1 = 2nd term_1
        QNTpz(velocity_2, reaction_2, velocity_2_hat_inv_dvhat_drcheck_2, n_dminus2, n, complemConstraint_2);  // complemConstraint_2 = 2nd term_2
      }



      /* 3rd term: 2 * barr_param * sigma * (u_1)^-1  */
      Jinv(velocity_1, n_dminus2, n, velocity_1_inv);                         // velocity_1_inv    = u_1^-1
      Jinv(velocity_2, n_dminus2, n, velocity_2_inv);                         // velocity_2_inv    = u_2^-1
      cblas_dscal(n_dminus2, 2 * barr_param * sigma, velocity_1_inv, 1);      // velocity_1_inv = 3rd term
      cblas_dscal(n_dminus2, 2 * barr_param * sigma, velocity_2_inv, 1);      // velocity_2_inv = 3rd term


      /* Update complemConstraint = r_1 + 2nd term - 3rd term */
      cblas_daxpy(n_dminus2, 1.0, reaction_1, 1, complemConstraint_1, 1);     // complemConstraint_1 = r_1 + 2nd term_1
      cblas_daxpy(n_dminus2, 1.0, reaction_2, 1, complemConstraint_2, 1);
      cblas_daxpy(n_dminus2, -1.0, velocity_1_inv, 1, complemConstraint_1, 1);     // complemConstraint_1 = r_1 + 2nd term_1 - - 3rd term
      cblas_daxpy(n_dminus2, -1.0, velocity_2_inv, 1, complemConstraint_2, 1);\


      // Update rhs
      cblas_dcopy(m, dualConstraint, 1, rhs, 1);
      cblas_dcopy(nd, primalConstraint, 1, rhs+m, 1);
      cblas_dcopy(n_dminus2, complemConstraint_1, 1, rhs+m_plus_nd, 1);
      cblas_dcopy(n_dminus2, complemConstraint_2, 1, rhs+m_plus_nd+n_dminus2, 1);

      cblas_dscal(m + nd + n_dplus1, -1.0, rhs, 1);
      cblas_dcopy(m + nd + n_dplus1, rhs, 1, rhs_save, 1);

      /* 7. Solve the 2nd linear system */
      // print_NAN_in_matrix(Jac);
      // if (NV_isnan(rhs, m + nd + n_dplus1)) printf("(2nd sys) NaN in RHS before solving, i = %zu\n", iteration);

      jacobian_is_nan = NM_isnan(Jac);
      if (jacobian_is_nan)
      {
        numerics_printf_verbose(0, "The Jacobian matrix contains NaN");
        break;
      }

      if (options->iparam[SICONOS_FRICTION_3D_IPM_IPARAM_REFINEMENT] == SICONOS_FRICTION_3D_IPM_IPARAM_REFINEMENT_YES)
      {
        cblas_dcopy(m + nd + n_dplus1, rhs, 1, rhs_save, 1);
	      NM_LDLT_refine(J, rhs, rhs_save, 1, tol, 10, 0);
      }
      else
        NM_LDLT_solve(Jac, rhs, 1);


      NM_gemv(1.0, Jac, rhs, -1.0, rhs_save);
      residu_LS2_m = dnrm2l(m,rhs_save);
      residu_LS2_nd = dnrm2l(nd,rhs_save+m);
      residu_LS2_ndplus1 = dnrm2l(n_dplus1,rhs_save+m+nd);


      /* 8. Retrieve the directions for CORRECTOR step */
      cblas_dcopy(m, rhs, 1, d_globalVelocity, 1);
      cblas_dcopy(nd, rhs+m, 1, d_reaction, 1);
      extract_vector(d_reaction, nd, n, 2, 3, d_reaction_1);
      extract_vector(d_reaction, nd, n, 4, 5, d_reaction_2);

      cblas_dcopy(n_dminus2, rhs+m_plus_nd, 1, d_velocity_1, 1);
      cblas_dcopy(n_dminus2, rhs+m_plus_nd+n_dminus2, 1, d_velocity_2, 1);

      for(size_t i = 0; i < n; i++)
      {
        id5 = i*d;
        id3 = i*d_minus_2;

        d_velocity[id5]   = d_velocity_1[id3] + d_velocity_2[id3];
        d_velocity[id5+1] = d_velocity_1[id3 + 1];
        d_velocity[id5+2] = d_velocity_1[id3 + 2];
        d_velocity[id5+3] = d_velocity_2[id3 + 1];
        d_velocity[id5+4] = d_velocity_2[id3 + 2];

        d_t[i] = d_velocity_1[id3];
        d_t_prime[i] = d_velocity_2[id3];
      }


      break;
    } // end of SICONOS_FRICTION_3D_IPM_IPARAM_LS_3X3_QP2



    case SICONOS_FRICTION_3D_IPM_IPARAM_LS_3X3_JQinv:
    {
      /* -------------------------- Compute NT directions -------------------------- */
      if(options->iparam[SICONOS_FRICTION_3D_IPM_IPARAM_NESTEROV_TODD_SCALING_METHOD] == SICONOS_FRICTION_3D_IPM_NESTEROV_TODD_SCALING_WITH_F)
      {
        Qp_bar = NM_create(NM_SPARSE, n_dminus2, n_dminus2);
        Qpinv_bar = NM_create(NM_SPARSE, n_dminus2, n_dminus2);
        Qp2_bar = NM_create(NM_SPARSE, n_dminus2, n_dminus2);
        Qp_tilde = NM_create(NM_SPARSE, n_dminus2, n_dminus2);
        Qpinv_tilde = NM_create(NM_SPARSE, n_dminus2, n_dminus2);
        Qp2_tilde = NM_create(NM_SPARSE, n_dminus2, n_dminus2);
        NM_triplet_alloc(Qp_bar, d_minus_2 * d_minus_2 * n);
        NM_triplet_alloc(Qpinv_bar, d_minus_2 * d_minus_2 * n);
        NM_triplet_alloc(Qp2_bar, d_minus_2 * d_minus_2 * n);
        NM_triplet_alloc(Qp_tilde, d_minus_2 * d_minus_2 * n);
        NM_triplet_alloc(Qpinv_tilde, d_minus_2 * d_minus_2 * n);
        NM_triplet_alloc(Qp2_tilde, d_minus_2 * d_minus_2 * n);

        family_of_F(velocity_1, reaction_1, n_dminus2, n, NULL, NULL, Qp_bar, Qpinv_bar, Qp2_bar, NULL);
        family_of_F(velocity_2, reaction_2, n_dminus2, n, NULL, NULL, Qp_tilde, Qpinv_tilde, Qp2_tilde, NULL);
      }
      else if(options->iparam[SICONOS_FRICTION_3D_IPM_IPARAM_NESTEROV_TODD_SCALING_METHOD] == SICONOS_FRICTION_3D_IPM_NESTEROV_TODD_SCALING_WITH_QP)
      {
        JQinv = compute_JQinv(velocity_1, reaction_1, velocity_2, reaction_2, n_dminus2, n);
        JQinvT = NM_transpose(JQinv);
      }

      /* -------------------------- FIRST linear system -------------------------- */
      /*  1. Build the Jacobian matrix
       *
       *           m     nd      n(d+1)
       *        |  M     -H'       0    | m
       *        |                       |
       *  Jac = | -H      0      J*Q^-1 | nd
       *        |                       |
       *        |  0    Q^-1*J'    I    | n(d+1)
       *
       *          n(d-2)    n(d-2)
       *        | Qp_bar      0    | n(d-2)
       *   Q  = |                  |
       *        |  0      Qp_tilde | n(d-2)
       */

      Jac = NM_create(NM_SPARSE, m + nd + n_dplus1, m + nd + n_dplus1);
      Jac_nzmax = M_nzmax + 2*H_nzmax + nd*n_dplus1 + n_dplus1;
      NM_triplet_alloc(Jac, Jac_nzmax);
      Jac->matrix2->origin = NSM_TRIPLET;
      NM_insert(Jac, M, 0, 0);
      NM_insert(Jac, minus_Ht, 0, m);
      NM_insert(Jac, minus_H, m, 0);
      NM_insert(Jac, JQinv, m, m_plus_nd);
      NM_insert(Jac, JQinvT, m_plus_nd, m);
      NM_insert(Jac, identity, m_plus_nd, m_plus_nd);


      /* Correction of w to take into account the dependence on the tangential velocity */
      // update_w(w, w_origin, velocity, nd, d, options->iparam[SICONOS_FRICTION_3D_IPM_IPARAM_UPDATE_S]);



      /*  2. Build the right-hand-side
       *
       *  rhs = -     <==== ATTENTION to negative sign
       *        [ M*v - H'*r + f ]  m         dualConstraint        = a (No have negative sign at the beginning)
       *        [  u - H*v - w   ]  nd        primalConstraint      = b
       *        [   Qp_bar*r_1   ]  n(d-2)    complemConstraint 1 |
       *        [  Qp_tilde*r_2  ]  n(d-2)    complemConstraint 2 | = c
       */
      if(options->iparam[SICONOS_FRICTION_3D_IPM_IPARAM_NESTEROV_TODD_SCALING_METHOD] == SICONOS_FRICTION_3D_IPM_NESTEROV_TODD_SCALING_WITH_F)
      {
        // TO DO
        printf("\n\n SICONOS_FRICTION_3D_IPM_IPARAM_LS_3X3_JQinv with formula F: not yet!\n\n");
      }
      else if(options->iparam[SICONOS_FRICTION_3D_IPM_IPARAM_NESTEROV_TODD_SCALING_METHOD] == SICONOS_FRICTION_3D_IPM_NESTEROV_TODD_SCALING_WITH_QP)
      {
        QNTpinvz(velocity_1, reaction_1, reaction_1, n_dminus2, n, complemConstraint_1);  // complemConstraint_1 = Qpinv_bar*r_1
        QNTpinvz(velocity_2, reaction_2, reaction_2, n_dminus2, n, complemConstraint_2);
      }

      cblas_dcopy(m, dualConstraint, 1, rhs, 1);
      cblas_dcopy(nd, primalConstraint, 1, rhs+m, 1);
      cblas_dcopy(n_dminus2, complemConstraint_1, 1, rhs+m_plus_nd, 1);
      cblas_dcopy(n_dminus2, complemConstraint_2, 1, rhs+m_plus_nd+n_dminus2, 1);

      cblas_dscal(m + nd + n_dplus1, -1.0, rhs, 1);
      cblas_dcopy(m + nd + n_dplus1, rhs, 1, rhs_save, 1);


      /* 3. Solve full symmetric Newton system with NT scaling via LDLT factorization */
      jacobian_is_nan = NM_isnan(Jac);
      if (jacobian_is_nan)
      {
        numerics_printf_verbose(0, "The Jacobian matrix contains NaN");
        break;
      }

      NSM_linearSolverParams(Jac)->solver = NSM_HSL;
      NM_LDLT_solve(Jac, rhs, 1);


      NM_gemv(1.0, Jac, rhs, -1.0, rhs_save);
      residu_LS1_m = dnrm2l(m,rhs_save);
      residu_LS1_nd = dnrm2l(nd,rhs_save+m);
      residu_LS1_ndplus1 = dnrm2l(n_dplus1,rhs_save+m+nd);


      /* 4. Retrieve the directions for PREDICTOR step */
      cblas_dcopy(m, rhs, 1, d_globalVelocity, 1);

      cblas_dcopy(nd, rhs+m, 1, d_reaction, 1);
      extract_vector(d_reaction, nd, n, 2, 3, d_reaction_1);
      extract_vector(d_reaction, nd, n, 4, 5, d_reaction_2);

      cblas_dcopy(n_dminus2, rhs+m_plus_nd, 1, tmp_n_dminus2_1, 1);   // tmp_n_dminus2_1 <-- d^_velocity_1 = Qp_bar * d_velocity_1
      cblas_dcopy(n_dminus2, rhs+m_plus_nd+n_dminus2, 1, tmp_n_dminus2_2, 1);

      // Recover d_velocity
      if(options->iparam[SICONOS_FRICTION_3D_IPM_IPARAM_NESTEROV_TODD_SCALING_METHOD] == SICONOS_FRICTION_3D_IPM_NESTEROV_TODD_SCALING_WITH_F)
      {
        // TO DO
        printf("\n\n SICONOS_FRICTION_3D_IPM_IPARAM_LS_3X3_JQinv with formula F: not yet!\n\n");

      }
      else if(options->iparam[SICONOS_FRICTION_3D_IPM_IPARAM_NESTEROV_TODD_SCALING_METHOD] == SICONOS_FRICTION_3D_IPM_NESTEROV_TODD_SCALING_WITH_QP)
      {
        QNTpinvz(velocity_1, reaction_1, tmp_n_dminus2_1, n_dminus2, n, d_velocity_1);  // d_velocity_1 = Qpinv_bar * d^_velocity_1
        QNTpinvz(velocity_2, reaction_2, tmp_n_dminus2_2, n_dminus2, n, d_velocity_2);
      }

      for(size_t i = 0; i < n; i++)
      {
        id5 = i*d;
        id3 = i*d_minus_2;
        d_velocity[id5]   = d_velocity_1[id3] + d_velocity_2[id3];
        d_velocity[id5+1] = d_velocity_1[id3 + 1];
        d_velocity[id5+2] = d_velocity_1[id3 + 2];
        d_velocity[id5+3] = d_velocity_2[id3 + 1];
        d_velocity[id5+4] = d_velocity_2[id3 + 2];
      }




      /* 5. Computing the affine step-length */
      alpha_primal_1 = getStepLength(velocity_1, d_velocity_1, n_dminus2, n, gmm);
      alpha_primal_2 = getStepLength(velocity_2, d_velocity_2, n_dminus2, n, gmm);
      alpha_dual_1 = getStepLength(reaction_1, d_reaction_1, n_dminus2, n, gmm);
      alpha_dual_2 = getStepLength(reaction_2, d_reaction_2, n_dminus2, n, gmm);

      alpha_primal = fmin(alpha_primal_1, fmin(alpha_primal_2, fmin(alpha_dual_1, alpha_dual_2)));
      alpha_dual = alpha_primal;

      /* updating the gamma parameter used to compute the step-length */
      gmm = gmmp1 + gmmp2 * alpha_primal;

      /* -------------------------- Predictor step of Mehrotra -------------------------- */
      cblas_dcopy(nd, velocity, 1, v_plus_dv, 1);
      cblas_dcopy(nd, reaction, 1, r_plus_dr, 1);
      cblas_daxpy(nd, alpha_primal, d_velocity, 1, v_plus_dv, 1);
      cblas_daxpy(nd, alpha_dual, d_reaction, 1, r_plus_dr, 1);



      /* affine barrier parameter */
      barr_param_a = cblas_ddot(nd, v_plus_dv, 1, r_plus_dr, 1) / (n);

      /* computing the centralization parameter */
      // e = barr_param > sgmp1 ? fmax(1.0, 2. * alpha_primal) : sgmp3;
      e = barr_param > sgmp1 ? fmax(1.0, sgmp2 * alpha_primal * alpha_primal) : sgmp3;
      // e = barr_param > sgmp1 ? fmax(1.0, sgmp2 * pow(alpha_primal, sgmp4)) : sgmp3;
      // sigma = fmin(1.0, pow(barr_param_a / barr_param, e))/sgmp5;
      sigma = fmin(1.0, pow(barr_param_a / barr_param, e))/5;



      /* -------------------------- SECOND linear system -------------------------- */
      // 6. Update the RHS
      // 1st term: y_check
      // already assigned in r1_check & r2_check

      /* 2nd terms:          (z_hat)^-1 o [dz_hat_a            o dy_check_a           - 2 * barr_param * sigma * e] }
       *          =   (Qp_bar * u_1)^-1 o [(Qp_bar   * du_1)   o (Qpinv_bar   * dr_1) - 2 * barr_param * sigma * e] }
       *            (Qp_tilde * u_2)^-1 o [(Qp_tilde * du_2)   o (Qpinv_tilde * dr_2) - 2 * barr_param * sigma * e] }
       */
      if(options->iparam[SICONOS_FRICTION_3D_IPM_IPARAM_NESTEROV_TODD_SCALING_METHOD] == SICONOS_FRICTION_3D_IPM_NESTEROV_TODD_SCALING_WITH_F)
      {
        // Compute (z_hat)^-1
        NM_gemv(1.0, Qp_bar, velocity_1, 0.0, velocity_1_hat);                      // velocity_1_hat = Qp_bar * u_1
        NM_gemv(1.0, Qp_tilde, velocity_2, 0.0, velocity_2_hat);                    // velocity_2_hat = Qp_tilde * u_2
        Jinv(velocity_1_hat, n_dminus2, n, velocity_1_hat_inv);                   // velocity_1_hat_inv = (Qp_bar * u_1)^-1
        Jinv(velocity_2_hat, n_dminus2, n, velocity_2_hat_inv);                   // velocity_2_hat_inv = (Qp_tilde * u_2)^-1

        // Compute Jordan product dz_hat_a o dy_check_a
        NM_gemv(1.0, Qp_bar, d_velocity_1, 0.0, d_velocity_1_hat);                      // d_velocity_1_hat     = Qp_bar * du_1
        NM_gemv(1.0, Qp_tilde, d_velocity_2, 0.0, d_velocity_2_hat);                    // d_velocity_2_hat     = Qp_tilde * du_2
        NM_gemv(1.0, Qpinv_bar, d_reaction_1, 0.0, d_reaction_1_check);                 // d_reaction_1_check     = Qpinv_bar * dr_1
        NM_gemv(1.0, Qpinv_tilde, d_reaction_2, 0.0, d_reaction_2_check);               // d_reaction_2_check     = Qpinv_tilde * dr_2
        JA_prod(d_velocity_1_hat, d_reaction_1_check, n_dminus2, n, dvdr_jprod_1);      // dvdr_jprod_1      = (Qp_bar * du_1) o (Qpinv_bar * dr_1)
        JA_prod(d_velocity_2_hat, d_reaction_2_check, n_dminus2, n, dvdr_jprod_2);      // dvdr_jprod_2      = (Qp_tilde * du_2) o (Qpinv_tilde * dr_2)

        // Jordan product - 2 * mu * sigma * e
        sigma_mu = 2. * barr_param * sigma;
        for (size_t k = 0; k < n_dminus2; k+=d_minus_2)
        {
          dvdr_jprod_1[k] -= sigma_mu;
          dvdr_jprod_2[k] -= sigma_mu;
        }

        // Compute (z_hat)^-1 o [...]
        JA_prod(velocity_1_hat_inv, dvdr_jprod_1, n_dminus2, n, velocity_1_hat_inv_dvhat_drcheck_1);   // velocity_1_hat_inv_dvhat_drcheck_1 =   (Qp_bar * u_1)^-1 o [(Qp_bar * du_1)   o (Qpinv_bar * dr_1)   - 2 * mu * sigma * e]
        JA_prod(velocity_2_hat_inv, dvdr_jprod_2, n_dminus2, n, velocity_2_hat_inv_dvhat_drcheck_2);   // velocity_2_hat_inv_dvhat_drcheck_2 = (Qp_tilde * u_2)^-1 o [(Qp_tilde * du_2) o (Qpinv_tilde * dr_2) - 2 * mu * sigma * e]

        // Compute 2nd term
        NM_gemv(1.0, Qpinv_bar, velocity_1_hat_inv_dvhat_drcheck_1, 0.0, tmp_n_dminus2_1);    // tmp_n_dminus2_1 = 2nd term_1
        NM_gemv(1.0, Qpinv_tilde, velocity_2_hat_inv_dvhat_drcheck_2, 0.0, tmp_n_dminus2_2);  // tmp_n_dminus2_2 = 2nd term_2

        cblas_dcopy(n_dminus2, tmp_n_dminus2_1, 1, velocity_hat_inv_dvhat_drcheck, 1);
        cblas_dcopy(n_dminus2, tmp_n_dminus2_2, 1, velocity_hat_inv_dvhat_drcheck+n_dminus2, 1); // velocity_hat_inv_dvhat_drcheck = 2nd term


        /* Update 2nd row = P^-1 * [ (-H*v-w) - J*2nd term ] */
        NM_gemv(-1.0, J, velocity_hat_inv_dvhat_drcheck, 1.0, Hvw); // Hvw = (-H*v-w) - J*2nd term
      }


      else if(options->iparam[SICONOS_FRICTION_3D_IPM_IPARAM_NESTEROV_TODD_SCALING_METHOD] == SICONOS_FRICTION_3D_IPM_NESTEROV_TODD_SCALING_WITH_QP)
      {
        // Compute (z_hat)^-1
        QNTpz(velocity_1, reaction_1, velocity_1, n_dminus2, n, velocity_1_hat);    // velocity_1_hat = Qp_bar * u_1
        QNTpz(velocity_2, reaction_2, velocity_2, n_dminus2, n, velocity_2_hat);
        Jinv(velocity_1_hat, n_dminus2, n, velocity_1_hat_inv);                   // velocity_1_hat_inv = (Qp_bar * u_1)^-1
        Jinv(velocity_2_hat, n_dminus2, n, velocity_2_hat_inv);

        // Compute Jordan product dz_hat_a o dy_check_a
        QNTpz(velocity_1, reaction_1, d_velocity_1, n_dminus2, n, d_velocity_1_hat);        // d_velocity_1_hat     = Qp_bar * du_1
        QNTpz(velocity_2, reaction_2, d_velocity_2, n_dminus2, n, d_velocity_2_hat);
        QNTpinvz(velocity_1, reaction_1, d_reaction_1, n_dminus2, n, d_reaction_1_check);   // d_reaction_1_check   = Qpinv_bar * dr_1
        QNTpinvz(velocity_2, reaction_2, d_reaction_2, n_dminus2, n, d_reaction_2_check);
        JA_prod(d_velocity_1_hat, d_reaction_1_check, n_dminus2, n, dvdr_jprod_1);          // dvdr_jprod_1         = (Qp_bar * du_1) o (Qpinv_bar * dr_1)
        JA_prod(d_velocity_2_hat, d_reaction_2_check, n_dminus2, n, dvdr_jprod_2);

        // Jordan product - 2 * mu * sigma * e
        sigma_mu = 2. * barr_param * sigma;
        for (size_t k = 0; k < n_dminus2; k+=d_minus_2)
        {
          dvdr_jprod_1[k] -= sigma_mu;
          dvdr_jprod_2[k] -= sigma_mu;
        }

        // Compute 2nd term = (z_hat)^-1 o [...]
        JA_prod(velocity_1_hat_inv, dvdr_jprod_1, n_dminus2, n, velocity_1_hat_inv_dvhat_drcheck_1);   // velocity_1_hat_inv_dvhat_drcheck_1 =   (Qp_bar * u_1)^-1 o [(Qp_bar * du_1)   o (Qpinv_bar * dr_1)   - 2 * mu * sigma * e]
        JA_prod(velocity_2_hat_inv, dvdr_jprod_2, n_dminus2, n, velocity_2_hat_inv_dvhat_drcheck_2);

        // Update Complementarity constraints
        cblas_daxpy(n_dminus2, 1.0, velocity_1_hat_inv_dvhat_drcheck_1, 1, complemConstraint_1, 1);
        cblas_daxpy(n_dminus2, 1.0, velocity_2_hat_inv_dvhat_drcheck_2, 1, complemConstraint_2, 1);
      }




      // Update rhs
      cblas_dcopy(m, dualConstraint, 1, rhs, 1);
      cblas_dcopy(nd, primalConstraint, 1, rhs+m, 1);
      cblas_dcopy(n_dminus2, complemConstraint_1, 1, rhs+m_plus_nd, 1);
      cblas_dcopy(n_dminus2, complemConstraint_2, 1, rhs+m_plus_nd+n_dminus2, 1);

      cblas_dscal(m + nd + n_dplus1, -1.0, rhs, 1);
      cblas_dcopy(m + nd + n_dplus1, rhs, 1, rhs_save, 1);

      /* 7. Solve the 2nd linear system */
      // print_NAN_in_matrix(Jac);
      // if (NV_isnan(rhs, m + nd + n_dplus1)) printf("(2nd sys) NaN in RHS before solving, i = %zu\n", iteration);

      jacobian_is_nan = NM_isnan(Jac);
      if (jacobian_is_nan)
      {
        numerics_printf_verbose(0, "The Jacobian matrix contains NaN");
        break;
      }



      if (options->iparam[SICONOS_FRICTION_3D_IPM_IPARAM_REFINEMENT] == SICONOS_FRICTION_3D_IPM_IPARAM_REFINEMENT_YES)
      {
        double *rhs_TMP = (double*)calloc(m + nd + n_dplus1,sizeof(double));
        cblas_dcopy(m + nd + n_dplus1, rhs, 1, rhs_TMP, 1);
        NM_LDLT_refine(Jac, rhs, rhs_TMP, 1, 1e-12, 10, 0);
        free(rhs_TMP);
      } 
      else
        NM_LDLT_solve(Jac, rhs, 1);

      NM_gemv(1.0, Jac, rhs, -1.0, rhs_save);
      residu_LS2_m = dnrm2l(m,rhs_save);
      residu_LS2_nd = dnrm2l(nd,rhs_save+m);
      residu_LS2_ndplus1 = dnrm2l(n_dplus1,rhs_save+m+nd);




      /* 8. Retrieve the directions for CORRECTOR step */
      cblas_dcopy(m, rhs, 1, d_globalVelocity, 1);

      cblas_dcopy(nd, rhs+m, 1, d_reaction, 1);
      extract_vector(d_reaction, nd, n, 2, 3, d_reaction_1);
      extract_vector(d_reaction, nd, n, 4, 5, d_reaction_2);

      cblas_dcopy(n_dminus2, rhs+m_plus_nd, 1, tmp_n_dminus2_1, 1);   // tmp_n_dminus2_1 <-- d^_velocity_1 = Qp_bar * d_velocity_1
      cblas_dcopy(n_dminus2, rhs+m_plus_nd+n_dminus2, 1, tmp_n_dminus2_2, 1);

      // Recover d_velocity
      if(options->iparam[SICONOS_FRICTION_3D_IPM_IPARAM_NESTEROV_TODD_SCALING_METHOD] == SICONOS_FRICTION_3D_IPM_NESTEROV_TODD_SCALING_WITH_F)
      {
        // TO DO
        printf("\n\n SICONOS_FRICTION_3D_IPM_IPARAM_LS_3X3_JQinv with formula F: not yet!\n\n");

      }
      else if(options->iparam[SICONOS_FRICTION_3D_IPM_IPARAM_NESTEROV_TODD_SCALING_METHOD] == SICONOS_FRICTION_3D_IPM_NESTEROV_TODD_SCALING_WITH_QP)
      {
        QNTpinvz(velocity_1, reaction_1, tmp_n_dminus2_1, n_dminus2, n, d_velocity_1);  // d_velocity_1 = Qpinv_bar * d^_velocity_1
        QNTpinvz(velocity_2, reaction_2, tmp_n_dminus2_2, n_dminus2, n, d_velocity_2);
      }

      for(size_t i = 0; i < n; i++)
      {
        id5 = i*d;
        id3 = i*d_minus_2;
        d_velocity[id5]   = d_velocity_1[id3] + d_velocity_2[id3];
        d_velocity[id5+1] = d_velocity_1[id3 + 1];
        d_velocity[id5+2] = d_velocity_1[id3 + 2];
        d_velocity[id5+3] = d_velocity_2[id3 + 1];
        d_velocity[id5+4] = d_velocity_2[id3 + 2];

        d_t[i] = d_velocity_1[id3];
        d_t_prime[i] = d_velocity_2[id3];
      }


      break;
    } // end of SICONOS_FRICTION_3D_IPM_IPARAM_LS_3X3_JQinv




    case SICONOS_FRICTION_3D_IPM_IPARAM_LS_2X2_JQJ:
    {

      /* -------------------------- Compute NT directions -------------------------- */
      if(options->iparam[SICONOS_FRICTION_3D_IPM_IPARAM_NESTEROV_TODD_SCALING_METHOD] == SICONOS_FRICTION_3D_IPM_NESTEROV_TODD_SCALING_WITH_F)
      {
        Qp_bar = NM_create(NM_SPARSE, n_dminus2, n_dminus2);
        Qpinv_bar = NM_create(NM_SPARSE, n_dminus2, n_dminus2);
        Qpinv2_bar = NM_create(NM_SPARSE, n_dminus2, n_dminus2);
        Qp_tilde = NM_create(NM_SPARSE, n_dminus2, n_dminus2);
        Qpinv_tilde = NM_create(NM_SPARSE, n_dminus2, n_dminus2);
        Qpinv2_tilde = NM_create(NM_SPARSE, n_dminus2, n_dminus2);
        NM_triplet_alloc(Qp_bar, d_minus_2 * d_minus_2 * n);
        NM_triplet_alloc(Qpinv_bar, d_minus_2 * d_minus_2 * n);
        NM_triplet_alloc(Qpinv2_bar, d_minus_2 * d_minus_2 * n);
        NM_triplet_alloc(Qp_tilde, d_minus_2 * d_minus_2 * n);
        NM_triplet_alloc(Qpinv_tilde, d_minus_2 * d_minus_2 * n);
        NM_triplet_alloc(Qpinv2_tilde, d_minus_2 * d_minus_2 * n);

        double *f_NT = (double*)calloc(n_dminus2, sizeof(double));
        double *g_NT = (double*)calloc(n_dminus2, sizeof(double));
        float_type *wf_NT = (float_type*)calloc(n, sizeof(float_type));
        float_type *wg_NT = (float_type*)calloc(n, sizeof(float_type));

        family_of_F(velocity_1, reaction_1, n_dminus2, n, f_NT, wf_NT, Qp_bar, Qpinv_bar, NULL, Qpinv2_bar);
        family_of_F(velocity_2, reaction_2, n_dminus2, n, g_NT, wg_NT, Qp_tilde, Qpinv_tilde, NULL, Qpinv2_tilde);

        P_inv_F = Pinv_F(f_NT, g_NT, wf_NT, wg_NT, n_dminus2, n);

        free(f_NT); free(g_NT); free(wf_NT); free(wg_NT);
      }

      else if(options->iparam[SICONOS_FRICTION_3D_IPM_IPARAM_NESTEROV_TODD_SCALING_METHOD] == SICONOS_FRICTION_3D_IPM_NESTEROV_TODD_SCALING_WITH_QP)
      {
        JQJ = compute_JQinv2Jt(velocity_1, reaction_1, velocity_2, reaction_2, n_dminus2, n);
      }

      /* -------------------------- FIRST linear system -------------------------- */
      /*  1. Build the reduced Jacobian matrix
       *
       *            m       nd
       *        |  -M       H'     | m
       *  Jac = |                  |
       *        |   H   J*Q^-2*J'  | nd
       */
      Jac = NM_create(NM_SPARSE, m + nd, m + nd);
      Jac_nzmax = M_nzmax + 2*H_nzmax + nd*nd;
      NM_triplet_alloc(Jac, Jac_nzmax);
      Jac->matrix2->origin = NSM_TRIPLET;
      NM_insert(Jac, minus_M, 0, 0);
      NM_insert(Jac, Ht, 0, m);
      NM_insert(Jac, H, m, 0);
      NM_insert(Jac, JQJ, m, m);

      if (JQJ) JQJ = NM_free(JQJ);



      /* Correction of w to take into account the dependence on the tangential velocity */
      update_w(w, w_origin, velocity, nd, d, options->iparam[SICONOS_FRICTION_3D_IPM_IPARAM_UPDATE_S]);




      /*  2. Build the right-hand-side
       *
       *  rhs = +     <==== positive sign
       *        [ M*v - H'*r + f ]  m
       *        [     -H*v-w     ]  nd
       */
      cblas_dcopy(m, dualConstraint, 1, rhs, 1);

      NM_gemv(-1.0, H, globalVelocity, 0.0, Hvw);       // Hvw = -H*v
      cblas_daxpy(nd, -1.0, w, 1, Hvw, 1);              // Hvw = -H*v - w
      cblas_dcopy(nd, Hvw, 1, rhs+m, 1);
      cblas_dcopy(m + nd, rhs, 1, rhs_save, 1);


      /* 3. Solving full symmetric Newton system with NT scaling via LDLT factorization */
      jacobian_is_nan = NM_isnan(Jac);
      if (jacobian_is_nan)
      {
        numerics_printf_verbose(0, "The Jacobian matrix contains NaN");
        break;
      }

      NSM_linearSolverParams(Jac)->solver = NSM_HSL;
      NM_LDLT_solve(Jac, rhs, 1);


      NM_gemv(1.0, Jac, rhs, -1.0, rhs_save);
      residu_LS1_m = dnrm2l(m,rhs_save);
      residu_LS1_nd = dnrm2l(nd,rhs_save+m);



      /* 4. Retrieve the solutions for predictor step */
      cblas_dcopy(m, rhs, 1, d_globalVelocity, 1);
      cblas_dcopy(nd, rhs+m, 1, d_reaction, 1);

      extract_vector(d_reaction, nd, n, 2, 3, d_reaction_1);
      extract_vector(d_reaction, nd, n, 4, 5, d_reaction_2);


      // Recover d_velocity = (dt + dt', d_u_bar, d_u_tilde)
      // Recover du_bar & du_tilde
      NM_gemv(1.0, H, d_globalVelocity, 0.0, d_velocity);              // d_velocity = H*dv
      cblas_daxpy(nd, -1.0, primalConstraint, 1, d_velocity, 1);       // d_velocity = H*dv - (u-Hv-w)
      extract_vector(d_velocity, nd, n, 2, 3, d_velocity_1);
      extract_vector(d_velocity, nd, n, 4, 5, d_velocity_2);

      // Recover d_t & d_t'
      if(options->iparam[SICONOS_FRICTION_3D_IPM_IPARAM_NESTEROV_TODD_SCALING_METHOD] == SICONOS_FRICTION_3D_IPM_NESTEROV_TODD_SCALING_WITH_F)
      {
        // TO DO
        printf("\n\n SICONOS_FRICTION_3D_IPM_IPARAM_LS_2X2_JQJ with formula F: not yet!\n\n");
      }

      else if(options->iparam[SICONOS_FRICTION_3D_IPM_IPARAM_NESTEROV_TODD_SCALING_METHOD] == SICONOS_FRICTION_3D_IPM_NESTEROV_TODD_SCALING_WITH_QP)
      {
        QNTpinv2z(velocity_1, reaction_1, d_reaction_1, n_dminus2, n, Qinv2x_bar);      // Qinv2x_bar = Qpbar^-2*d_reaction_1
        QNTpinv2z(velocity_2, reaction_2, d_reaction_2, n_dminus2, n, Qinv2x_tilde);

        cblas_dscal(n_dminus2, -1.0, Qinv2x_bar, 1);                      // Qinv2x_bar = - Qpbar^-2*d_reaction_1
        cblas_dscal(n_dminus2, -1.0, Qinv2x_tilde, 1);

        cblas_daxpy(n_dminus2, -1.0, velocity_1, 1, Qinv2x_bar, 1);       // Qinv2x_bar = - Qpbar^-2*d_reaction_1 - velocity_1
        cblas_daxpy(n_dminus2, -1.0, velocity_2, 1, Qinv2x_tilde, 1);
      }


      for(size_t i = 0; i < n; i++)
      {
        id3 = i*d_minus_2;
        d_velocity_1[id3] = Qinv2x_bar[id3];
        d_velocity_2[id3] = Qinv2x_tilde[id3];
      }


      /* 5. Computing the affine step-length */
      alpha_primal_1 = getStepLength(velocity_1, d_velocity_1, n_dminus2, n, gmm);
      alpha_primal_2 = getStepLength(velocity_2, d_velocity_2, n_dminus2, n, gmm);
      alpha_dual_1 = getStepLength(reaction_1, d_reaction_1, n_dminus2, n, gmm);
      alpha_dual_2 = getStepLength(reaction_2, d_reaction_2, n_dminus2, n, gmm);

      alpha_primal = fmin(alpha_primal_1, fmin(alpha_primal_2, fmin(alpha_dual_1, alpha_dual_2)));
      alpha_dual = alpha_primal;

      /* updating the gamma parameter used to compute the step-length */
      gmm = gmmp1 + gmmp2 * alpha_primal;

      /* -------------------------- Predictor step of Mehrotra -------------------------- */
      cblas_dcopy(nd, velocity, 1, v_plus_dv, 1);
      cblas_dcopy(nd, reaction, 1, r_plus_dr, 1);
      cblas_daxpy(nd, alpha_primal, d_velocity, 1, v_plus_dv, 1);
      cblas_daxpy(nd, alpha_dual, d_reaction, 1, r_plus_dr, 1);

      /* affine barrier parameter */
      barr_param_a = cblas_ddot(nd, v_plus_dv, 1, r_plus_dr, 1) / (n);

      /* computing the centralization parameter */
      e = barr_param > sgmp1 ? fmax(1.0, sgmp2 * alpha_primal * alpha_primal) : sgmp3;
      sigma = fmin(1.0, pow(barr_param_a / barr_param, e))/d;




      /* -------------------------- SECOND linear system -------------------------- */
      // 6. Update the RHS
      /* 1st terms: [-H*v-w] */
      // already in var Hvw = -Hv - w


      /* 2nd terms: Qpinv * {         (z_hat)^-1 o [dz_hat_a            o dy_check_a           - 2 * barr_param * sigma * e] }
       *          = Qpinv * {  (Qp_bar * u_1)^-1 o [(Qp_bar   * du_1)   o (Qpinv_bar   * dr_1) - 2 * barr_param * sigma * e] }
       *            Qpinv * {(Qp_tilde * u_2)^-1 o [(Qp_tilde * du_2)   o (Qpinv_tilde * dr_2) - 2 * barr_param * sigma * e] }
       */
      if(options->iparam[SICONOS_FRICTION_3D_IPM_IPARAM_NESTEROV_TODD_SCALING_METHOD] == SICONOS_FRICTION_3D_IPM_NESTEROV_TODD_SCALING_WITH_F)
      {
        // Compute (z_hat)^-1
        NM_gemv(1.0, Qp_bar, velocity_1, 0.0, velocity_1_hat);                      // velocity_1_hat = Qp_bar * u_1
        NM_gemv(1.0, Qp_tilde, velocity_2, 0.0, velocity_2_hat);                    // velocity_2_hat = Qp_tilde * u_2
        Jinv(velocity_1_hat, n_dminus2, n, velocity_1_hat_inv);                   // velocity_1_hat_inv = (Qp_bar * u_1)^-1
        Jinv(velocity_2_hat, n_dminus2, n, velocity_2_hat_inv);                   // velocity_2_hat_inv = (Qp_tilde * u_2)^-1

        // Compute Jordan product dz_hat_a o dy_check_a
        NM_gemv(1.0, Qp_bar, d_velocity_1, 0.0, d_velocity_1_hat);                      // d_velocity_1_hat     = Qp_bar * du_1
        NM_gemv(1.0, Qp_tilde, d_velocity_2, 0.0, d_velocity_2_hat);                    // d_velocity_2_hat     = Qp_tilde * du_2
        NM_gemv(1.0, Qpinv_bar, d_reaction_1, 0.0, d_reaction_1_check);                 // d_reaction_1_check     = Qpinv_bar * dr_1
        NM_gemv(1.0, Qpinv_tilde, d_reaction_2, 0.0, d_reaction_2_check);               // d_reaction_2_check     = Qpinv_tilde * dr_2
        JA_prod(d_velocity_1_hat, d_reaction_1_check, n_dminus2, n, dvdr_jprod_1);      // dvdr_jprod_1      = (Qp_bar * du_1) o (Qpinv_bar * dr_1)
        JA_prod(d_velocity_2_hat, d_reaction_2_check, n_dminus2, n, dvdr_jprod_2);      // dvdr_jprod_2      = (Qp_tilde * du_2) o (Qpinv_tilde * dr_2)

        // Jordan product - 2 * mu * sigma * e
        sigma_mu = 2. * barr_param * sigma;
        for (size_t k = 0; k < n_dminus2; k+=d_minus_2)
        {
          dvdr_jprod_1[k] -= sigma_mu;
          dvdr_jprod_2[k] -= sigma_mu;
        }

        // Compute (z_hat)^-1 o [...]
        JA_prod(velocity_1_hat_inv, dvdr_jprod_1, n_dminus2, n, velocity_1_hat_inv_dvhat_drcheck_1);   // velocity_1_hat_inv_dvhat_drcheck_1 =   (Qp_bar * u_1)^-1 o [(Qp_bar * du_1)   o (Qpinv_bar * dr_1)   - 2 * mu * sigma * e]
        JA_prod(velocity_2_hat_inv, dvdr_jprod_2, n_dminus2, n, velocity_2_hat_inv_dvhat_drcheck_2);   // velocity_2_hat_inv_dvhat_drcheck_2 = (Qp_tilde * u_2)^-1 o [(Qp_tilde * du_2) o (Qpinv_tilde * dr_2) - 2 * mu * sigma * e]

        // Compute 2nd term
        NM_gemv(1.0, Qpinv_bar, velocity_1_hat_inv_dvhat_drcheck_1, 0.0, tmp_n_dminus2_1);    // tmp_n_dminus2_1 = 2nd term_1
        NM_gemv(1.0, Qpinv_tilde, velocity_2_hat_inv_dvhat_drcheck_2, 0.0, tmp_n_dminus2_2);  // tmp_n_dminus2_2 = 2nd term_2

        cblas_dcopy(n_dminus2, tmp_n_dminus2_1, 1, velocity_hat_inv_dvhat_drcheck, 1);
        cblas_dcopy(n_dminus2, tmp_n_dminus2_2, 1, velocity_hat_inv_dvhat_drcheck+n_dminus2, 1); // velocity_hat_inv_dvhat_drcheck = 2nd term


        /* Update 2nd row = P^-1 * [ (-H*v-w) - J*2nd term ] */
        NM_gemv(-1.0, J, velocity_hat_inv_dvhat_drcheck, 1.0, Hvw); // Hvw = (-H*v-w) - J*2nd term
      }


      else if(options->iparam[SICONOS_FRICTION_3D_IPM_IPARAM_NESTEROV_TODD_SCALING_METHOD] == SICONOS_FRICTION_3D_IPM_NESTEROV_TODD_SCALING_WITH_QP)
      {
        // Compute (z_hat)^-1
        QNTpz(velocity_1, reaction_1, velocity_1, n_dminus2, n, velocity_1_hat);    // velocity_1_hat = Qp_bar * u_1
        QNTpz(velocity_2, reaction_2, velocity_2, n_dminus2, n, velocity_2_hat);    // velocity_2_hat = Qp_tilde * u_2
        Jinv(velocity_1_hat, n_dminus2, n, velocity_1_hat_inv);                   // velocity_1_hat_inv = (Qp_bar * u_1)^-1
        Jinv(velocity_2_hat, n_dminus2, n, velocity_2_hat_inv);                   // velocity_2_hat_inv = (Qp_tilde * u_2)^-1

        // Compute Jordan product dz_hat_a o dy_check_a
        QNTpz(velocity_1, reaction_1, d_velocity_1, n_dminus2, n, d_velocity_1_hat);        // d_velocity_1_hat     = Qp_bar * du_1
        QNTpz(velocity_2, reaction_2, d_velocity_2, n_dminus2, n, d_velocity_2_hat);        // d_velocity_2_hat     = Qp_tilde * du_2
        QNTpinvz(velocity_1, reaction_1, d_reaction_1, n_dminus2, n, d_reaction_1_check);   // d_reaction_1_check   = Qpinv_bar * dr_1
        QNTpinvz(velocity_2, reaction_2, d_reaction_2, n_dminus2, n, d_reaction_2_check);   // d_reaction_2_check   = Qpinv_tilde * dr_2
        JA_prod(d_velocity_1_hat, d_reaction_1_check, n_dminus2, n, dvdr_jprod_1);          // dvdr_jprod_1         = (Qp_bar * du_1) o (Qpinv_bar * dr_1)
        JA_prod(d_velocity_2_hat, d_reaction_2_check, n_dminus2, n, dvdr_jprod_2);          // dvdr_jprod_2         = (Qp_tilde * du_2) o (Qpinv_tilde * dr_2)


        // Jordan product - 2 * mu * sigma * e
        sigma_mu = 2. * barr_param * sigma;
        for (size_t k = 0; k < n_dminus2; k+=d_minus_2)
        {
          dvdr_jprod_1[k] -= sigma_mu;
          dvdr_jprod_2[k] -= sigma_mu;
        }

        // Compute (z_hat)^-1 o [...]
        JA_prod(velocity_1_hat_inv, dvdr_jprod_1, n_dminus2, n, velocity_1_hat_inv_dvhat_drcheck_1);   // velocity_1_hat_inv_dvhat_drcheck_1 =   (Qp_bar * u_1)^-1 o [(Qp_bar * du_1)   o (Qpinv_bar * dr_1)   - 2 * mu * sigma * e]
        JA_prod(velocity_2_hat_inv, dvdr_jprod_2, n_dminus2, n, velocity_2_hat_inv_dvhat_drcheck_2);   // velocity_2_hat_inv_dvhat_drcheck_2 = (Qp_tilde * u_2)^-1 o [(Qp_tilde * du_2) o (Qpinv_tilde * dr_2) - 2 * mu * sigma * e]

        // Compute 2nd term
        QNTpinvz(velocity_1, reaction_1, velocity_1_hat_inv_dvhat_drcheck_1, n_dminus2, n, tmp_n_dminus2_1);    // tmp_n_dminus2_1 = 2nd term_1
        QNTpinvz(velocity_2, reaction_2, velocity_2_hat_inv_dvhat_drcheck_2, n_dminus2, n, tmp_n_dminus2_2);  // tmp_n_dminus2_2 = 2nd term_2

        cblas_dcopy(n_dminus2, tmp_n_dminus2_1, 1, velocity_hat_inv_dvhat_drcheck, 1);
        cblas_dcopy(n_dminus2, tmp_n_dminus2_2, 1, velocity_hat_inv_dvhat_drcheck+n_dminus2, 1); // velocity_hat_inv_dvhat_drcheck = 2nd term

        /* Update 2nd row = (-H*v-w) - J*2nd term */
        NM_gemv(-1.0, J, velocity_hat_inv_dvhat_drcheck, 1.0, Hvw); // Hvw = (-H*v-w) - J*2nd term
      }



      // Update rhs
      cblas_dcopy(m, dualConstraint, 1, rhs, 1);
      cblas_dcopy(nd, Hvw, 1, rhs+m, 1);

      cblas_dcopy(m + nd, rhs, 1, rhs_save, 1);


      /* 7. Solve the 2nd linear system */
      jacobian_is_nan = NM_isnan(Jac);
      if (jacobian_is_nan)
      {
        numerics_printf_verbose(0, "The Jacobian matrix contains NaN");
        break;
      }

      if (options->iparam[SICONOS_FRICTION_3D_IPM_IPARAM_REFINEMENT] == SICONOS_FRICTION_3D_IPM_IPARAM_REFINEMENT_YES)
      {
        cblas_dcopy(m + nd, rhs, 1, rhs_save, 1);
	      NM_LDLT_refine(J, rhs, rhs_save, 1, tol, 10, 0);
      }

      else
        NM_LDLT_solve(Jac, rhs, 1);

      // if (NV_isnan(rhs, m + nd)) printf("(2nd sys) NaN in RHS after solving, i = %zu\n", iteration);


      NM_gemv(1.0, Jac, rhs, -1.0, rhs_save);
      residu_LS2_m = dnrm2l(m,rhs_save);
      residu_LS2_nd = dnrm2l(nd,rhs_save+m);


      /* 8. Retrieve the solutions for predictor step */
      cblas_dcopy(m, rhs, 1, d_globalVelocity, 1);

      cblas_dcopy(nd, rhs+m, 1, d_reaction, 1);
      extract_vector(d_reaction, nd, n, 2, 3, d_reaction_1);
      extract_vector(d_reaction, nd, n, 4, 5, d_reaction_2);

      // Recover d_velocity = (dt + dt', d_u_bar, d_u_tilde)
      // Recover du_bar & du_tilde
      NM_gemv(1.0, H, d_globalVelocity, 0.0, d_velocity);              // d_velocity = H*dv
      cblas_daxpy(nd, -1.0, primalConstraint, 1, d_velocity, 1);       // d_velocity = H*dv - (u-Hv-w)
      extract_vector(d_velocity, nd, n, 2, 3, d_velocity_1);
      extract_vector(d_velocity, nd, n, 4, 5, d_velocity_2);

      // Recover d_t & d_t'
      if(options->iparam[SICONOS_FRICTION_3D_IPM_IPARAM_NESTEROV_TODD_SCALING_METHOD] == SICONOS_FRICTION_3D_IPM_NESTEROV_TODD_SCALING_WITH_F)
      {
        // TO DO
        printf("\n\n SICONOS_FRICTION_3D_IPM_IPARAM_LS_2X2_JQJ with formula F: not yet!\n\n");
      }

      else if(options->iparam[SICONOS_FRICTION_3D_IPM_IPARAM_NESTEROV_TODD_SCALING_METHOD] == SICONOS_FRICTION_3D_IPM_NESTEROV_TODD_SCALING_WITH_QP)
      {
        QNTpinv2z(velocity_1, reaction_1, d_reaction_1, n_dminus2, n, Qinv2x_bar);      // Qinv2x_bar = Qpbar^-2*d_reaction_1
        QNTpinv2z(velocity_2, reaction_2, d_reaction_2, n_dminus2, n, Qinv2x_tilde);

        cblas_dscal(n_dminus2, -1.0, Qinv2x_bar, 1);                      // Qinv2x_bar = - Qpbar^-2*d_reaction_1
        cblas_dscal(n_dminus2, -1.0, Qinv2x_tilde, 1);

        cblas_daxpy(n_dminus2, -1.0, velocity_1, 1, Qinv2x_bar, 1);       // Qinv2x_bar = - Qpbar^-2*d_reaction_1 - velocity_1
        cblas_daxpy(n_dminus2, -1.0, velocity_2, 1, Qinv2x_tilde, 1);

        cblas_daxpy(n_dminus2, -1.0, tmp_n_dminus2_1, 1, Qinv2x_bar, 1);       // Qinv2x_bar = - Qpbar^-2*d_reaction_1 - velocity_1 - 2nd term
        cblas_daxpy(n_dminus2, -1.0, tmp_n_dminus2_2, 1, Qinv2x_tilde, 1);
      }


      for(size_t i = 0; i < n; i++)
      {
        id3 = i*d_minus_2;
        // id5 = i*d;
        d_velocity_1[id3] = Qinv2x_bar[id3];
        d_velocity_2[id3] = Qinv2x_tilde[id3];
        // d_velocity[id5]   = d_velocity_1[id3] + d_velocity_2[id3];

        d_t[i] = d_velocity_1[id3];
        d_t_prime[i] = d_velocity_2[id3];
      }



      break;
    } // end of SICONOS_FRICTION_3D_IPM_IPARAM_LS_2X2_JQJ



    case SICONOS_FRICTION_3D_IPM_IPARAM_LS_2X2_invPH:
    {

      /* -------------------------- Compute NT directions -------------------------- */
      if(options->iparam[SICONOS_FRICTION_3D_IPM_IPARAM_NESTEROV_TODD_SCALING_METHOD] == SICONOS_FRICTION_3D_IPM_NESTEROV_TODD_SCALING_WITH_F)
      {
        Qp_bar = NM_create(NM_SPARSE, n_dminus2, n_dminus2);
        Qpinv_bar = NM_create(NM_SPARSE, n_dminus2, n_dminus2);
        Qpinv2_bar = NM_create(NM_SPARSE, n_dminus2, n_dminus2);
        Qp_tilde = NM_create(NM_SPARSE, n_dminus2, n_dminus2);
        Qpinv_tilde = NM_create(NM_SPARSE, n_dminus2, n_dminus2);
        Qpinv2_tilde = NM_create(NM_SPARSE, n_dminus2, n_dminus2);
        NM_triplet_alloc(Qp_bar, d_minus_2 * d_minus_2 * n);
        NM_triplet_alloc(Qpinv_bar, d_minus_2 * d_minus_2 * n);
        NM_triplet_alloc(Qpinv2_bar, d_minus_2 * d_minus_2 * n);
        NM_triplet_alloc(Qp_tilde, d_minus_2 * d_minus_2 * n);
        NM_triplet_alloc(Qpinv_tilde, d_minus_2 * d_minus_2 * n);
        NM_triplet_alloc(Qpinv2_tilde, d_minus_2 * d_minus_2 * n);

        double *f_NT = (double*)calloc(n_dminus2, sizeof(double));
        double *g_NT = (double*)calloc(n_dminus2, sizeof(double));
        float_type *wf_NT = (float_type*)calloc(n, sizeof(float_type));
        float_type *wg_NT = (float_type*)calloc(n, sizeof(float_type));

        family_of_F(velocity_1, reaction_1, n_dminus2, n, f_NT, wf_NT, Qp_bar, Qpinv_bar, NULL, Qpinv2_bar);
        family_of_F(velocity_2, reaction_2, n_dminus2, n, g_NT, wg_NT, Qp_tilde, Qpinv_tilde, NULL, Qpinv2_tilde);


        P_inv_F = Pinv_F(f_NT, g_NT, wf_NT, wg_NT, n_dminus2, n);

        free(f_NT); free(g_NT); free(wf_NT); free(wg_NT);
      }

      else if(options->iparam[SICONOS_FRICTION_3D_IPM_IPARAM_NESTEROV_TODD_SCALING_METHOD] == SICONOS_FRICTION_3D_IPM_NESTEROV_TODD_SCALING_WITH_QP)
      {
        if (options->iparam[SICONOS_FRICTION_3D_IPM_IPARAM_CHOLESKY] == SICONOS_FRICTION_3D_IPM_IPARAM_CHOLESKY_YES)
        {
          chol_U = compute_factor_U(velocity_1, reaction_1, velocity_2, reaction_2, n_dminus2, n);
          chol_U_csc = NM_csc(chol_U);

          PinvH = multiply_UinvH(chol_U_csc,H);
          PinvH_T = NM_transpose(PinvH);
        }

        else if (options->iparam[SICONOS_FRICTION_3D_IPM_IPARAM_CHOLESKY] == SICONOS_FRICTION_3D_IPM_IPARAM_CHOLESKY_NO)
        {
          P_inv = Pinv(velocity_1, reaction_1, velocity_2, reaction_2, n_dminus2, n);
          PinvH = NM_multiply(P_inv,H);

          // PinvH = multiply_PinvH(velocity_1, reaction_1, velocity_2, reaction_2, n_dminus2, n, H);     // Same results with NM_multiply but executive time is so dramatic !
          PinvH_T = NM_transpose(PinvH);
        }
      }


      /* -------------------------- FIRST linear system -------------------------- */
      /*  1. Build the reduced Jacobian matrix
       *
       *            m        nd
       *        |  -M     H'P^-1' | m
       *  Jac = |                 |
       *        | P^-1H      I    | nd
       */
      Jac = NM_create(NM_SPARSE, m + nd, m + nd);
      Jac_nzmax = M_nzmax + 2*m*nd + nd;
      NM_triplet_alloc(Jac, Jac_nzmax);
      Jac->matrix2->origin = NSM_TRIPLET;
      NM_insert(Jac, minus_M, 0, 0);
      NM_insert(Jac, PinvH_T, 0, m);
      NM_insert(Jac, PinvH, m, 0);
      NM_insert(Jac, identity, m, m);


      /* Correction of w to take into account the dependence on the tangential velocity */
      update_w(w, w_origin, velocity, nd, d, options->iparam[SICONOS_FRICTION_3D_IPM_IPARAM_UPDATE_S]);


      /*  2. Build the right-hand-side
       *
       *  rhs = +     <==== positive sign
       *        [ M*v - H'*r + f ]  m
       *        [  P^-1*(-H*v-w) ]  nd
       */
      cblas_dcopy(m, dualConstraint, 1, rhs, 1);
      NM_gemv(-1.0, H, globalVelocity, 0.0, Hvw);       // Hvw = -H*v
      cblas_daxpy(nd, -1.0, w, 1, Hvw, 1);              // Hvw = -H*v - w


      if(options->iparam[SICONOS_FRICTION_3D_IPM_IPARAM_NESTEROV_TODD_SCALING_METHOD] == SICONOS_FRICTION_3D_IPM_NESTEROV_TODD_SCALING_WITH_F)
      {
        // TO DO
        printf("\n\n SICONOS_FRICTION_3D_IPM_IPARAM_LS_2X2_invPH with formula F: not yet!\n\n");

      }

      else if(options->iparam[SICONOS_FRICTION_3D_IPM_IPARAM_NESTEROV_TODD_SCALING_METHOD] == SICONOS_FRICTION_3D_IPM_NESTEROV_TODD_SCALING_WITH_QP)
      {
        if (options->iparam[SICONOS_FRICTION_3D_IPM_IPARAM_CHOLESKY] == SICONOS_FRICTION_3D_IPM_IPARAM_CHOLESKY_YES)
        {
          if (chol_L || chol_U)
          {
            cblas_dcopy(nd, Hvw, 1, rhs+m, 1);
            cs_usolve(chol_U_csc, rhs+m);
          }
          else
          {
            printf("\n Cholesky factor is NULL! 2. Build the right-hand-side \n");
            break;
          }

        }
        else if(options->iparam[SICONOS_FRICTION_3D_IPM_IPARAM_CHOLESKY] == SICONOS_FRICTION_3D_IPM_IPARAM_CHOLESKY_NO)
        {
          Pinvy(velocity_1, reaction_1, velocity_2, reaction_2, n_dminus2, n, Hvw, rhs+m);  // rhs+m = P^-1*(-H*v-w)
        }

      }

      cblas_dcopy(m + nd, rhs, 1, rhs_save, 1);

      /* 3. Solving full symmetric Newton system with NT scaling via LDLT factorization */

      jacobian_is_nan = NM_isnan(Jac);
      if (jacobian_is_nan)
      {
        numerics_printf_verbose(0, "The Jacobian matrix contains NaN");
        break;
      }

      NSM_linearSolverParams(Jac)->solver = NSM_HSL;
      NM_LDLT_solve(Jac, rhs, 1);

      NM_gemv(1.0, Jac, rhs, -1.0, rhs_save);
      residu_LS1_m = dnrm2l(m,rhs_save);
      residu_LS1_nd = dnrm2l(nd,rhs_save+m);


      /* 4. Retrieve the solutions for predictor step */
      cblas_dcopy(m, rhs, 1, d_globalVelocity, 1);
      cblas_dcopy(nd, rhs+m, 1, tmp_nd, 1);               // tmp_nd <-- d_reaction_reduced = P'*d_reaction


      // Recover d_reaction
      // NM_tgemv(1.0, P_inv, tmp_nd, 0.0, d_reaction);      // d_reaction = P^-1'*d_reaction_reduced
      if(options->iparam[SICONOS_FRICTION_3D_IPM_IPARAM_NESTEROV_TODD_SCALING_METHOD] == SICONOS_FRICTION_3D_IPM_NESTEROV_TODD_SCALING_WITH_F)
      {
        // TO DO
        printf("\n\n SICONOS_FRICTION_3D_IPM_IPARAM_LS_2X2_invPH with formula F: not yet!\n\n");

      }

      else if(options->iparam[SICONOS_FRICTION_3D_IPM_IPARAM_NESTEROV_TODD_SCALING_METHOD] == SICONOS_FRICTION_3D_IPM_NESTEROV_TODD_SCALING_WITH_QP)
      {
        if (options->iparam[SICONOS_FRICTION_3D_IPM_IPARAM_CHOLESKY] == SICONOS_FRICTION_3D_IPM_IPARAM_CHOLESKY_YES)
        {
          if (chol_L || chol_U)
          {
            cblas_dcopy(nd, tmp_nd, 1, d_reaction, 1);
            cs_utsolve(chol_U_csc, d_reaction);
          }
          else
          {
            printf("\n Cholesky factor is NULL! \n");
            break;
          }

        }
        else if(options->iparam[SICONOS_FRICTION_3D_IPM_IPARAM_CHOLESKY] == SICONOS_FRICTION_3D_IPM_IPARAM_CHOLESKY_NO)
          PinvTy(velocity_1, reaction_1, velocity_2, reaction_2, n_dminus2, n, tmp_nd, d_reaction); // d_reaction = P^-1'*d_reaction_reduced
      }
      extract_vector(d_reaction, nd, n, 2, 3, d_reaction_1);
      extract_vector(d_reaction, nd, n, 4, 5, d_reaction_2);



      // Recover d_velocity = (dt + dt', d_u_bar, d_u_tilde)
      // Recover du_bar & du_tilde
      NM_gemv(1.0, H, d_globalVelocity, 0.0, d_velocity);              // d_velocity = H*dv
      cblas_daxpy(nd, -1.0, primalConstraint, 1, d_velocity, 1);       // d_velocity = H*dv - (u-Hv-w)
      extract_vector(d_velocity, nd, n, 2, 3, d_velocity_1);
      extract_vector(d_velocity, nd, n, 4, 5, d_velocity_2);

      // Recover d_t & d_t'
      if(options->iparam[SICONOS_FRICTION_3D_IPM_IPARAM_NESTEROV_TODD_SCALING_METHOD] == SICONOS_FRICTION_3D_IPM_NESTEROV_TODD_SCALING_WITH_F)
      {
        // TO DO
        printf("\n\n SICONOS_FRICTION_3D_IPM_IPARAM_LS_2X2_invPH with formula F: not yet!\n\n");

      }

      else if(options->iparam[SICONOS_FRICTION_3D_IPM_IPARAM_NESTEROV_TODD_SCALING_METHOD] == SICONOS_FRICTION_3D_IPM_NESTEROV_TODD_SCALING_WITH_QP)
      {
        QNTpinv2z(velocity_1, reaction_1, d_reaction_1, n_dminus2, n, Qinv2x_bar);      // Qinv2x_bar = Qpbar^-2*d_reaction_1
        QNTpinv2z(velocity_2, reaction_2, d_reaction_2, n_dminus2, n, Qinv2x_tilde);

        cblas_dscal(n_dminus2, -1.0, Qinv2x_bar, 1);                      // Qinv2x_bar = - Qpbar^-2*d_reaction_1
        cblas_dscal(n_dminus2, -1.0, Qinv2x_tilde, 1);

        cblas_daxpy(n_dminus2, -1.0, velocity_1, 1, Qinv2x_bar, 1);       // Qinv2x_bar = - Qpbar^-2*d_reaction_1 - velocity_1
        cblas_daxpy(n_dminus2, -1.0, velocity_2, 1, Qinv2x_tilde, 1);
      }


      for(size_t i = 0; i < n; i++)
      {
        id3 = i*d_minus_2;
        d_velocity_1[id3] = Qinv2x_bar[id3];
        d_velocity_2[id3] = Qinv2x_tilde[id3];
      }


      /* 5. Computing the affine step-length */
      alpha_primal_1 = getStepLength(velocity_1, d_velocity_1, n_dminus2, n, gmm);
      alpha_primal_2 = getStepLength(velocity_2, d_velocity_2, n_dminus2, n, gmm);
      alpha_dual_1 = getStepLength(reaction_1, d_reaction_1, n_dminus2, n, gmm);
      alpha_dual_2 = getStepLength(reaction_2, d_reaction_2, n_dminus2, n, gmm);

      alpha_primal = fmin(alpha_primal_1, fmin(alpha_primal_2, fmin(alpha_dual_1, alpha_dual_2)));
      alpha_dual = alpha_primal;


      /* updating the gamma parameter used to compute the step-length */
      gmm = gmmp1 + gmmp2 * alpha_primal;

      /* -------------------------- Predictor step of Mehrotra -------------------------- */
      cblas_dcopy(nd, velocity, 1, v_plus_dv, 1);
      cblas_dcopy(nd, reaction, 1, r_plus_dr, 1);
      cblas_daxpy(nd, alpha_primal, d_velocity, 1, v_plus_dv, 1);
      cblas_daxpy(nd, alpha_dual, d_reaction, 1, r_plus_dr, 1);

      /* affine barrier parameter */
      barr_param_a = cblas_ddot(nd, v_plus_dv, 1, r_plus_dr, 1) / (n);

      /* computing the centralization parameter */
      e = barr_param > sgmp1 ? fmax(1.0, sgmp2 * alpha_primal * alpha_primal) : sgmp3;
      sigma = fmin(1.0, pow(barr_param_a / barr_param, e))/d;







      /* -------------------------- SECOND linear system -------------------------- */
      // 6. Update the RHS
      /* 1st terms: [-H*v-w] */
      // already in var Hvw = -Hv - w


      /* 2nd terms: Qpinv * {         (z_hat)^-1 o [dz_hat_a            o dy_check_a           - 2 * barr_param * sigma * e] }
       *          = Qpinv * {  (Qp_bar * u_1)^-1 o [(Qp_bar   * du_1)   o (Qpinv_bar   * dr_1) - 2 * barr_param * sigma * e] }
       *            Qpinv * {(Qp_tilde * u_2)^-1 o [(Qp_tilde * du_2)   o (Qpinv_tilde * dr_2) - 2 * barr_param * sigma * e] }
       */
      if(options->iparam[SICONOS_FRICTION_3D_IPM_IPARAM_NESTEROV_TODD_SCALING_METHOD] == SICONOS_FRICTION_3D_IPM_NESTEROV_TODD_SCALING_WITH_F)
      {
        // Compute (z_hat)^-1
        NM_gemv(1.0, Qp_bar, velocity_1, 0.0, velocity_1_hat);                      // velocity_1_hat = Qp_bar * u_1
        NM_gemv(1.0, Qp_tilde, velocity_2, 0.0, velocity_2_hat);                    // velocity_2_hat = Qp_tilde * u_2
        Jinv(velocity_1_hat, n_dminus2, n, velocity_1_hat_inv);                   // velocity_1_hat_inv = (Qp_bar * u_1)^-1
        Jinv(velocity_2_hat, n_dminus2, n, velocity_2_hat_inv);                   // velocity_2_hat_inv = (Qp_tilde * u_2)^-1

        // Compute Jordan product dz_hat_a o dy_check_a
        NM_gemv(1.0, Qp_bar, d_velocity_1, 0.0, d_velocity_1_hat);                      // d_velocity_1_hat     = Qp_bar * du_1
        NM_gemv(1.0, Qp_tilde, d_velocity_2, 0.0, d_velocity_2_hat);                    // d_velocity_2_hat     = Qp_tilde * du_2
        NM_gemv(1.0, Qpinv_bar, d_reaction_1, 0.0, d_reaction_1_check);                 // d_reaction_1_check     = Qpinv_bar * dr_1
        NM_gemv(1.0, Qpinv_tilde, d_reaction_2, 0.0, d_reaction_2_check);               // d_reaction_2_check     = Qpinv_tilde * dr_2
        JA_prod(d_velocity_1_hat, d_reaction_1_check, n_dminus2, n, dvdr_jprod_1);      // dvdr_jprod_1      = (Qp_bar * du_1) o (Qpinv_bar * dr_1)
        JA_prod(d_velocity_2_hat, d_reaction_2_check, n_dminus2, n, dvdr_jprod_2);      // dvdr_jprod_2      = (Qp_tilde * du_2) o (Qpinv_tilde * dr_2)

        // Jordan product - 2 * mu * sigma * e
        sigma_mu = 2. * barr_param * sigma;
        for (size_t k = 0; k < n_dminus2; k+=d_minus_2)
        {
          dvdr_jprod_1[k] -= sigma_mu;
          dvdr_jprod_2[k] -= sigma_mu;
        }

        // Compute (z_hat)^-1 o [...]
        JA_prod(velocity_1_hat_inv, dvdr_jprod_1, n_dminus2, n, velocity_1_hat_inv_dvhat_drcheck_1);   // velocity_1_hat_inv_dvhat_drcheck_1 =   (Qp_bar * u_1)^-1 o [(Qp_bar * du_1)   o (Qpinv_bar * dr_1)   - 2 * mu * sigma * e]
        JA_prod(velocity_2_hat_inv, dvdr_jprod_2, n_dminus2, n, velocity_2_hat_inv_dvhat_drcheck_2);   // velocity_2_hat_inv_dvhat_drcheck_2 = (Qp_tilde * u_2)^-1 o [(Qp_tilde * du_2) o (Qpinv_tilde * dr_2) - 2 * mu * sigma * e]

        // Compute 2nd term
        NM_gemv(1.0, Qpinv_bar, velocity_1_hat_inv_dvhat_drcheck_1, 0.0, tmp_n_dminus2_1);    // tmp_n_dminus2_1 = 2nd term_1
        NM_gemv(1.0, Qpinv_tilde, velocity_2_hat_inv_dvhat_drcheck_2, 0.0, tmp_n_dminus2_2);  // tmp_n_dminus2_2 = 2nd term_2

        cblas_dcopy(n_dminus2, tmp_n_dminus2_1, 1, velocity_hat_inv_dvhat_drcheck, 1);
        cblas_dcopy(n_dminus2, tmp_n_dminus2_2, 1, velocity_hat_inv_dvhat_drcheck+n_dminus2, 1); // velocity_hat_inv_dvhat_drcheck = 2nd term


        /* Update 2nd row = P^-1 * [ (-H*v-w) - J*2nd term ] */
        NM_gemv(-1.0, J, velocity_hat_inv_dvhat_drcheck, 1.0, Hvw); // Hvw = (-H*v-w) - J*2nd term
        NM_gemv(1.0, P_inv, Hvw, 0.0, tmp_nd);                     // tmp_nd = P^-1 * [ (-H*v-w) - J*2nd term ]
      }


      else if(options->iparam[SICONOS_FRICTION_3D_IPM_IPARAM_NESTEROV_TODD_SCALING_METHOD] == SICONOS_FRICTION_3D_IPM_NESTEROV_TODD_SCALING_WITH_QP)
      {
        // Compute (z_hat)^-1
        QNTpz(velocity_1, reaction_1, velocity_1, n_dminus2, n, velocity_1_hat);    // velocity_1_hat = Qp_bar * u_1
        QNTpz(velocity_2, reaction_2, velocity_2, n_dminus2, n, velocity_2_hat);    // velocity_2_hat = Qp_tilde * u_2
        Jinv(velocity_1_hat, n_dminus2, n, velocity_1_hat_inv);                   // velocity_1_hat_inv = (Qp_bar * u_1)^-1
        Jinv(velocity_2_hat, n_dminus2, n, velocity_2_hat_inv);                   // velocity_2_hat_inv = (Qp_tilde * u_2)^-1

        // Compute Jordan product dz_hat_a o dy_check_a
        QNTpz(velocity_1, reaction_1, d_velocity_1, n_dminus2, n, d_velocity_1_hat);        // d_velocity_1_hat     = Qp_bar * du_1
        QNTpz(velocity_2, reaction_2, d_velocity_2, n_dminus2, n, d_velocity_2_hat);        // d_velocity_2_hat     = Qp_tilde * du_2
        QNTpinvz(velocity_1, reaction_1, d_reaction_1, n_dminus2, n, d_reaction_1_check);   // d_reaction_1_check   = Qpinv_bar * dr_1
        QNTpinvz(velocity_2, reaction_2, d_reaction_2, n_dminus2, n, d_reaction_2_check);   // d_reaction_2_check   = Qpinv_tilde * dr_2
        JA_prod(d_velocity_1_hat, d_reaction_1_check, n_dminus2, n, dvdr_jprod_1);          // dvdr_jprod_1         = (Qp_bar * du_1) o (Qpinv_bar * dr_1)
        JA_prod(d_velocity_2_hat, d_reaction_2_check, n_dminus2, n, dvdr_jprod_2);          // dvdr_jprod_2         = (Qp_tilde * du_2) o (Qpinv_tilde * dr_2)


        // Jordan product - 2 * mu * sigma * e
        sigma_mu = 2. * barr_param * sigma;
        for (size_t k = 0; k < n_dminus2; k+=d_minus_2)
        {
          dvdr_jprod_1[k] -= sigma_mu;
          dvdr_jprod_2[k] -= sigma_mu;
        }

        // Compute (z_hat)^-1 o [...]
        JA_prod(velocity_1_hat_inv, dvdr_jprod_1, n_dminus2, n, velocity_1_hat_inv_dvhat_drcheck_1);   // velocity_1_hat_inv_dvhat_drcheck_1 =   (Qp_bar * u_1)^-1 o [(Qp_bar * du_1)   o (Qpinv_bar * dr_1)   - 2 * mu * sigma * e]
        JA_prod(velocity_2_hat_inv, dvdr_jprod_2, n_dminus2, n, velocity_2_hat_inv_dvhat_drcheck_2);   // velocity_2_hat_inv_dvhat_drcheck_2 = (Qp_tilde * u_2)^-1 o [(Qp_tilde * du_2) o (Qpinv_tilde * dr_2) - 2 * mu * sigma * e]

        // Compute 2nd term
        QNTpinvz(velocity_1, reaction_1, velocity_1_hat_inv_dvhat_drcheck_1, n_dminus2, n, tmp_n_dminus2_1);    // tmp_n_dminus2_1 = 2nd term_1
        QNTpinvz(velocity_2, reaction_2, velocity_2_hat_inv_dvhat_drcheck_2, n_dminus2, n, tmp_n_dminus2_2);  // tmp_n_dminus2_2 = 2nd term_2

        cblas_dcopy(n_dminus2, tmp_n_dminus2_1, 1, velocity_hat_inv_dvhat_drcheck, 1);
        cblas_dcopy(n_dminus2, tmp_n_dminus2_2, 1, velocity_hat_inv_dvhat_drcheck+n_dminus2, 1); // velocity_hat_inv_dvhat_drcheck = 2nd term

        /* Update 2nd row = P^-1 * [ (-H*v-w) - J*2nd term ] */
        NM_gemv(-1.0, J, velocity_hat_inv_dvhat_drcheck, 1.0, Hvw); // Hvw = (-H*v-w) - J*2nd term
        // NM_gemv(1.0, P_inv, Hvw, 0.0, tmp_nd);                     // tmp_nd = P^-1 * [ (-H*v-w) - J*2nd term ]


        if (options->iparam[SICONOS_FRICTION_3D_IPM_IPARAM_CHOLESKY] == SICONOS_FRICTION_3D_IPM_IPARAM_CHOLESKY_YES)
        {
          if (chol_L || chol_U)
          {
            cblas_dcopy(nd, Hvw, 1, tmp_nd, 1);
            cs_usolve(chol_U_csc, tmp_nd);

            // cs_lsolve (chol_L, tmp_nd) ;
          }
          else
          {
            printf("\n Cholesky factor is NULL! \n");
            break;
          }
        }
        else if(options->iparam[SICONOS_FRICTION_3D_IPM_IPARAM_CHOLESKY] == SICONOS_FRICTION_3D_IPM_IPARAM_CHOLESKY_NO)
          Pinvy(velocity_1, reaction_1, velocity_2, reaction_2, n_dminus2, n, Hvw, tmp_nd);  // tmp_nd = P^-1 * [ (-H*v-w) - J*2nd term ]
      }




      // Update rhs
      cblas_dcopy(m, dualConstraint, 1, rhs, 1);
      cblas_dcopy(nd, tmp_nd, 1, rhs+m, 1);

      cblas_dcopy(m + nd, rhs, 1, rhs_save, 1);


      /* 7. Solve the 2nd linear system */
      jacobian_is_nan = NM_isnan(Jac);
      if (jacobian_is_nan)
      {
        numerics_printf_verbose(0, "The Jacobian matrix contains NaN");
        break;
      }

      if (options->iparam[SICONOS_FRICTION_3D_IPM_IPARAM_REFINEMENT] == SICONOS_FRICTION_3D_IPM_IPARAM_REFINEMENT_YES)
      {
        cblas_dcopy(m + nd, rhs, 1, rhs_save, 1);
	      NM_LDLT_refine(J, rhs, rhs_save, 1, tol, 10, 0);
      }

      else
        NM_LDLT_solve(Jac, rhs, 1);

      NM_gemv(1.0, Jac, rhs, -1.0, rhs_save);
      residu_LS2_m = dnrm2l(m,rhs_save);
      residu_LS2_nd = dnrm2l(nd,rhs_save+m);


      /* 8. Retrieve the solutions for predictor step */
      cblas_dcopy(m, rhs, 1, d_globalVelocity, 1);
      cblas_dcopy(nd, rhs+m, 1, tmp_nd, 1);               // tmp_nd <-- d_reaction_reduced = P'*d_reaction

      // Recover d_reaction
      // NM_tgemv(1.0, P_inv, tmp_nd, 0.0, d_reaction); // d_reaction = P^-1'*d_reaction_reduced
      if(options->iparam[SICONOS_FRICTION_3D_IPM_IPARAM_NESTEROV_TODD_SCALING_METHOD] == SICONOS_FRICTION_3D_IPM_NESTEROV_TODD_SCALING_WITH_F)
      {
        // TO DO
        printf("\n\n SICONOS_FRICTION_3D_IPM_IPARAM_LS_2X2_invPH with formula F: not yet!\n\n");

      }

      else if(options->iparam[SICONOS_FRICTION_3D_IPM_IPARAM_NESTEROV_TODD_SCALING_METHOD] == SICONOS_FRICTION_3D_IPM_NESTEROV_TODD_SCALING_WITH_QP)
      {
        if (options->iparam[SICONOS_FRICTION_3D_IPM_IPARAM_CHOLESKY] == SICONOS_FRICTION_3D_IPM_IPARAM_CHOLESKY_YES)
        {
          if (chol_L || chol_U)
          {
            cblas_dcopy(nd, tmp_nd, 1, d_reaction, 1);
            cs_utsolve(chol_U_csc, d_reaction);

            // cs_ltsolve (chol_L, d_reaction) ;
          }
          else
          {
            printf("\n Cholesky factor is NULL! \n");
            break;
=======
            if (NM_LDLT_factorized(A)) {
#ifdef WITH_MA57
              NSM_linear_solver_params *p = NSM_linearSolverParams(A);
              if (p->LDLT_solver == NSM_HSL) {
                LBL_Data *lbl = (LBL_Data *)p->linear_solver_data;
                lapack_int info = 1;
                info = Ma57_Refine(lbl->ma57, rhs, rhs_save, NM_half_triplet(A)->x, 100, 2);
                nRefine = lbl->ma57->info[29];
                residu_refine = lbl->ma57->rinfo[9];

                if (info) printf("Ma57_Refine_2. Error return from Refine: %d\n", info);
              }
#else
              numerics_error("grfc3d_ipm", "refinement works only with MA57");
#endif
            }
>>>>>>> 747c75a0
          }

        }
        else if(options->iparam[SICONOS_FRICTION_3D_IPM_IPARAM_CHOLESKY] == SICONOS_FRICTION_3D_IPM_IPARAM_CHOLESKY_NO)
          PinvTy(velocity_1, reaction_1, velocity_2, reaction_2, n_dminus2, n, tmp_nd, d_reaction); // d_reaction = P^-1'*d_reaction_reduced
      }


      extract_vector(d_reaction, nd, n, 2, 3, d_reaction_1);
      extract_vector(d_reaction, nd, n, 4, 5, d_reaction_2);

      // Recover d_velocity = (dt + dt', d_u_bar, d_u_tilde)
      // Recover du_bar & du_tilde
      NM_gemv(1.0, H, d_globalVelocity, 0.0, d_velocity);              // d_velocity = H*dv
      cblas_daxpy(nd, -1.0, primalConstraint, 1, d_velocity, 1);       // d_velocity = H*dv - (u-Hv-w)
      extract_vector(d_velocity, nd, n, 2, 3, d_velocity_1);
      extract_vector(d_velocity, nd, n, 4, 5, d_velocity_2);

      // Recover d_t & d_t'
      if(options->iparam[SICONOS_FRICTION_3D_IPM_IPARAM_NESTEROV_TODD_SCALING_METHOD] == SICONOS_FRICTION_3D_IPM_NESTEROV_TODD_SCALING_WITH_F)
      {
        // TO DO
        printf("\n\n SICONOS_FRICTION_3D_IPM_IPARAM_LS_2X2_invPH with formula F: not yet!\n\n");

      }

      else if(options->iparam[SICONOS_FRICTION_3D_IPM_IPARAM_NESTEROV_TODD_SCALING_METHOD] == SICONOS_FRICTION_3D_IPM_NESTEROV_TODD_SCALING_WITH_QP)
      {
        QNTpinv2z(velocity_1, reaction_1, d_reaction_1, n_dminus2, n, Qinv2x_bar);      // Qinv2x_bar = Qpbar^-2*d_reaction_1
        QNTpinv2z(velocity_2, reaction_2, d_reaction_2, n_dminus2, n, Qinv2x_tilde);

        cblas_dscal(n_dminus2, -1.0, Qinv2x_bar, 1);                      // Qinv2x_bar = - Qpbar^-2*d_reaction_1
        cblas_dscal(n_dminus2, -1.0, Qinv2x_tilde, 1);

        cblas_daxpy(n_dminus2, -1.0, velocity_1, 1, Qinv2x_bar, 1);       // Qinv2x_bar = - Qpbar^-2*d_reaction_1 - velocity_1
        cblas_daxpy(n_dminus2, -1.0, velocity_2, 1, Qinv2x_tilde, 1);

        cblas_daxpy(n_dminus2, -1.0, tmp_n_dminus2_1, 1, Qinv2x_bar, 1);       // Qinv2x_bar = - Qpbar^-2*d_reaction_1 - velocity_1 - 2nd term
        cblas_daxpy(n_dminus2, -1.0, tmp_n_dminus2_2, 1, Qinv2x_tilde, 1);
      }


      for(size_t i = 0; i < n; i++)
      {
        id3 = i*d_minus_2;
        d_velocity_1[id3] = Qinv2x_bar[id3];
        d_velocity_2[id3] = Qinv2x_tilde[id3];

        d_t[i] = d_velocity_1[id3];
        d_t_prime[i] = d_velocity_2[id3];
      }

      break;
    } // end of SICONOS_FRICTION_3D_IPM_IPARAM_LS_2X2_invPH



    case SICONOS_FRICTION_3D_IPM_IPARAM_LS_1X1_JQJ:
    {

      /* -------------------------- Compute NT directions -------------------------- */
      if(options->iparam[SICONOS_FRICTION_3D_IPM_IPARAM_NESTEROV_TODD_SCALING_METHOD] == SICONOS_FRICTION_3D_IPM_NESTEROV_TODD_SCALING_WITH_F)
      {
        printf("\n\nSICONOS_FRICTION_3D_IPM_IPARAM_LS_1X1_JQJ with formula F: NOT YET\n\n");
        break;
      }

      else if(options->iparam[SICONOS_FRICTION_3D_IPM_IPARAM_NESTEROV_TODD_SCALING_METHOD] == SICONOS_FRICTION_3D_IPM_NESTEROV_TODD_SCALING_WITH_QP)
      {
        JQJ = compute_JQinv2Jt(velocity_1, reaction_1, velocity_2, reaction_2, n_dminus2, n);
      }


      /* -------------------------- FIRST linear system -------------------------- */
      /*  1. Build the reduced Jacobian matrix
       *
       *  Jac = H*M^-1*H' + J*Qp^-2*J'
       *
       */
      Jac = NM_create(NM_SPARSE, nd, nd);
      Jac = NM_add(1.0, HMinvHt, 1.0, JQJ);

      if (JQJ) JQJ = NM_free(JQJ);

      /* Correction of w to take into account the dependence on the tangential velocity */
      update_w(w, w_origin, velocity, nd, d, options->iparam[SICONOS_FRICTION_3D_IPM_IPARAM_UPDATE_S]);


      /*  2. Build the right-hand-side
       *
       *  rhs = -H*M^-1*(H'r+f) - w
       *
       */
      cblas_dcopy(m, f, 1, Hrf, 1);
      NM_gemv(1.0, Ht, reaction, 1.0, Hrf);       // Hrf = H'r + f
      NM_gemv(-1.0, HMinv, Hrf, 0.0, HMHrfw);     // HMHrfw = -H*M^-1*(H'r+f)
      cblas_daxpy(nd, -1.0, w, 1, HMHrfw, 1);     // HMHrfw = -H*M^-1*(H'r+f) - w

      cblas_dcopy(nd, HMHrfw, 1, rhs, 1);
      cblas_dcopy(nd, HMHrfw, 1, rhs_save, 1);


      /* 3. Solving full symmetric Newton system with NT scaling via LDLT factorization */
      jacobian_is_nan = NM_isnan(Jac);
      if (jacobian_is_nan)
      {
        numerics_printf_verbose(0, "The Jacobian matrix contains NaN");
        break;
      }

      // NM_Cholesky_solve(Jac, rhs, 1);
      NM_LDLT_solve(Jac, rhs, 1);

      NM_gemv(1.0, Jac, rhs, -1.0, rhs_save);
      residu_LS1_nd = dnrm2l(nd,rhs_save);



      /* 4. Retrieve the solutions for predictor step */
      cblas_dcopy(nd, rhs, 1, d_reaction, 1);                       // d_reaction = rhs
      extract_vector(d_reaction, nd, n, 2, 3, d_reaction_1);
      extract_vector(d_reaction, nd, n, 4, 5, d_reaction_2);

      NV_add(reaction, d_reaction, nd, rdr);                        // rdr = r + dr
      cblas_dcopy(m, f, 1, MfHrdr, 1);                              // MfHrdr = f
      NM_gemv(1.0, Ht, rdr, 1.0, MfHrdr);                           // MfHrdr = f + H'(r+dr)
      NM_gemv(1.0, Minv, MfHrdr, 0.0, d_globalVelocity);            // d_globalVelocity = M^-1*(f + H'(r+dr))
      cblas_daxpy(m, -1.0, globalVelocity, 1, d_globalVelocity, 1); // d_globalVelocity = -v + M^-1*(f + H'(r+dr))

      // Recover d_velocity = (dt + dt', d_u_bar, d_u_tilde)
      // Recover du_bar & du_tilde
      NM_gemv(1.0, H, d_globalVelocity, 0.0, d_velocity);              // d_velocity = H*dv
      cblas_daxpy(nd, -1.0, primalConstraint, 1, d_velocity, 1);       // d_velocity = H*dv - (u-Hv-w)
      extract_vector(d_velocity, nd, n, 2, 3, d_velocity_1);
      extract_vector(d_velocity, nd, n, 4, 5, d_velocity_2);

      // Recover d_t & d_t'
      if(options->iparam[SICONOS_FRICTION_3D_IPM_IPARAM_NESTEROV_TODD_SCALING_METHOD] == SICONOS_FRICTION_3D_IPM_NESTEROV_TODD_SCALING_WITH_F)
      {
        // TO DO
        printf("\n\n SICONOS_FRICTION_3D_IPM_IPARAM_LS_1X1_JQJ with formula F: not yet!\n\n");
      }

      else if(options->iparam[SICONOS_FRICTION_3D_IPM_IPARAM_NESTEROV_TODD_SCALING_METHOD] == SICONOS_FRICTION_3D_IPM_NESTEROV_TODD_SCALING_WITH_QP)
      {
        QNTpinv2z(velocity_1, reaction_1, d_reaction_1, n_dminus2, n, Qinv2x_bar);      // Qinv2x_bar = Qpbar^-2*d_reaction_1
        QNTpinv2z(velocity_2, reaction_2, d_reaction_2, n_dminus2, n, Qinv2x_tilde);

        cblas_dscal(n_dminus2, -1.0, Qinv2x_bar, 1);                      // Qinv2x_bar = - Qpbar^-2*d_reaction_1
        cblas_dscal(n_dminus2, -1.0, Qinv2x_tilde, 1);

        cblas_daxpy(n_dminus2, -1.0, velocity_1, 1, Qinv2x_bar, 1);       // Qinv2x_bar = - Qpbar^-2*d_reaction_1 - velocity_1
        cblas_daxpy(n_dminus2, -1.0, velocity_2, 1, Qinv2x_tilde, 1);
      }

      for(size_t i = 0; i < n; i++)
      {
        id3 = i*d_minus_2;
        d_velocity_1[id3] = Qinv2x_bar[id3];
        d_velocity_2[id3] = Qinv2x_tilde[id3];
      }


      /* 5. Computing the affine step-length */
      alpha_primal_1 = getStepLength(velocity_1, d_velocity_1, n_dminus2, n, gmm);
      alpha_primal_2 = getStepLength(velocity_2, d_velocity_2, n_dminus2, n, gmm);
      alpha_dual_1 = getStepLength(reaction_1, d_reaction_1, n_dminus2, n, gmm);
      alpha_dual_2 = getStepLength(reaction_2, d_reaction_2, n_dminus2, n, gmm);

      alpha_primal = fmin(alpha_primal_1, fmin(alpha_primal_2, fmin(alpha_dual_1, alpha_dual_2)));
      alpha_dual = alpha_primal;

      /* updating the gamma parameter used to compute the step-length */
      gmm = gmmp1 + gmmp2 * alpha_primal;

      /* -------------------------- Predictor step of Mehrotra -------------------------- */
      cblas_dcopy(nd, velocity, 1, v_plus_dv, 1);
      cblas_dcopy(nd, reaction, 1, r_plus_dr, 1);
      cblas_daxpy(nd, alpha_primal, d_velocity, 1, v_plus_dv, 1);
      cblas_daxpy(nd, alpha_dual, d_reaction, 1, r_plus_dr, 1);

      /* affine barrier parameter */
      barr_param_a = cblas_ddot(nd, v_plus_dv, 1, r_plus_dr, 1) / (n);

      /* computing the centralization parameter */
      e = barr_param > sgmp1 ? fmax(1.0, sgmp2 * alpha_primal * alpha_primal) : sgmp3;
      sigma = fmin(1.0, pow(barr_param_a / barr_param, e))/d;




      /* -------------------------- SECOND linear system -------------------------- */
      /* 6. Update the RHS
       *
       * rhs = -H*M^-1*(H'r+f) - w - J*2nd terms
       *
       */

      /* 2nd terms: Qpinv * {         (z_hat)^-1 o [dz_hat_a            o dy_check_a           - 2 * barr_param * sigma * e] }
       *          = Qpinv * {  (Qp_bar * u_1)^-1 o [(Qp_bar   * du_1)   o (Qpinv_bar   * dr_1) - 2 * barr_param * sigma * e] }
       *            Qpinv * {(Qp_tilde * u_2)^-1 o [(Qp_tilde * du_2)   o (Qpinv_tilde * dr_2) - 2 * barr_param * sigma * e] }
       */
      if(options->iparam[SICONOS_FRICTION_3D_IPM_IPARAM_NESTEROV_TODD_SCALING_METHOD] == SICONOS_FRICTION_3D_IPM_NESTEROV_TODD_SCALING_WITH_F)
      {
        printf("\n\nSICONOS_FRICTION_3D_IPM_IPARAM_LS_1X1_JQJ with formula F: NOT YET\n\n");
        break;
      }

      else if(options->iparam[SICONOS_FRICTION_3D_IPM_IPARAM_NESTEROV_TODD_SCALING_METHOD] == SICONOS_FRICTION_3D_IPM_NESTEROV_TODD_SCALING_WITH_QP)
      {
        // Compute (z_hat)^-1
        QNTpz(velocity_1, reaction_1, velocity_1, n_dminus2, n, velocity_1_hat);    // velocity_1_hat = Qp_bar * u_1
        QNTpz(velocity_2, reaction_2, velocity_2, n_dminus2, n, velocity_2_hat);    // velocity_2_hat = Qp_tilde * u_2
        Jinv(velocity_1_hat, n_dminus2, n, velocity_1_hat_inv);                   // velocity_1_hat_inv = (Qp_bar * u_1)^-1
        Jinv(velocity_2_hat, n_dminus2, n, velocity_2_hat_inv);                   // velocity_2_hat_inv = (Qp_tilde * u_2)^-1

        // Compute Jordan product dz_hat_a o dy_check_a
        QNTpz(velocity_1, reaction_1, d_velocity_1, n_dminus2, n, d_velocity_1_hat);        // d_velocity_1_hat     = Qp_bar * du_1
        QNTpz(velocity_2, reaction_2, d_velocity_2, n_dminus2, n, d_velocity_2_hat);        // d_velocity_2_hat     = Qp_tilde * du_2
        QNTpinvz(velocity_1, reaction_1, d_reaction_1, n_dminus2, n, d_reaction_1_check);   // d_reaction_1_check   = Qpinv_bar * dr_1
        QNTpinvz(velocity_2, reaction_2, d_reaction_2, n_dminus2, n, d_reaction_2_check);   // d_reaction_2_check   = Qpinv_tilde * dr_2
        JA_prod(d_velocity_1_hat, d_reaction_1_check, n_dminus2, n, dvdr_jprod_1);          // dvdr_jprod_1         = (Qp_bar * du_1) o (Qpinv_bar * dr_1)
        JA_prod(d_velocity_2_hat, d_reaction_2_check, n_dminus2, n, dvdr_jprod_2);          // dvdr_jprod_2         = (Qp_tilde * du_2) o (Qpinv_tilde * dr_2)


        // Jordan product - 2 * mu * sigma * e
        sigma_mu = 2. * barr_param * sigma;
        for (size_t k = 0; k < n_dminus2; k+=d_minus_2)
        {
          dvdr_jprod_1[k] -= sigma_mu;
          dvdr_jprod_2[k] -= sigma_mu;
        }

        // Compute (z_hat)^-1 o [...]
        JA_prod(velocity_1_hat_inv, dvdr_jprod_1, n_dminus2, n, velocity_1_hat_inv_dvhat_drcheck_1);   // velocity_1_hat_inv_dvhat_drcheck_1 =   (Qp_bar * u_1)^-1 o [(Qp_bar * du_1)   o (Qpinv_bar * dr_1)   - 2 * mu * sigma * e]
        JA_prod(velocity_2_hat_inv, dvdr_jprod_2, n_dminus2, n, velocity_2_hat_inv_dvhat_drcheck_2);   // velocity_2_hat_inv_dvhat_drcheck_2 = (Qp_tilde * u_2)^-1 o [(Qp_tilde * du_2) o (Qpinv_tilde * dr_2) - 2 * mu * sigma * e]

        // Compute 2nd term
        QNTpinvz(velocity_1, reaction_1, velocity_1_hat_inv_dvhat_drcheck_1, n_dminus2, n, tmp_n_dminus2_1);    // tmp_n_dminus2_1 = 2nd term_1
        QNTpinvz(velocity_2, reaction_2, velocity_2_hat_inv_dvhat_drcheck_2, n_dminus2, n, tmp_n_dminus2_2);  // tmp_n_dminus2_2 = 2nd term_2

        cblas_dcopy(n_dminus2, tmp_n_dminus2_1, 1, velocity_hat_inv_dvhat_drcheck, 1);
        cblas_dcopy(n_dminus2, tmp_n_dminus2_2, 1, velocity_hat_inv_dvhat_drcheck+n_dminus2, 1); // velocity_hat_inv_dvhat_drcheck = 2nd term
      }

      // Update rhs = -H*M^-1*(H'r+f) - w - J*2nd term
      cblas_dcopy(nd, HMHrfw, 1, rhs, 1);
      NM_gemv(-1.0, J, velocity_hat_inv_dvhat_drcheck, 1.0, rhs);

      cblas_dcopy(nd, rhs, 1, rhs_save, 1);


      /* 7. Solve the 2nd linear system */
      jacobian_is_nan = NM_isnan(Jac);
      if (jacobian_is_nan)
      {
        numerics_printf_verbose(0, "The Jacobian matrix contains NaN");
        break;
      }

      // NM_Cholesky_solve(Jac, rhs, 1);
      NM_LDLT_solve(Jac, rhs, 1);

      NM_gemv(1.0, Jac, rhs, -1.0, rhs_save);
      residu_LS2_nd = dnrm2l(nd,rhs_save);


      /* 8. Retrieve the solutions for predictor step */
      cblas_dcopy(nd, rhs, 1, d_reaction, 1);                       // d_reaction = rhs
      extract_vector(d_reaction, nd, n, 2, 3, d_reaction_1);
      extract_vector(d_reaction, nd, n, 4, 5, d_reaction_2);

      NV_add(reaction, d_reaction, nd, rdr);                        // rdr = r + dr
      cblas_dcopy(m, f, 1, MfHrdr, 1);                              // MfHrdr = f
      NM_gemv(1.0, Ht, rdr, 1.0, MfHrdr);                           // MfHrdr = f + H'(r+dr)
      NM_gemv(1.0, Minv, MfHrdr, 0.0, d_globalVelocity);            // d_globalVelocity = M^-1*(f + H'(r+dr))
      cblas_daxpy(m, -1.0, globalVelocity, 1, d_globalVelocity, 1); // d_globalVelocity = -v + M^-1*(f + H'(r+dr))


      // Recover d_velocity = (dt + dt', d_u_bar, d_u_tilde)
      // Recover du_bar & du_tilde
      NM_gemv(1.0, H, d_globalVelocity, 0.0, d_velocity);              // d_velocity = H*dv
      cblas_daxpy(nd, -1.0, primalConstraint, 1, d_velocity, 1);       // d_velocity = H*dv - (u-Hv-w)
      extract_vector(d_velocity, nd, n, 2, 3, d_velocity_1);
      extract_vector(d_velocity, nd, n, 4, 5, d_velocity_2);

      // Recover d_t & d_t'
      if(options->iparam[SICONOS_FRICTION_3D_IPM_IPARAM_NESTEROV_TODD_SCALING_METHOD] == SICONOS_FRICTION_3D_IPM_NESTEROV_TODD_SCALING_WITH_F)
      {
        // TO DO
        printf("\n\n SICONOS_FRICTION_3D_IPM_IPARAM_LS_1X1_JQJ with formula F: not yet!\n\n");
      }

      else if(options->iparam[SICONOS_FRICTION_3D_IPM_IPARAM_NESTEROV_TODD_SCALING_METHOD] == SICONOS_FRICTION_3D_IPM_NESTEROV_TODD_SCALING_WITH_QP)
      {
        QNTpinv2z(velocity_1, reaction_1, d_reaction_1, n_dminus2, n, Qinv2x_bar);      // Qinv2x_bar = Qpbar^-2*d_reaction_1
        QNTpinv2z(velocity_2, reaction_2, d_reaction_2, n_dminus2, n, Qinv2x_tilde);

        cblas_dscal(n_dminus2, -1.0, Qinv2x_bar, 1);                      // Qinv2x_bar = - Qpbar^-2*d_reaction_1
        cblas_dscal(n_dminus2, -1.0, Qinv2x_tilde, 1);

        cblas_daxpy(n_dminus2, -1.0, velocity_1, 1, Qinv2x_bar, 1);       // Qinv2x_bar = - Qpbar^-2*d_reaction_1 - velocity_1
        cblas_daxpy(n_dminus2, -1.0, velocity_2, 1, Qinv2x_tilde, 1);

        cblas_daxpy(n_dminus2, -1.0, tmp_n_dminus2_1, 1, Qinv2x_bar, 1);       // Qinv2x_bar = - Qpbar^-2*d_reaction_1 - velocity_1 - 2nd term
        cblas_daxpy(n_dminus2, -1.0, tmp_n_dminus2_2, 1, Qinv2x_tilde, 1);
      }


      for(size_t i = 0; i < n; i++)
      {
        id3 = i*d_minus_2;
        d_velocity_1[id3] = Qinv2x_bar[id3];
        d_velocity_2[id3] = Qinv2x_tilde[id3];

        d_t[i] = d_velocity_1[id3];
        d_t_prime[i] = d_velocity_2[id3];
      }



      break;
    } // end of SICONOS_FRICTION_3D_IPM_IPARAM_LS_1X1_JQJ



    case SICONOS_FRICTION_3D_IPM_IPARAM_LS_1X1_QPH:
    {

      /* -------------------------- Compute NT directions -------------------------- */
      if(options->iparam[SICONOS_FRICTION_3D_IPM_IPARAM_NESTEROV_TODD_SCALING_METHOD] == SICONOS_FRICTION_3D_IPM_NESTEROV_TODD_SCALING_WITH_F)
      {
        printf("\n\nSICONOS_FRICTION_3D_IPM_IPARAM_LS_1X1_QPH with formula F: NOT YET\n\n");
        break;
      }

      else if(options->iparam[SICONOS_FRICTION_3D_IPM_IPARAM_NESTEROV_TODD_SCALING_METHOD] == SICONOS_FRICTION_3D_IPM_NESTEROV_TODD_SCALING_WITH_QP)
      {
        P_inv = Pinv(velocity_1, reaction_1, velocity_2, reaction_2, n_dminus2, n);
      }


      /* -------------------------- FIRST linear system -------------------------- */
      /*  1. Build the reduced Jacobian matrix
       *
       *  Jac = P^-1H*M^-1*H'P^-1' + I
       *
       */
      Jac = NM_create(NM_SPARSE, nd, nd);

      P_invT = NM_transpose(P_inv);
      HMHP = NM_multiply(HMinvHt, P_invT);
      PHMHP = NM_multiply(P_inv, HMHP);

      Jac = NM_add(1.0, PHMHP, 1.0, identity);



      /* Correction of w to take into account the dependence on the tangential velocity */
      update_w(w, w_origin, velocity, nd, d, options->iparam[SICONOS_FRICTION_3D_IPM_IPARAM_UPDATE_S]);




      /*  2. Build the right-hand-side
       *
       *  rhs = P^-1 * [ -H*M^-1*(H'r+f) - w ]
       *
       */
      cblas_dcopy(m, f, 1, Hrf, 1);
      NM_gemv(1.0, Ht, reaction, 1.0, Hrf);       // Hrf = H'r + f
      NM_gemv(-1.0, HMinv, Hrf, 0.0, HMHrfw);     // HMHrfw = -H*M^-1*(H'r+f)
      cblas_daxpy(nd, -1.0, w, 1, HMHrfw, 1);     // HMHrfw = -H*M^-1*(H'r+f) - w

      if(options->iparam[SICONOS_FRICTION_3D_IPM_IPARAM_NESTEROV_TODD_SCALING_METHOD] == SICONOS_FRICTION_3D_IPM_NESTEROV_TODD_SCALING_WITH_F)
      {
        // TO DO
        printf("\n\n SICONOS_FRICTION_3D_IPM_IPARAM_LS_1X1_QPH with formula F: not yet!\n\n");
      }

      else if(options->iparam[SICONOS_FRICTION_3D_IPM_IPARAM_NESTEROV_TODD_SCALING_METHOD] == SICONOS_FRICTION_3D_IPM_NESTEROV_TODD_SCALING_WITH_QP)
      {
        Pinvy(velocity_1, reaction_1, velocity_2, reaction_2, n_dminus2, n, HMHrfw, rhs);  // rhs = P^-1 * [ -H*M^-1*(H'r+f) - w ]
      }

      cblas_dcopy(nd, rhs, 1, rhs_save, 1);



      /* 3. Solving full symmetric Newton system with NT scaling via LDLT factorization */
      jacobian_is_nan = NM_isnan(Jac);
      if (jacobian_is_nan)
      {
        numerics_printf_verbose(0, "The Jacobian matrix contains NaN");
        break;
      }

      // NM_Cholesky_solve(Jac, rhs, 1);
      NM_LDLT_solve(Jac, rhs, 1);

      NM_gemv(1.0, Jac, rhs, -1.0, rhs_save);
      residu_LS1_nd = dnrm2l(nd,rhs_save);



      /* 4. Retrieve the solutions for predictor step */
      cblas_dcopy(nd, rhs, 1, tmp_nd, 1);                           // tmp_nd <-- d_reaction_reduced = P'*d_reaction
      if(options->iparam[SICONOS_FRICTION_3D_IPM_IPARAM_NESTEROV_TODD_SCALING_METHOD] == SICONOS_FRICTION_3D_IPM_NESTEROV_TODD_SCALING_WITH_F)
      {
        // TO DO
        printf("\n\n SICONOS_FRICTION_3D_IPM_IPARAM_LS_1X1_QPH with formula F: not yet!\n\n");
      }

      else if(options->iparam[SICONOS_FRICTION_3D_IPM_IPARAM_NESTEROV_TODD_SCALING_METHOD] == SICONOS_FRICTION_3D_IPM_NESTEROV_TODD_SCALING_WITH_QP)
      {
        PinvTy(velocity_1, reaction_1, velocity_2, reaction_2, n_dminus2, n, tmp_nd, d_reaction); // d_reaction = P^-1'*d_reaction_reduced
      }
      extract_vector(d_reaction, nd, n, 2, 3, d_reaction_1);
      extract_vector(d_reaction, nd, n, 4, 5, d_reaction_2);

      NV_add(reaction, d_reaction, nd, rdr);                        // rdr = r + dr
      cblas_dcopy(m, f, 1, MfHrdr, 1);                              // MfHrdr = f
      NM_gemv(1.0, Ht, rdr, 1.0, MfHrdr);                           // MfHrdr = f + H'(r+dr)
      NM_gemv(1.0, Minv, MfHrdr, 0.0, d_globalVelocity);            // d_globalVelocity = M^-1*(f + H'(r+dr))
      cblas_daxpy(m, -1.0, globalVelocity, 1, d_globalVelocity, 1); // d_globalVelocity = -v + M^-1*(f + H'(r+dr))


      // Recover d_velocity = (dt + dt', d_u_bar, d_u_tilde)
      // Recover du_bar & du_tilde
      NM_gemv(1.0, H, d_globalVelocity, 0.0, d_velocity);              // d_velocity = H*dv
      cblas_daxpy(nd, -1.0, primalConstraint, 1, d_velocity, 1);       // d_velocity = H*dv - (u-Hv-w)
      extract_vector(d_velocity, nd, n, 2, 3, d_velocity_1);
      extract_vector(d_velocity, nd, n, 4, 5, d_velocity_2);

      // Recover d_t & d_t'
      if(options->iparam[SICONOS_FRICTION_3D_IPM_IPARAM_NESTEROV_TODD_SCALING_METHOD] == SICONOS_FRICTION_3D_IPM_NESTEROV_TODD_SCALING_WITH_F)
      {
        // TO DO
        printf("\n\n SICONOS_FRICTION_3D_IPM_IPARAM_LS_1X1_QPH with formula F: not yet!\n\n");
      }

      else if(options->iparam[SICONOS_FRICTION_3D_IPM_IPARAM_NESTEROV_TODD_SCALING_METHOD] == SICONOS_FRICTION_3D_IPM_NESTEROV_TODD_SCALING_WITH_QP)
      {
        QNTpinv2z(velocity_1, reaction_1, d_reaction_1, n_dminus2, n, Qinv2x_bar);      // Qinv2x_bar = Qpbar^-2*d_reaction_1
        QNTpinv2z(velocity_2, reaction_2, d_reaction_2, n_dminus2, n, Qinv2x_tilde);

        cblas_dscal(n_dminus2, -1.0, Qinv2x_bar, 1);                      // Qinv2x_bar = - Qpbar^-2*d_reaction_1
        cblas_dscal(n_dminus2, -1.0, Qinv2x_tilde, 1);

        cblas_daxpy(n_dminus2, -1.0, velocity_1, 1, Qinv2x_bar, 1);       // Qinv2x_bar = - Qpbar^-2*d_reaction_1 - velocity_1
        cblas_daxpy(n_dminus2, -1.0, velocity_2, 1, Qinv2x_tilde, 1);
      }

      for(size_t i = 0; i < n; i++)
      {
        id3 = i*d_minus_2;
        d_velocity_1[id3] = Qinv2x_bar[id3];
        d_velocity_2[id3] = Qinv2x_tilde[id3];
      }





      /* 5. Computing the affine step-length */
      alpha_primal_1 = getStepLength(velocity_1, d_velocity_1, n_dminus2, n, gmm);
      alpha_primal_2 = getStepLength(velocity_2, d_velocity_2, n_dminus2, n, gmm);
      alpha_dual_1 = getStepLength(reaction_1, d_reaction_1, n_dminus2, n, gmm);
      alpha_dual_2 = getStepLength(reaction_2, d_reaction_2, n_dminus2, n, gmm);

      alpha_primal = fmin(alpha_primal_1, fmin(alpha_primal_2, fmin(alpha_dual_1, alpha_dual_2)));
      alpha_dual = alpha_primal;

      /* updating the gamma parameter used to compute the step-length */
      gmm = gmmp1 + gmmp2 * alpha_primal;

      /* -------------------------- Predictor step of Mehrotra -------------------------- */
      cblas_dcopy(nd, velocity, 1, v_plus_dv, 1);
      cblas_dcopy(nd, reaction, 1, r_plus_dr, 1);
      cblas_daxpy(nd, alpha_primal, d_velocity, 1, v_plus_dv, 1);
      cblas_daxpy(nd, alpha_dual, d_reaction, 1, r_plus_dr, 1);

      /* affine barrier parameter */
      barr_param_a = cblas_ddot(nd, v_plus_dv, 1, r_plus_dr, 1) / (n);

      /* computing the centralization parameter */
      e = barr_param > sgmp1 ? fmax(1.0, sgmp2 * alpha_primal * alpha_primal) : sgmp3;
      sigma = fmin(1.0, pow(barr_param_a / barr_param, e))/d;




      /* -------------------------- SECOND linear system -------------------------- */
      /* 6. Update the RHS
       *
       * rhs = -H*M^-1*(H'r+f) - w - J*2nd terms
       *
       */

      /* 2nd terms: Qpinv * {         (z_hat)^-1 o [dz_hat_a            o dy_check_a           - 2 * barr_param * sigma * e] }
       *          = Qpinv * {  (Qp_bar * u_1)^-1 o [(Qp_bar   * du_1)   o (Qpinv_bar   * dr_1) - 2 * barr_param * sigma * e] }
       *            Qpinv * {(Qp_tilde * u_2)^-1 o [(Qp_tilde * du_2)   o (Qpinv_tilde * dr_2) - 2 * barr_param * sigma * e] }
       */
      if(options->iparam[SICONOS_FRICTION_3D_IPM_IPARAM_NESTEROV_TODD_SCALING_METHOD] == SICONOS_FRICTION_3D_IPM_NESTEROV_TODD_SCALING_WITH_F)
      {
        printf("\n\nSICONOS_FRICTION_3D_IPM_IPARAM_LS_1X1_QPH with formula F: NOT YET\n\n");
        break;
      }

      else if(options->iparam[SICONOS_FRICTION_3D_IPM_IPARAM_NESTEROV_TODD_SCALING_METHOD] == SICONOS_FRICTION_3D_IPM_NESTEROV_TODD_SCALING_WITH_QP)
      {
        // Compute (z_hat)^-1
        QNTpz(velocity_1, reaction_1, velocity_1, n_dminus2, n, velocity_1_hat);    // velocity_1_hat = Qp_bar * u_1
        QNTpz(velocity_2, reaction_2, velocity_2, n_dminus2, n, velocity_2_hat);    // velocity_2_hat = Qp_tilde * u_2
        Jinv(velocity_1_hat, n_dminus2, n, velocity_1_hat_inv);                   // velocity_1_hat_inv = (Qp_bar * u_1)^-1
        Jinv(velocity_2_hat, n_dminus2, n, velocity_2_hat_inv);                   // velocity_2_hat_inv = (Qp_tilde * u_2)^-1

        // Compute Jordan product dz_hat_a o dy_check_a
        QNTpz(velocity_1, reaction_1, d_velocity_1, n_dminus2, n, d_velocity_1_hat);        // d_velocity_1_hat     = Qp_bar * du_1
        QNTpz(velocity_2, reaction_2, d_velocity_2, n_dminus2, n, d_velocity_2_hat);        // d_velocity_2_hat     = Qp_tilde * du_2
        QNTpinvz(velocity_1, reaction_1, d_reaction_1, n_dminus2, n, d_reaction_1_check);   // d_reaction_1_check   = Qpinv_bar * dr_1
        QNTpinvz(velocity_2, reaction_2, d_reaction_2, n_dminus2, n, d_reaction_2_check);   // d_reaction_2_check   = Qpinv_tilde * dr_2
        JA_prod(d_velocity_1_hat, d_reaction_1_check, n_dminus2, n, dvdr_jprod_1);          // dvdr_jprod_1         = (Qp_bar * du_1) o (Qpinv_bar * dr_1)
        JA_prod(d_velocity_2_hat, d_reaction_2_check, n_dminus2, n, dvdr_jprod_2);          // dvdr_jprod_2         = (Qp_tilde * du_2) o (Qpinv_tilde * dr_2)


        // Jordan product - 2 * mu * sigma * e
        sigma_mu = 2. * barr_param * sigma;
        for (size_t k = 0; k < n_dminus2; k+=d_minus_2)
        {
          dvdr_jprod_1[k] -= sigma_mu;
          dvdr_jprod_2[k] -= sigma_mu;
        }

        // Compute (z_hat)^-1 o [...]
        JA_prod(velocity_1_hat_inv, dvdr_jprod_1, n_dminus2, n, velocity_1_hat_inv_dvhat_drcheck_1);   // velocity_1_hat_inv_dvhat_drcheck_1 =   (Qp_bar * u_1)^-1 o [(Qp_bar * du_1)   o (Qpinv_bar * dr_1)   - 2 * mu * sigma * e]
        JA_prod(velocity_2_hat_inv, dvdr_jprod_2, n_dminus2, n, velocity_2_hat_inv_dvhat_drcheck_2);   // velocity_2_hat_inv_dvhat_drcheck_2 = (Qp_tilde * u_2)^-1 o [(Qp_tilde * du_2) o (Qpinv_tilde * dr_2) - 2 * mu * sigma * e]

        // Compute 2nd term
        QNTpinvz(velocity_1, reaction_1, velocity_1_hat_inv_dvhat_drcheck_1, n_dminus2, n, tmp_n_dminus2_1);    // tmp_n_dminus2_1 = 2nd term_1
        QNTpinvz(velocity_2, reaction_2, velocity_2_hat_inv_dvhat_drcheck_2, n_dminus2, n, tmp_n_dminus2_2);  // tmp_n_dminus2_2 = 2nd term_2

        cblas_dcopy(n_dminus2, tmp_n_dminus2_1, 1, velocity_hat_inv_dvhat_drcheck, 1);
        cblas_dcopy(n_dminus2, tmp_n_dminus2_2, 1, velocity_hat_inv_dvhat_drcheck+n_dminus2, 1); // velocity_hat_inv_dvhat_drcheck = 2nd term
      }




      // Update rhs = P^-1 * [ -H*M^-1*(H'r+f) - w - J*2nd term ]
      cblas_dcopy(nd, HMHrfw, 1, tmp_nd, 1);
      NM_gemv(-1.0, J, velocity_hat_inv_dvhat_drcheck, 1.0, tmp_nd);
      Pinvy(velocity_1, reaction_1, velocity_2, reaction_2, n_dminus2, n, tmp_nd, rhs);

      cblas_dcopy(nd, rhs, 1, rhs_save, 1);


      /* 7. Solve the 2nd linear system */
      jacobian_is_nan = NM_isnan(Jac);
      if (jacobian_is_nan)
      {
        numerics_printf_verbose(0, "The Jacobian matrix contains NaN");
        break;
      }

      // NM_Cholesky_solve(Jac, rhs, 1);
      NM_LDLT_solve(Jac, rhs, 1);

      NM_gemv(1.0, Jac, rhs, -1.0, rhs_save);
      residu_LS2_nd = dnrm2l(nd,rhs_save);


      /* 8. Retrieve the solutions for predictor step */
      cblas_dcopy(nd, rhs, 1, tmp_nd, 1);               // tmp_nd <-- d_reaction_reduced = P'*d_reaction
      PinvTy(velocity_1, reaction_1, velocity_2, reaction_2, n_dminus2, n, tmp_nd, d_reaction); // d_reaction = P^-1'*d_reaction_reduced
      extract_vector(d_reaction, nd, n, 2, 3, d_reaction_1);
      extract_vector(d_reaction, nd, n, 4, 5, d_reaction_2);

      NV_add(reaction, d_reaction, nd, rdr);                        // rdr = r + dr
      cblas_dcopy(m, f, 1, MfHrdr, 1);                              // MfHrdr = f
      NM_gemv(1.0, Ht, rdr, 1.0, MfHrdr);                           // MfHrdr = f + H'(r+dr)
      NM_gemv(1.0, Minv, MfHrdr, 0.0, d_globalVelocity);            // d_globalVelocity = M^-1*(f + H'(r+dr))
      cblas_daxpy(m, -1.0, globalVelocity, 1, d_globalVelocity, 1); // d_globalVelocity = -v + M^-1*(f + H'(r+dr))


      // Recover d_velocity = (dt + dt', d_u_bar, d_u_tilde)
      // Recover du_bar & du_tilde
      NM_gemv(1.0, H, d_globalVelocity, 0.0, d_velocity);              // d_velocity = H*dv
      cblas_daxpy(nd, -1.0, primalConstraint, 1, d_velocity, 1);       // d_velocity = H*dv - (u-Hv-w)
      extract_vector(d_velocity, nd, n, 2, 3, d_velocity_1);
      extract_vector(d_velocity, nd, n, 4, 5, d_velocity_2);

      // Recover d_t & d_t'
      if(options->iparam[SICONOS_FRICTION_3D_IPM_IPARAM_NESTEROV_TODD_SCALING_METHOD] == SICONOS_FRICTION_3D_IPM_NESTEROV_TODD_SCALING_WITH_F)
      {
        // TO DO
        printf("\n\n SICONOS_FRICTION_3D_IPM_IPARAM_LS_2X2_JQJ with formula F: not yet!\n\n");
      }

      else if(options->iparam[SICONOS_FRICTION_3D_IPM_IPARAM_NESTEROV_TODD_SCALING_METHOD] == SICONOS_FRICTION_3D_IPM_NESTEROV_TODD_SCALING_WITH_QP)
      {
        QNTpinv2z(velocity_1, reaction_1, d_reaction_1, n_dminus2, n, Qinv2x_bar);      // Qinv2x_bar = Qpbar^-2*d_reaction_1
        QNTpinv2z(velocity_2, reaction_2, d_reaction_2, n_dminus2, n, Qinv2x_tilde);

        cblas_dscal(n_dminus2, -1.0, Qinv2x_bar, 1);                      // Qinv2x_bar = - Qpbar^-2*d_reaction_1
        cblas_dscal(n_dminus2, -1.0, Qinv2x_tilde, 1);

        cblas_daxpy(n_dminus2, -1.0, velocity_1, 1, Qinv2x_bar, 1);       // Qinv2x_bar = - Qpbar^-2*d_reaction_1 - velocity_1
        cblas_daxpy(n_dminus2, -1.0, velocity_2, 1, Qinv2x_tilde, 1);

        cblas_daxpy(n_dminus2, -1.0, tmp_n_dminus2_1, 1, Qinv2x_bar, 1);       // Qinv2x_bar = - Qpbar^-2*d_reaction_1 - velocity_1 - 2nd term
        cblas_daxpy(n_dminus2, -1.0, tmp_n_dminus2_2, 1, Qinv2x_tilde, 1);
      }


      for(size_t i = 0; i < n; i++)
      {
        id3 = i*d_minus_2;
        d_velocity_1[id3] = Qinv2x_bar[id3];
        d_velocity_2[id3] = Qinv2x_tilde[id3];

        d_t[i] = d_velocity_1[id3];
        d_t_prime[i] = d_velocity_2[id3];
      }

      break;
    } // end of SICONOS_FRICTION_3D_IPM_IPARAM_LS_1X1_QPH


    default:
    {
      printf("ERROR\n");
    }


    } // end switch





    // 9. Compute again the affine step-length
    alpha_primal_1 = getStepLength(velocity_1, d_velocity_1, n_dminus2, n, gmm);
    alpha_primal_2 = getStepLength(velocity_2, d_velocity_2, n_dminus2, n, gmm);
    alpha_dual_1   = getStepLength(reaction_1, d_reaction_1, n_dminus2, n, gmm);
    alpha_dual_2   = getStepLength(reaction_2, d_reaction_2, n_dminus2, n, gmm);

    alpha_primal = fmin(alpha_primal_1, fmin(alpha_primal_2, fmin(alpha_dual_1, alpha_dual_2)));
    alpha_dual = alpha_primal;

    /* updating the gamma parameter used to compute the step-length */
    gmm = gmmp1 + gmmp2 * alpha_primal;


    // Print out all useful parameters
    if (options->iparam[SICONOS_FRICTION_3D_IPM_IPARAM_REFINEMENT] == SICONOS_FRICTION_3D_IPM_IPARAM_REFINEMENT_YES)
    {
      numerics_printf_verbose(-1, "| %2i %3d| %7.1e | %.1e | %.1e | %.1e | %.1e | %.1e | %.1e | %.1e | %.1e | %.1e | %.1e | %.1e | %.1e | %.1e | %.1e | %.1e %.1e %.1e | %.1e %.1e %.1e | %.1e |",
                            iteration, nRefine, relgap, pinfeas, dinfeas, udotr, proj_error, complem_1, complem_2, full_error, barr_param, alpha_primal, alpha_dual, sigma,
                            cblas_dnrm2(m, d_globalVelocity, 1)/cblas_dnrm2(m, globalVelocity, 1),
                            cblas_dnrm2(nd, d_velocity, 1)/cblas_dnrm2(nd, velocity, 1),
                            cblas_dnrm2(nd, d_reaction, 1)/cblas_dnrm2(nd, reaction, 1),
                            residu_LS1_m, residu_LS1_nd, residu_LS1_ndplus1, residu_LS2_m, residu_LS2_nd, residu_LS2_ndplus1, residu_refine);}
    else
    {
      numerics_printf_verbose(-1, "| %2i| %7.1e | %.1e | %.1e | %.1e | %.1e | %.1e | %.1e | %.1e | %.1e | %.1e | %.1e | %.1e | %.1e | %.1e %.1e %.1e |",
                            iteration, relgap, pinfeas, dinfeas, udotr, proj_error, complem_1, complem_2, barr_param, alpha_primal, sigma,
                            cblas_dnrm2(m, d_globalVelocity, 1)/cblas_dnrm2(m, globalVelocity, 1),
                            cblas_dnrm2(nd, d_velocity, 1)/cblas_dnrm2(nd, velocity, 1),
                            cblas_dnrm2(nd, d_reaction, 1)/cblas_dnrm2(nd, reaction, 1),
                            residu_LS2_m, residu_LS2_nd, residu_LS2_ndplus1);
    }





    // 10. Update variables
    cblas_daxpy(m, alpha_primal, d_globalVelocity, 1, globalVelocity, 1);
    cblas_daxpy(nd, alpha_primal, d_velocity, 1, velocity, 1);
    cblas_daxpy(nd, alpha_dual, d_reaction, 1, reaction, 1);
    cblas_daxpy(n, alpha_dual, d_t, 1, t, 1);
    cblas_daxpy(n, alpha_dual, d_t_prime, 1, t_prime, 1);





    if (block_1) {block_1 = NM_free(block_1);}
    if (block_2) {block_2 = NM_free(block_2);}
    if (arrowMat_u1) {arrowMat_u1 = NM_free(arrowMat_u1);}
    if (arrowMat_u2) {arrowMat_u2 = NM_free(arrowMat_u2);}
    if (arrowMat_r1) {arrowMat_r1 = NM_free(arrowMat_r1);}
    if (arrowMat_r2) {arrowMat_r2 = NM_free(arrowMat_r2);}
    if (Z) {Z = NM_free(Z);}
    if (ZJT) {ZJT = NM_free(ZJT);}

    if (Qp_bar) {Qp_bar = NM_free(Qp_bar);}
    if (Qp_tilde) {Qp_tilde = NM_free(Qp_tilde);}
    if (Qpinv_bar) {Qpinv_bar = NM_free(Qpinv_bar);}
    if (Qpinv_tilde) {Qpinv_tilde = NM_free(Qpinv_tilde);}
    if (Qp2_bar) {Qp2_bar = NM_free(Qp2_bar);}
    if (Qp2_tilde) {Qp2_tilde = NM_free(Qp2_tilde);}
    if (Qpinv2_bar) {Qpinv2_bar = NM_free(Qpinv2_bar);}
    if (Qpinv2_tilde) {Qpinv2_tilde = NM_free(Qpinv2_tilde);}

    if (Qinv) {Qinv = NM_free(Qinv);}
    if (Qinv2) {Qinv2 = NM_free(Qinv2);}
    if (JQinv) {JQinv = NM_free(JQinv);}
    if (JQinvT) {JQinvT = NM_free(JQinvT);}
    if (JQinv2) {JQinv2 = NM_free(JQinv2);}
    if (JQJ) {JQJ = NM_free(JQJ);}

    if (P_inv) {P_inv = NM_free(P_inv);}
    if (P_invT) {P_invT = NM_free(P_invT);}
    if (HMHP) HMHP = NM_free(HMHP);
    if (PHMHP) PHMHP = NM_free(PHMHP);
    if (P_inv_F) {P_inv_F = NM_free(P_inv_F);}
    if (PinvH) {PinvH = NM_free(PinvH);}
    if (PinvH_T) {PinvH_T = NM_free(PinvH_T);}

    if (chol_U) chol_U = NM_free(chol_U);
    if (chol_L) chol_L = cs_spfree(chol_L);
    // if (chol_U_csc) chol_U_csc = cs_spfree(chol_U_csc); // already by NM_free(chol_U);
    if (chol_UT_csc) chol_UT_csc = cs_spfree(chol_UT_csc);

    if (Jac) Jac = NM_free(Jac);







    if (jacobian_is_nan | NV_isnan(globalVelocity, m) | NV_isnan(velocity, nd) | NV_isnan(reaction, nd))
    {
      hasNotConverged = 2;
      break;
    }



    iteration++;
  } // end of while loop


if (hasNotConverged &&
    options->iparam[SICONOS_FRICTION_3D_IPM_IPARAM_REFINEMENT] == SICONOS_FRICTION_3D_IPM_IPARAM_REFINEMENT_AFTER)
{
  options->iparam[SICONOS_FRICTION_3D_IPM_IPARAM_REFINEMENT] = SICONOS_FRICTION_3D_IPM_IPARAM_REFINEMENT_YES;
  reinit = 1;
}
else break;


} // end while (refinement_after)


  /* -------------------------- Return to original variables -------------------------- */
  // TO DO: If we need this point, plz uncomment
  // NM_gemv(1.0, P_mu_inv, velocity, 0.0, data->original_point->velocity);
  // NM_gemv(1.0, P_mu, reaction, 0.0, data->original_point->reaction);
  // cblas_dcopy(m, globalVelocity, 1, data->original_point->globalVelocity, 1);

  //options->dparam[SICONOS_DPARAM_RESIDU] = full_error; //NV_max(error, 4);
  options->dparam[SICONOS_DPARAM_RESIDU] = fmax(pinfeas, fmax(dinfeas, fmin(udotr, proj_error)));
  options->iparam[SICONOS_IPARAM_ITER_DONE] = iteration;

<<<<<<< HEAD



  clock_t t2 = clock();
  long clk_tck = CLOCKS_PER_SEC;

  /* writing data in a Matlab file */
  // if (options->iparam[SICONOS_FRICTION_3D_IPM_IPARAM_ITERATES_MATLAB_FILE])
  // {
    // char matlab_file_name[256];
    // sprintf(matlab_file_name,"sigma_nc-%d-.m", problem->numberOfContacts);
    // matlab_file = fopen(matlab_file_name, "w");
    // printInteresProbMatlabFile(iteration, globalVelocity, velocity, reaction, d, n, m, (double)(t2-t1)/(double)clk_tck, matlab_file);
    // fclose(matlab_file);
=======
  /* writing data in a Matlab file */
  // if (options->iparam[SICONOS_FRICTION_3D_IPM_IPARAM_ITERATES_MATLAB_FILE])
  // {
  // char matlab_file_name[256];
  // snprintf(matlab_file_name, sizeof(matlab_file_name), "sigma_nc-%d-.m",
  // problem->numberOfContacts); matlab_file = fopen(matlab_file_name, "w");
  // printInteresProbMatlabFile(iteration, globalVelocity, velocity, reaction, d, n, m,
  // (double)(t2-t1)/(double)clk_tck, matlab_file); fclose(matlab_file);
>>>>>>> 747c75a0
  // }

  if (iden) {free(iden); iden = NULL;}
  if (rhs_save) {free(rhs_save); rhs_save = NULL;}
  if (rhs_dx) {free(rhs_dx); rhs_dx = NULL;}

  if (Minv) {Minv = NM_free(Minv);}
  if (HMinv) {HMinv = NM_free(HMinv);}
  if (HMinvHt) {HMinvHt = NM_free(HMinvHt);}
  if (minus_M) {minus_M = NM_free(minus_M);}
  if (minus_H) {minus_H = NM_free(minus_H);}
  if (minus_Ht) {minus_Ht = NM_free(minus_Ht);}
  if (Ht) {Ht = NM_free(Ht);}
  if (H_origin) {H_origin = NM_free(H_origin);}
  if (H) {H = NM_free(H);}
  if (J) {J = NM_free(J);}
  if (Jt) {Jt = NM_free(Jt);}
  if (identity) {identity = NM_free(identity);}



  if(internal_allocation)
  {
    grfc3d_IPM_free(problem,options);
  }

  options->solverData = (double *)malloc(sizeof(double));
  double *projerr_ptr = (double *)options->solverData;
  *projerr_ptr = proj_error;




  if (options->iparam[SICONOS_FRICTION_3D_IPM_IPARAM_ITERATES_MATLAB_FILE])
    fclose(iterates);

  if (options->iparam[SICONOS_FRICTION_3D_IPM_IPARAM_ITERATES_PYTHON_FILE])
  {
    fprintf(iterates_python,"it = %lu\n", iteration+1);
    fclose(iterates_python);
  }
  *info = hasNotConverged;

} // end of grfc3d_IPM











/* initialize solver (allocate memory) */
void grfc3d_IPM_init(GlobalRollingFrictionContactProblem* problem, SolverOptions* options)
{
  size_t m = problem->M->size0;
  size_t nd = problem->H->size1;
  size_t d = problem->dimension;          // d must be 5 because of rolling friction problem
  size_t n = problem->numberOfContacts;

  size_t n_dminus2 = n*(d-2);
  size_t n_dplus1 = n*(d+1);


  if(!options->dWork)
  {
    switch ( options->iparam[SICONOS_FRICTION_3D_IPM_IPARAM_LS_FORM] )
    {
      case SICONOS_FRICTION_3D_IPM_IPARAM_LS_3X3_NOSCAL:
      case SICONOS_FRICTION_3D_IPM_IPARAM_LS_3X3_QP2:
      case SICONOS_FRICTION_3D_IPM_IPARAM_LS_3X3_JQinv:
        options->dWork = (double*)calloc(m + nd + n_dplus1, sizeof(double));
        options->dWorkSize = m + nd + n_dplus1;
        break;

      case SICONOS_FRICTION_3D_IPM_IPARAM_LS_2X2_JQJ:
      case SICONOS_FRICTION_3D_IPM_IPARAM_LS_2X2_invPH:
        options->dWork = (double*)calloc(m + nd, sizeof(double));
        options->dWorkSize = m + nd;
        break;

      case SICONOS_FRICTION_3D_IPM_IPARAM_LS_1X1_JQJ:
      case SICONOS_FRICTION_3D_IPM_IPARAM_LS_1X1_QPH:
        options->dWork = (double*)calloc(nd, sizeof(double));
        options->dWorkSize = nd;
        break;

      default:
        printf("ERROR of options->dWork allocation in grfc3d_IPM_init\n");
    }
  }




  /* ------------- initialize starting point ------------- */
  options->solverData=(Grfc3d_IPM_data *)malloc(sizeof(Grfc3d_IPM_data));
  Grfc3d_IPM_data * data = (Grfc3d_IPM_data *)options->solverData;


  /* --------- allocate memory for IPM point ----------- */
  data->starting_point = (IPM_point*)malloc(sizeof(IPM_point));

  /* 1. v */
  data->starting_point->globalVelocity = (double*)calloc(m, sizeof(double));
  for(size_t i = 0; i < m; ++ i)
    data->starting_point->globalVelocity[i] = 0.01;

  /* 2. u */
  data->starting_point->velocity = (double*)calloc(nd, sizeof(double));
  for(size_t i = 0; i < nd; ++ i)
  {
    data->starting_point->velocity[i] = 0.001;
    if(i % d == 0)
      data->starting_point->velocity[i] = 3.0;
  }

  /* 3. r */
  data->starting_point->reaction = (double*)calloc(nd, sizeof(double));
  for(size_t i = 0; i < nd; ++ i)
  {
    data->starting_point->reaction[i] = 0.04;
    if(i % d == 0)
      data->starting_point->reaction[i] = 0.5;
  }


  /* original point which is not changed by the matrix P_mu */
  data->original_point = (IPM_point*)malloc(sizeof(IPM_point));
  data->original_point->globalVelocity = (double*)calloc(m, sizeof(double));
  data->original_point->velocity = (double*)calloc(nd, sizeof(double));
  data->original_point->reaction = (double*)calloc(nd, sizeof(double));


  /* ------ initialize the change of variable matrix P_mu ------- */
  data->P_mu = (IPM_change_of_variable*)malloc(sizeof(IPM_change_of_variable));
  data->P_mu->mat = NM_create(NM_SPARSE, nd, nd);
  NM_triplet_alloc(data->P_mu->mat, nd);
  data->P_mu->mat->matrix2->origin = NSM_TRIPLET;
  for(size_t i = 0; i < nd; ++i)
  {
    if(i % d == 0)
      NM_entry(data->P_mu->mat, i, i, 1.);
    else if(i % d == 1 || i % d == 2)
      NM_entry(data->P_mu->mat, i, i, problem->mu[(int)(i/d)]);
    else
      NM_entry(data->P_mu->mat, i, i, problem->mu_r[(int)(i/d)]);
      // NM_entry(data->P_mu->mat, i, i, problem->mu[(int)(i/d)]/1000);
  }


  /* ------ initialize the inverse P_mu_inv of the change of variable matrix P_mu ------- */
  data->P_mu->inv_mat = NM_create(NM_SPARSE, nd, nd);
  NM_triplet_alloc(data->P_mu->inv_mat, nd);
  data->P_mu->inv_mat->matrix2->origin = NSM_TRIPLET;
  for(size_t i = 0; i < nd; ++i)
  {
    if(i % d == 0)
      NM_entry(data->P_mu->inv_mat, i, i, 1.);
    else if(i % d == 1 || i % d == 2)
      NM_entry(data->P_mu->inv_mat, i, i, 1.0/problem->mu[(int)(i/d)]);
    else
      NM_entry(data->P_mu->inv_mat, i, i, 1.0/problem->mu_r[(int)(i/d)]);
      // NM_entry(data->P_mu->inv_mat, i, i, 1.0/(problem->mu[(int)(i/d)])/1000);
  }


  /* ------ initial parameters initialization ---------- */
  data->internal_params = (IPM_internal_params*)malloc(sizeof(IPM_internal_params));
  data->internal_params->alpha_primal = 1.0;
  data->internal_params->alpha_dual = 1.0;
  data->internal_params->sigma = 0.1;
  data->internal_params->barr_param = 1.0;


  /* ----- temporary vaults initialization ------- */
  data->tmp_vault_m = (double**)malloc(5 * sizeof(double*));
  for(size_t i = 0; i < 5; ++i)
    data->tmp_vault_m[i] = (double*)calloc(m, sizeof(double));

  data->tmp_vault_n = (double**)malloc(5 * sizeof(double*));
  for(size_t i = 0; i < 5; ++i)
    data->tmp_vault_n[i] = (double*)calloc(n, sizeof(double));

  data->tmp_vault_n_dminus2 = (double**)malloc(30 * sizeof(double*));
  for(size_t i = 0; i < 30; ++i)
    data->tmp_vault_n_dminus2[i] = (double*)calloc(n_dminus2, sizeof(double));

  data->tmp_vault_nd = (double**)malloc(10 * sizeof(double*));
  for(size_t i = 0; i < 10; ++i)
    data->tmp_vault_nd[i] = (double*)calloc(nd, sizeof(double));

  data->tmp_vault_n_dplus1 = (double**)malloc(2 * sizeof(double*));
  for(size_t i = 0; i < 2; ++i)
    data->tmp_vault_n_dplus1[i] = (double*)calloc(n_dplus1, sizeof(double));

} // end of grfc3d_IPM_init



/* deallocate memory */
void grfc3d_IPM_free(GlobalRollingFrictionContactProblem* problem, SolverOptions* options)
{
  if(options->dWork)
  {
    free(options->dWork);
    options->dWork = NULL;
    options->dWorkSize = 0;
  }

  if(options->solverData)
  {
    Grfc3d_IPM_data * data = (Grfc3d_IPM_data *)options->solverData;

    free(data->starting_point->globalVelocity);
    data->starting_point->globalVelocity = NULL;

    free(data->starting_point->velocity);
    data->starting_point->velocity = NULL;

    free(data->starting_point->reaction);
    data->starting_point->reaction = NULL;

    free(data->starting_point);
    data->starting_point = NULL;

    free(data->original_point->globalVelocity);
    data->original_point->globalVelocity = NULL;

    free(data->original_point->velocity);
    data->original_point->velocity = NULL;

    free(data->original_point->reaction);
    data->original_point->reaction = NULL;

    free(data->original_point);
    data->original_point = NULL;

    NM_clear(data->P_mu->mat);
    free(data->P_mu->mat);
    data->P_mu->mat = NULL;

    NM_clear(data->P_mu->inv_mat);
    free(data->P_mu->inv_mat);
    data->P_mu->inv_mat = NULL;

    free(data->P_mu);
    data->P_mu = NULL;

    free(data->internal_params);
    data->internal_params = NULL;


    for(size_t i = 0; i < 5; ++i)
      free(data->tmp_vault_m[i]);
    free(data->tmp_vault_m);
    data->tmp_vault_m = NULL;


    for(size_t i = 0; i < 5; ++i)
      free(data->tmp_vault_n[i]);
    free(data->tmp_vault_n);
    data->tmp_vault_n = NULL;


    for(size_t i = 0; i < 30; ++i)
      free(data->tmp_vault_n_dminus2[i]);
    free(data->tmp_vault_n_dminus2);
    data->tmp_vault_n_dminus2 = NULL;


    for(size_t i = 0; i < 10; ++i)
      free(data->tmp_vault_nd[i]);
    free(data->tmp_vault_nd);
    data->tmp_vault_nd = NULL;


    for(size_t i = 0; i < 2; ++i)
      free(data->tmp_vault_n_dplus1[i]);
    free(data->tmp_vault_n_dplus1);
    data->tmp_vault_n_dplus1 = NULL;
  }

  free(options->solverData);
  options->solverData = NULL;
} // end of grfc3d_IPM_free


/* setup default solver parameters */
void grfc3d_IPM_set_default(SolverOptions* options)
{

  options->iparam[SICONOS_IPARAM_MAX_ITER] = 100;

  options->iparam[SICONOS_FRICTION_3D_IPM_IPARAM_GET_PROBLEM_INFO] = SICONOS_FRICTION_3D_IPM_GET_PROBLEM_INFO_NO;

  /* 0: convex case;  1: non-smooth case */
  options->iparam[SICONOS_FRICTION_3D_IPM_IPARAM_UPDATE_S] = 0;

  // options->iparam[SICONOS_FRICTION_3D_IPM_IPARAM_LS_FORM] = SICONOS_FRICTION_3D_IPM_IPARAM_LS_3X3_NOSCAL;
  // options->iparam[SICONOS_FRICTION_3D_IPM_IPARAM_LS_FORM] = SICONOS_FRICTION_3D_IPM_IPARAM_LS_3X3_QP2;
  options->iparam[SICONOS_FRICTION_3D_IPM_IPARAM_LS_FORM] = SICONOS_FRICTION_3D_IPM_IPARAM_LS_3X3_JQinv;
  // options->iparam[SICONOS_FRICTION_3D_IPM_IPARAM_LS_FORM] = SICONOS_FRICTION_3D_IPM_IPARAM_LS_2X2_JQJ;
  // options->iparam[SICONOS_FRICTION_3D_IPM_IPARAM_LS_FORM] = SICONOS_FRICTION_3D_IPM_IPARAM_LS_2X2_invPH;
  // options->iparam[SICONOS_FRICTION_3D_IPM_IPARAM_LS_FORM] = SICONOS_FRICTION_3D_IPM_IPARAM_LS_1X1_JQJ;
  // options->iparam[SICONOS_FRICTION_3D_IPM_IPARAM_LS_FORM] = SICONOS_FRICTION_3D_IPM_IPARAM_LS_1X1_QPH;


  // options->iparam[SICONOS_FRICTION_3D_IPM_IPARAM_REFINEMENT] = SICONOS_FRICTION_3D_IPM_IPARAM_REFINEMENT_AFTER;
  options->iparam[SICONOS_FRICTION_3D_IPM_IPARAM_REFINEMENT] = SICONOS_FRICTION_3D_IPM_IPARAM_REFINEMENT_NO;
  options->iparam[SICONOS_FRICTION_3D_IPM_IPARAM_CHOLESKY] = SICONOS_FRICTION_3D_IPM_IPARAM_CHOLESKY_YES;

  options->iparam[SICONOS_FRICTION_3D_IPM_IPARAM_NESTEROV_TODD_SCALING_METHOD] = SICONOS_FRICTION_3D_IPM_NESTEROV_TODD_SCALING_WITH_QP;
  // options->iparam[SICONOS_FRICTION_3D_IPM_IPARAM_NESTEROV_TODD_SCALING_METHOD] = SICONOS_FRICTION_3D_IPM_NESTEROV_TODD_SCALING_WITH_F;

  options->iparam[SICONOS_FRICTION_3D_IPM_IPARAM_ITERATES_MATLAB_FILE] = 0;
  options->iparam[SICONOS_FRICTION_3D_IPM_IPARAM_ITERATES_PYTHON_FILE] = 0;

  options->dparam[SICONOS_DPARAM_TOL] = 1e-4;
  options->dparam[SICONOS_FRICTION_3D_IPM_SIGMA_PARAMETER_1] = 1e-5;
  options->dparam[SICONOS_FRICTION_3D_IPM_SIGMA_PARAMETER_2] = 3.;
  options->dparam[SICONOS_FRICTION_3D_IPM_SIGMA_PARAMETER_3] = 1.;
  options->dparam[SICONOS_FRICTION_3D_IPM_GAMMA_PARAMETER_1] = 0.9;
  options->dparam[SICONOS_FRICTION_3D_IPM_GAMMA_PARAMETER_2] = 0.09; //0.09

} // end of grfc3d_IPM_set_default
<|MERGE_RESOLUTION|>--- conflicted
+++ resolved
@@ -16,45 +16,33 @@
  * limitations under the License.
  */
 
-#include "CSparseMatrix_internal.h"
-#include "grfc3d_Solvers.h"             // for GRFCProb, SolverOpt, Friction_cst, grfc3d_...
+
 #include "grfc3d_compute_error.h"       // for grfc3d_compute_error
-#include "SiconosLapack.h"
-
-#include "SparseBlockMatrix.h"
+#include "GlobalRollingFrictionContactProblem.h"
+#include "grfc3d_Solvers.h"
+#include "SolverOptions.h"
+#include "Friction_cst.h"
 #include <stdio.h>
 #include <assert.h>
 #include <math.h>
 #include <float.h>
 
-<<<<<<< HEAD
 #include "numerics_verbose.h"
-=======
-#include "CSparseMatrix.h"
-#include "JordanAlgebra.h"  // for JA functions
-#include "NumericsMatrix.h"
-#include "NumericsSparseMatrix.h"
->>>>>>> 747c75a0
-#include "NumericsVector.h"
+
 #include "float.h"
-<<<<<<< HEAD
 #include "JordanAlgebra.h"              // for JA functions
 
 #include "NumericsSparseMatrix.h"
 #include "NumericsMatrix.h"
+#include "NumericsVector.h"
+#include "SiconosBlas.h"
 
 #include <time.h>                       // for clock()
-// #include "gfc3d_ipm.h"                  // for primalResidual, dualResidual, ...
+#include "gfc3d_ipm.h"                  // for primalResidual, dualResidual, ...
 #include "grfc3d_ipm.h"                 // for dnrm2sqrl
 #include "cs.h"
-#include "projectionOnRollingCone.h"    // for projectionOnRollingCone
+
 #include <complex.h>
-=======
-#include "grfc3d_Solvers.h"        // for GRFCProb, SolverOpt, Friction_cst, grfc3d_...
-#include "grfc3d_compute_error.h"  // for grfc3d_compute_error
-#include "numerics_verbose.h"
-#include "projectionOnRollingCone.h"  // for projectionOnRollingCone
->>>>>>> 747c75a0
 
 /* #define DEBUG_MESSAGES */
 /* #define DEBUG_STDOUT */
@@ -86,21 +74,8 @@
 }
   IPM_grfc3d_point;
 
-typedef struct
-{
-  NumericsMatrix* mat;
-  NumericsMatrix* inv_mat;
-}
-  IPM_change_of_variable;
-
-typedef struct
-{
-  double alpha_primal; // primal step length
-  double alpha_dual;   // dual step length
-  double sigma;        // centering parameter
-  double barr_param;   // barrier parameter
-}
-  IPM_internal_params;
+
+
 
 typedef struct
 {
@@ -134,7 +109,7 @@
 // whoever is concerned with the ipm implementation.
 /* Returns the maximum step-length to the boundary reduced by a factor gamma. Uses long double.
  */
-static double getStepLength(const double *const x, const double *const dx,
+static double grfc3d_getStepLength(const double *const x, const double *const dx,
                             const unsigned int vecSize, const unsigned int varsCount,
                             const double gamma) {
   int dimension = (int)(vecSize / varsCount);
@@ -176,7 +151,7 @@
 }
 
 /* Rel gap = gapVal / (1 + abs(primal value) + abs(dual value)) */
-static double relGap(NumericsMatrix *M, const double *f, const double *w,
+static double grfc3d_relGap(NumericsMatrix *M, const double *f, const double *w,
                      const double *globalVelocity, const double *reaction,
                      const unsigned int nd, const unsigned int m, const double gapVal) {
   double *Mv = (double *)calloc(m, sizeof(double));
@@ -192,7 +167,7 @@
 
 /* Returns the 2-norm of the complementarity residual vector = 2-norm of the Jordan product
  * velocity o reaction  */
-static double complemResidualNorm(const double *const velocity, const double *const reaction,
+static double grfc3d_complemResidualNorm(const double *const velocity, const double *const reaction,
                                   const unsigned int vecSize, const unsigned int varsCount) {
   double *resid = (double *)calloc(vecSize, sizeof(double));
   JA_prod(velocity, reaction, vecSize, varsCount, resid);
@@ -831,7 +806,7 @@
   free(x); free(z); free(othor);
 }
 
-<<<<<<< HEAD
+
 
 
 
@@ -877,8 +852,7 @@
   CS_ENTRY *Hx, *outx ;
   Hx = H_csc->x ;
 
-  CS_INT nz = 0;
-
+  CS_INT nz = 0; 
 
   bool multiplied = 0;
   for (CS_INT k = 0 ; k < H->size1 ; k++) // traverse all cols of H
@@ -1009,575 +983,7 @@
 
   outp[H->size1] = nz ;
   cs_sprealloc (out_csc, 0) ;
-=======
-// [OLD VERSION]/* Return the matrix P^-1'*x where P is the matrix satisfying Jac = P*P'. Using
-// F formula */ static  void  PinvTx(const double * const f, const double * const g, const
-// float_type * const wf, const float_type * const wg, const size_t vecSize, const size_t
-// varsCount, const double * const x, double * out)
-// {
-//   size_t dim = (size_t)(vecSize / varsCount);
-//   assert(dim == 3);  // dim must be 3
-//   size_t d5 = dim+2;  // d5 must be 5
-//   assert(x);
-
-//   float_type P0=1., coef=1., coef_tmp=1., ddot_1=1., ddot_2=1.;
-//   size_t pos=0;
-//   double * othor = (double*)calloc(2, sizeof(double));
-
-//   for(size_t i = 0; i < varsCount; i++)
-//   {
-//     // For x_0
-//     P0 = 1./sqrtl( dnrm2sqrl(dim,f+i*dim)/(wf[i]*wf[i]) +
-//     dnrm2sqrl(dim,g+i*dim)/(wg[i]*wg[i])
-//                                 -
-//                                 4*f[i*dim]*f[i*dim]*dnrm2sqrl(dim-1,f+i*dim+1)/(wf[i]*wf[i]*dnrm2sqrl(dim,f+i*dim))
-//                                 -
-//                                 4*g[i*dim]*g[i*dim]*dnrm2sqrl(dim-1,g+i*dim+1)/(wg[i]*wg[i]*dnrm2sqrl(dim,g+i*dim))
-//                                 );
-//     out[i*d5] = x[i*d5]*P0;
-
-//     // For x_bar
-//     coef = 2.*f[i*dim]*P0/dnrm2sqrl(dim,f+i*dim);
-//     for(size_t k = 1; k < dim; k++)
-//     {
-//       out[i*d5+k] = coef*f[i*dim+k]*x[i*d5];
-//     }
-
-//     coef = wf[i]/dnrm2sqrl(dim-1,f+i*dim+1);
-//     coef_tmp = 1./dnrm2l(dim,f+i*dim);
-//     othor[0] = -f[i*dim+2];
-//     othor[1] = f[i*dim+1];
-
-//     for(size_t k = 1; k < dim; k++)
-//     {
-//       ddot_1 = 0.; ddot_2 = 0.;
-//       for(size_t l = 1; l < dim; l++)
-//       {
-//         ddot_1 += f[i*dim+l]*x[i*d5+l];        // Compute f_bar'*x_bar
-//         ddot_2 += othor[l-1]*x[i*d5+l];  // Compute othor'*x_bar
-//       }
-
-//       out[i*d5+k] += coef*(coef_tmp*ddot_1*f[i*dim+k]+ddot_2*othor[k-1]);
-//     }
-
-//     // For x_tilde
-//     coef = 2.*g[i*dim]*P0/dnrm2sqrl(dim,g+i*dim);
-//     for(size_t k = 1; k < dim; k++)
-//     {
-//       out[i*d5+k+2] = coef*g[i*dim+k]*x[i*d5];
-//     }
-
-//     coef = wg[i]/dnrm2sqrl(dim-1,g+i*dim+1);
-//     coef_tmp = 1./dnrm2l(dim,g+i*dim);
-//     othor[0] = -g[i*dim+2];
-//     othor[1] = g[i*dim+1];
-
-//     for(size_t k = 1; k < dim; k++)
-//     {
-//       ddot_1 = 0.; ddot_2 = 0.;
-//       for(size_t l = 1; l < dim; l++)
-//       {
-//         ddot_1 += g[i*dim+l]*x[i*d5+l+2];          // Compute g_bar'*x_bar
-//         ddot_2 += othor[l-1]*x[i*d5+l+2];  // Compute othor'*x_bar
-//       }
-//       out[i*d5+k+2] += coef*(coef_tmp*ddot_1*g[i*dim+k]+ddot_2*othor[k-1]);
-//     }
-//   }
-
-//   free(othor);
-// }
-
-/* [OLD VERSION] Return the matrix P^-1*H where P is the matrix satisfying Jac = P*P' */
-// static  NumericsMatrix *  multiply_PinvH(const double * const f, const double * const g,
-// const float_type * const wf, const float_type * const wg, const size_t vecSize, const size_t
-// varsCount, NumericsMatrix *H)
-// {
-//   size_t dim = (size_t)(vecSize / varsCount); // dim must be 3
-//   size_t d5 = dim+2;  // d5 must be 5
-
-//   NumericsMatrix * out = NM_new();
-
-//   if(H->storageType != NM_SPARSE)
-//   {
-//     fprintf(stderr, "Numerics, GRFC3D IPM, PinvH failed, only accept for NM_SPARSE of
-//     H.\n"); exit(EXIT_FAILURE);
-//   }
-
-//   CSparseMatrix* H_csc = NM_csc(H);
-//   CSparseMatrix* out_csc  = cs_spalloc (H->size0, H->size1, H_csc->nzmax , 1, 0) ;        /*
-//   allocate result */
-
-//   CS_INT *Hp, *Hi ;
-//   Hp = H_csc->p ; Hi = H_csc->i ;
-
-//   CS_INT  *outp, *outi ;
-//   outp = out_csc->p ;
-
-//   CS_ENTRY *Hx, *outx ;
-//   Hx = H_csc->x ;
-
-//   CS_INT nz = 0;
-
-//   float_type P0=1.0, coef=1.0, coef_tmp=1.0, tmp1, tmp2, tmp3, tmp4;
-//   double * othor = (double*)calloc(2, sizeof(double));
-
-//   bool multiplied = 0;
-
-//   for (CS_INT k = 0 ; k < H->size1 ; k++) // traverse all cols of H
-//   {
-//     outp[k] = nz ;                   /* column k of out starts here */
-
-//     /* reallocate if needed */
-//     if (nz + H->size1 > out_csc->nzmax && !cs_sprealloc (out_csc,
-//     2*(out_csc->nzmax)+H->size1))
-//     {
-//       return NULL;             /* out of memory */
-//     }
-//     outi = out_csc->i ; outx = out_csc->x ;   /* out->i and out->x may be reallocated */
-
-//     for(size_t i = 0; i < varsCount; i++) // traverse all blocks[5x5] of Pinv
-//     {
-//       for (size_t j = 0; j < d5; j++)  // traverse all rows-block of Pinv
-//       {
-//         /* multiplication and storage */
-//         if (j==0) // 1st row of P^-1
-//         {
-//           outx[nz] = 0.;
-//           for (CS_INT p = Hp [k] ; p < Hp [k+1] ; p++)  // traverse all existential rows of
-//           H
-//           {
-//             if(i*d5<=Hi[p] && Hi[p]<(i+1)*d5) // rows of H such that they belongs to each
-//             block of P^-1
-//             {
-//               multiplied = 1;
-//               // P0 = 1./sqrtl( dnrm2sqrl(dim,f+i*dim)/(wf[i]*wf[i]) +
-//               dnrm2sqrl(dim,g+i*dim)/(wg[i]*wg[i])
-//               //              -
-//               4*f[i*dim]*f[i*dim]*dnrm2sqrl(dim-1,f+i*dim+1)/(wf[i]*wf[i]*dnrm2sqrl(dim,f+i*dim))
-//               //              -
-//               4*g[i*dim]*g[i*dim]*dnrm2sqrl(dim-1,g+i*dim+1)/(wg[i]*wg[i]*dnrm2sqrl(dim,g+i*dim))
-//               );
-
-//               // tmp1 = dnrm2l(dim,f+i*dim) -
-//               2*f[i*dim]*dnrm2l(dim-1,f+i*dim+1)/dnrm2l(dim,f+i*dim);
-//               // tmp2 = dnrm2l(dim,f+i*dim) +
-//               2*f[i*dim]*dnrm2l(dim-1,f+i*dim+1)/dnrm2l(dim,f+i*dim);
-//               // tmp3 = dnrm2l(dim,g+i*dim) -
-//               2*g[i*dim]*dnrm2l(dim-1,g+i*dim+1)/dnrm2l(dim,g+i*dim);
-//               // tmp4 = dnrm2l(dim,g+i*dim) +
-//               2*g[i*dim]*dnrm2l(dim-1,g+i*dim+1)/dnrm2l(dim,g+i*dim);
-//               // P0 = 1./sqrtl(tmp1*tmp2/(wf[i]*wf[i]) + tmp3*tmp4/(wg[i]*wg[i]));
-
-//               tmp1 = dnrm2l(dim,f+i*dim);
-//               tmp2 = 2*f[i*dim]*dnrm2l(dim-1,f+i*dim+1)/dnrm2l(dim,f+i*dim);
-//               tmp3 = dnrm2l(dim,g+i*dim);
-//               tmp4 = 2*g[i*dim]*dnrm2l(dim-1,g+i*dim+1)/dnrm2l(dim,g+i*dim);
-//               P0 = 1./sqrtl((tmp1-tmp2)*(tmp1+tmp2)/(wf[i]*wf[i]) +
-//               (tmp3-tmp4)*(tmp3+tmp4)/(wg[i]*wg[i]));
-
-//               if (Hi[p] == i*d5) {outx[nz] += P0*Hx[p];}
-
-//               if (i*d5+1<=Hi[p] && Hi[p]<=i*d5+2)
-//               {
-//                 coef = 2.*f[i*dim]*P0/dnrm2sqrl(dim,f+i*dim);
-//                 if (Hi[p] == i*d5+1) {outx[nz] += coef*f[i*dim+1]*Hx[p];}
-//                 if (Hi[p] == i*d5+2) {outx[nz] += coef*f[i*dim+2]*Hx[p];}
-//               }
-
-//               if (i*d5+3<=Hi[p] && Hi[p]<=i*d5+4)
-//               {
-//                 coef = 2.*g[i*dim]*P0/dnrm2sqrl(dim,g+i*dim);
-//                 if (Hi[p] == i*d5+3) {outx[nz] += coef*g[i*dim+1]*Hx[p];}
-//                 if (Hi[p] == i*d5+4) {outx[nz] += coef*g[i*dim+2]*Hx[p];}
-//               }
-//               // printf("\n\ni = %zu, k = %ld, j= %zu, p = %ld; \nP0 = %3.20Lf, Hx[p] =
-//               %3.20e; \nnz = %ld, outi[nz] = %lu, outp[k] = %lu, outx[nz] = %3.20e\n",
-//                       // i, k, j, p, P0, Hx[p], nz, j+i*d5, outp[k], outx[nz]);
-//             }
-//           } // end rows of H
-//           if (multiplied)
-//           {
-//             outi[nz++] = j+i*d5; multiplied = 0;
-// // printf("\n\ni = %zu, k = %ld, j= %zu; \nHp [k] = %li, Hp [k+1] = %li; \nnz = %ld,
-// outi[nz] = %lu, outp[k] = %lu\n", i, k, j, Hp [k], Hp [k+1], nz-1, j+i*d5, outp[k]);
-//           }
-//         } // end 1st row of P^-1
-
-//         else if (j==1 || j==2) // A^-1/2 of P^-1
-//         {
-//           outx[nz] = 0.;
-//           for (CS_INT p = Hp [k] ; p < Hp [k+1] ; p++)  // traverse all existential rows of
-//           H
-//           {
-//             if (i*d5+1<=Hi[p] && Hi[p]<=i*d5+2) // get the rows of H that belongs to A^-1/2
-//             of each block
-//             {
-//               multiplied = 1;
-//               coef = wf[i]/dnrm2sqrl(dim-1,f+i*dim+1);
-//               coef_tmp = 1./dnrm2l(dim,f+i*dim);
-//               othor[0] = -f[i*dim+2];
-//               othor[1] = f[i*dim+1];
-
-//               if(Hi[p]==i*d5+1)
-//               {
-//                 if (j==1) outx[nz] +=
-//                 coef*(coef_tmp*f[i*dim+1]*f[i*dim+1]+othor[0]*othor[0])*Hx[p]; // 1st row of
-//                 A^-1/2 if (j==2) outx[nz] +=
-//                 coef*(coef_tmp*f[i*dim+2]*f[i*dim+1]+othor[1]*othor[0])*Hx[p]; // 2nd row
-//               }
-
-//               if(Hi[p]==i*d5+2)
-//               {
-//                 if (j==1) outx[nz] +=
-//                 coef*(coef_tmp*f[i*dim+1]*f[i*dim+2]+othor[0]*othor[1])*Hx[p]; // 1st row of
-//                 A^-1/2 if (j==2) outx[nz] +=
-//                 coef*(coef_tmp*f[i*dim+2]*f[i*dim+2]+othor[1]*othor[1])*Hx[p]; // 2nd row
-//               }
-//               // printf("\n\ni = %zu, k = %ld, j= %zu, p = %ld; \ncoef = %3.20Lf, coef_tmp =
-//               %3.20Lf, Hx[p] = %3.20e; \nnz = %ld, outi[nz] = %lu, outp[k] = %lu, outx[nz] =
-//               %3.20e\n",
-//               //         i, k, j, p, coef, coef_tmp, Hx[p], nz, j+i*d5, outp[k], outx[nz]);
-//             }
-//           } // end rows of H
-//           if (multiplied) { outi[nz++] = j+i*d5; multiplied = 0;}
-//         } // end A^-1/2
-
-//         else if (j==3 || j==4) // C^-1/2 of P^-1
-//         {
-//           outx[nz] = 0.;
-//           for (CS_INT p = Hp [k] ; p < Hp [k+1] ; p++)  // traverse all existential rows of
-//           H
-//           {
-//             if (i*d5+3<=Hi[p] && Hi[p]<=i*d5+4) // get the rows of H that belongs to C^-1/2
-//             of each block
-//             {
-//               multiplied = 1;
-//               coef = wg[i]/dnrm2sqrl(dim-1,g+i*dim+1);
-//               coef_tmp = 1./dnrm2l(dim,g+i*dim);
-//               othor[0] = -g[i*dim+2];
-//               othor[1] = g[i*dim+1];
-
-//               if(Hi[p]==i*d5+3)
-//               {
-//                 if (j==3) outx[nz] +=
-//                 coef*(coef_tmp*g[i*dim+1]*g[i*dim+1]+othor[0]*othor[0])*Hx[p]; // 1st row of
-//                 C^-1/2 if (j==4) outx[nz] +=
-//                 coef*(coef_tmp*g[i*dim+2]*g[i*dim+1]+othor[1]*othor[0])*Hx[p]; // 2nd row
-//               }
-
-//               if(Hi[p]==i*d5+4)
-//               {
-//                 if (j==3) outx[nz] +=
-//                 coef*(coef_tmp*g[i*dim+1]*g[i*dim+2]+othor[0]*othor[1])*Hx[p]; // 1st row of
-//                 C^-1/2 if (j==4) outx[nz] +=
-//                 coef*(coef_tmp*g[i*dim+2]*g[i*dim+2]+othor[1]*othor[1])*Hx[p]; // 2nd row
-//               }
-//             }
-//           } // end rows of H
-//           if (multiplied) { outi[nz++] = j+i*d5; multiplied = 0;}
-//         } // end C^-1/2
-//       } // end traverse all rows-block[5x5] of Pinv
-//     } // end traverse all blocks[5x5] of Pinv
-//   } // end traverse all cols of H
-
-//   outp[H->size1] = nz ;
-//   cs_sprealloc (out_csc, 0) ;
-
-//   out->storageType = H->storageType;
-//   numericsSparseMatrix(out)->csc = out_csc;
-//   out->size0 = (int)out->matrix2->csc->m;
-//   out->size1 = (int)out->matrix2->csc->n;
-//   numericsSparseMatrix(out)->origin = NSM_CSC;
-
-//   return out;
-// }
-
-/* Return the matrix P^-1*H where P is the matrix satisfying Jac = P*P'. Using the formula Qp.
- */
-/* static NumericsMatrix *multiply_PinvH(const double *u1, const double *r1, */
-/*                                       const double *u2, const double *r2, */
-/*                                       const size_t vecSize, */
-/*                                       const size_t varsCount, */
-/*                                       NumericsMatrix *H) */  // Unused
-/* { */
-/*   size_t d3 = (size_t)(vecSize / varsCount);  // d3 = 3 */
-/*   assert(d3 == 3); */
-/*   size_t d5 = d3 + 2;  // d5 = 5 */
-/*   size_t id3 = 0, id5 = 0; */
-
-/*   double *x = (double *)calloc(vecSize, sizeof(double)); */
-/*   double *z = (double *)calloc(vecSize, sizeof(double)); */
-/*   Nesterov_Todd_vector(3, u1, r1, vecSize, varsCount, x);  // x = pinv2_bar
- */
-/*   Nesterov_Todd_vector(3, u2, r2, vecSize, varsCount, z);  // z = pinv2_tilde
- */
-
-/*   double *othor1 = (double *)calloc(2, sizeof(double)); */
-/*   double *othor2 = (double *)calloc(2, sizeof(double)); */
-
-/*   float_type p0inv = 0.; */
-/*   float_type nub = 0., nrb = 0., det_u1 = 0., det_r1 = 0., det_u2 = 0., */
-/*              det_r2 = 0.; */
-/*   float_type nxb = 0., nzb = 0.; */
-
-/*   NumericsMatrix *out = NM_new(); */
->>>>>>> 747c75a0
-
-/*   if (H->storageType != NM_SPARSE) { */
-/*     fprintf(stderr, */
-/*             "Numerics, GRFC3D IPM, multiply_PinvH failed, only accept for "
- */
-/*             "NM_SPARSE of H.\n"); */
-/*     exit(EXIT_FAILURE); */
-/*   } */
-
-/*   CSparseMatrix *H_csc = NM_csc(H); */
-/*   CSparseMatrix *out_csc = */
-/*       cs_spalloc(H->size0, H->size1, H_csc->nzmax, 1, 0); /\* allocate result
- * *\/ */
-
-/*   CS_INT *Hp, *Hi; */
-/*   Hp = H_csc->p; */
-/*   Hi = H_csc->i; */
-
-/*   CS_INT *outp, *outi; */
-/*   outp = out_csc->p; */
-
-/*   CS_ENTRY *Hx, *outx; */
-/*   Hx = H_csc->x; */
-
-/*   CS_INT nz = 0; */
-
-/*   bool multiplied = 0; */
-/*   for (CS_INT k = 0; k < H->size1; k++)  // traverse all cols of H */
-/*   { */
-/*     outp[k] = nz; /\* column k of out starts here *\/ */
-
-/*     /\* reallocate if needed *\/ */
-/*     if (nz + H->size1 > out_csc->nzmax && */
-/*         !cs_sprealloc(out_csc, 2 * (out_csc->nzmax) + H->size1)) { */
-/*       return NULL; /\* out of memory *\/ */
-/*     } */
-/*     outi = out_csc->i; */
-/*     outx = out_csc->x; /\* out->i and out->x may be reallocated *\/ */
-
-/*     for (size_t i = 0; i < varsCount; i++)  // traverse all blocks[5x5] of
- * Pinv */
-/*     { */
-/*       id3 = i * d3; */
-/*       id5 = i * d5; */
-
-/*       // p0inv = 1./sqrtl( dnrm2sqrl(d3,x+id3) + dnrm2sqrl(d3,z+id3) */
-/*       // - 4.*x[id3]*x[id3]*dnrm2sqrl(d3-1,x+id3+1)/dnrm2sqrl(d3,x+id3) */
-/*       // - 4.*z[id3]*z[id3]*dnrm2sqrl(d3-1,z+id3+1)/dnrm2sqrl(d3,z+id3) );
- * p0inv */
-/*       // = */
-/*       //
- * dnrm2l(d3,x+id3)*dnrm2l(d3,z+id3)/sqrtl((x[id3]-dnrm2l(d3-1,x+id3+1))*(x[id3]-dnrm2l(d3-1,x+id3+1))*(x[id3]+dnrm2l(d3-1,x+id3+1))*(x[id3]+dnrm2l(d3-1,x+id3+1))*dnrm2sqrl(d3,z+id3)
- */
-/*       // + */
-/*       //
- * (z[id3]-dnrm2l(d3-1,z+id3+1))*(z[id3]-dnrm2l(d3-1,z+id3+1))*(z[id3]+dnrm2l(d3-1,z+id3+1))*(z[id3]+dnrm2l(d3-1,z+id3+1))*dnrm2sqrl(d3,x+id3));
- */
-/*       nxb = dnrm2l(d3 - 1, x + id3 + 1); */
-/*       nzb = dnrm2l(d3 - 1, z + id3 + 1); */
-/*       p0inv = dnrm2l(d3, x + id3) * dnrm2l(d3, z + id3) / */
-/*               sqrtl((x[id3] - nxb) * (x[id3] - nxb) * (x[id3] + nxb) * */
-/*                         (x[id3] + nxb) * dnrm2sqrl(d3, z + id3) + */
-/*                     (z[id3] - nzb) * (z[id3] - nzb) * (z[id3] + nzb) * */
-/*                         (z[id3] + nzb) * dnrm2sqrl(d3, x + id3)); */
-
-/*       othor1[0] = -x[id3 + 2]; */
-/*       othor1[1] = x[id3 + 1]; */
-/*       // Compute det(r1), det(u1) */
-/*       nrb = dnrm2l(d3 - 1, r1 + id3 + 1); */
-/*       nub = dnrm2l(d3 - 1, u1 + id3 + 1); */
-/*       // det_r1 = (r1[id3]+nrb)*(r1[id3]-nrb); */
-/*       det_r1 = r1[id3] - nrb; */
-/*       if (det_r1 < 0.) */
-/*         det_r1 = (r1[id3] + nrb) * DBL_EPSILON; */
-/*       else */
-/*         det_r1 = (r1[id3] + nrb) * (r1[id3] - nrb); */
-
-/*       // det_u1 = (u1[id3]+nub)*(u1[id3]-nub); */
-/*       det_u1 = u1[id3] - nub; */
-/*       if (det_u1 <= 0.) */
-/*         det_u1 = (u1[id3] + nub) * DBL_EPSILON; */
-/*       else */
-/*         det_u1 = (u1[id3] + nub) * (u1[id3] - nub); */
-
-/*       othor2[0] = -z[id3 + 2]; */
-/*       othor2[1] = z[id3 + 1]; */
-/*       // Compute det(r2), det(u2) */
-/*       nrb = dnrm2l(d3 - 1, r2 + id3 + 1); */
-/*       nub = dnrm2l(d3 - 1, u2 + id3 + 1); */
-/*       // det_r2 = (r2[id3]+nrb)*(r2[id3]-nrb); */
-/*       det_r2 = r2[id3] - nrb; */
-/*       if (det_r2 < 0.) */
-/*         det_r2 = (r2[id3] + nrb) * DBL_EPSILON; */
-/*       else */
-/*         det_r2 = (r2[id3] + nrb) * (r2[id3] - nrb); */
-
-/*       // det_u2 = (u2[id3]+nub)*(u2[id3]-nub); */
-/*       det_u2 = u2[id3] - nub; */
-/*       if (det_u2 <= 0.) */
-/*         det_u2 = (u2[id3] + nub) * DBL_EPSILON; */
-/*       else */
-/*         det_u2 = (u2[id3] + nub) * (u2[id3] - nub); */
-
-/*       for (size_t j = 0; j < d5; j++)  // traverse all rows-block of Pinv */
-/*       { */
-/*         /\* multiplication and storage *\/ */
-/*         if (j == 0)  // 1st row of P^-1 */
-/*         { */
-/*           outx[nz] = 0.; */
-/*           for (CS_INT p = Hp[k]; p < Hp[k + 1]; */
-/*                p++)  // traverse all existential rows of H */
-/*           { */
-/*             // rows of H such that they belongs to each block of P^-1 */
-/*             if (Hi[p] == id5) { */
-/*               outx[nz] += Hx[p]; */
-/*               multiplied = 1; */
-/*             } */
-
-/*             if (Hi[p] == id5 + 1) { */
-/*               outx[nz] += */
-/*                   -2. * x[id3] * x[id3 + 1] * Hx[p] / dnrm2sqrl(d3, x + id3);
- */
-/*               multiplied = 1; */
-/*             } */
-/*             if (Hi[p] == id5 + 2) { */
-/*               outx[nz] += */
-/*                   -2. * x[id3] * x[id3 + 2] * Hx[p] / dnrm2sqrl(d3, x + id3);
- */
-/*               multiplied = 1; */
-/*             } */
-
-<<<<<<< HEAD
-  free(x); free(z); free(othor1); free(othor2);
-  return out;
-}
-=======
-/*             if (Hi[p] == id5 + 3) { */
-/*               outx[nz] += */
-/*                   -2. * z[id3] * z[id3 + 1] * Hx[p] / dnrm2sqrl(d3, z + id3);
- */
-/*               multiplied = 1; */
-/*             } */
-/*             if (Hi[p] == id5 + 4) { */
-/*               outx[nz] += */
-/*                   -2. * z[id3] * z[id3 + 2] * Hx[p] / dnrm2sqrl(d3, z + id3);
- */
-/*               multiplied = 1; */
-/*             } */
-
-/*           }  // end rows of H */
-/*           outx[nz] *= p0inv; */
-/*           if (multiplied) { */
-/*             outi[nz++] = j + id5; */
-/*             multiplied = 0; */
-/*           } */
-/*         }  // end 1st row of P^-1 */
-
-/*         else if (j == 1 || j == 2)  // A^-1/2 of P^-1 */
-/*         { */
-/*           outx[nz] = 0.; */
-/*           for (CS_INT p = Hp[k]; p < Hp[k + 1]; */
-/*                p++)  // traverse all existential rows of H */
-/*           { */
-/*             // get the rows of H that belongs to A^-1/2 for each block */
-/*             if (Hi[p] == id5 + 1) { */
-/*               multiplied = 1; */
-/*               if (j == 1) */
-/*                 outx[nz] += */
-/*                     (x[id3 + 1] * x[id3 + 1] / dnrm2l(d3, x + id3) + */
-/*                      powl(det_r1 / det_u1, 0.25) * othor1[0] * othor1[0]) *
- */
-/*                     Hx[p] / */
-/*                     dnrm2sqrl(d3 - 1, x + id3 + 1);  // 1st row of A^-1/2 */
-/*               if (j == 2) */
-/*                 outx[nz] += */
-/*                     (x[id3 + 2] * x[id3 + 1] / dnrm2l(d3, x + id3) + */
-/*                      powl(det_r1 / det_u1, 0.25) * othor1[1] * othor1[0]) *
- */
-/*                     Hx[p] / dnrm2sqrl(d3 - 1, x + id3 + 1);  // 2nd row */
-/*             } */
-
-/*             if (Hi[p] == id5 + 2) { */
-/*               multiplied = 1; */
-/*               if (j == 1) */
-/*                 outx[nz] += */
-/*                     (x[id3 + 1] * x[id3 + 2] / dnrm2l(d3, x + id3) + */
-/*                      powl(det_r1 / det_u1, 0.25) * othor1[0] * othor1[1]) *
- */
-/*                     Hx[p] / */
-/*                     dnrm2sqrl(d3 - 1, x + id3 + 1);  // 1st row of A^-1/2 */
-/*               if (j == 2) */
-/*                 outx[nz] += */
-/*                     (x[id3 + 2] * x[id3 + 2] / dnrm2l(d3, x + id3) + */
-/*                      powl(det_r1 / det_u1, 0.25) * othor1[1] * othor1[1]) *
- */
-/*                     Hx[p] / dnrm2sqrl(d3 - 1, x + id3 + 1);  // 2nd row */
-/*             } */
-/*           }  // end rows of H */
-/*           if (multiplied) { */
-/*             outi[nz++] = j + id5; */
-/*             multiplied = 0; */
-/*           } */
-/*         }  // end A^-1/2 */
-
-/*         else if (j == 3 || j == 4)  // C^-1/2 of P^-1 */
-/*         { */
-/*           outx[nz] = 0.; */
-/*           for (CS_INT p = Hp[k]; p < Hp[k + 1]; */
-/*                p++)  // traverse all existential rows of H */
-/*           { */
-/*             // get the rows of H that belongs to C^-1/2 for each block */
-/*             if (Hi[p] == id5 + 3) { */
-/*               multiplied = 1; */
-/*               if (j == 3) */
-/*                 outx[nz] += */
-/*                     (z[id3 + 1] * z[id3 + 1] / dnrm2l(d3, z + id3) + */
-/*                      powl(det_r2 / det_u2, 0.25) * othor2[0] * othor2[0]) *
- */
-/*                     Hx[p] / */
-/*                     dnrm2sqrl(d3 - 1, z + id3 + 1);  // 1st row of C^-1/2 */
-/*               if (j == 4) */
-/*                 outx[nz] += */
-/*                     (z[id3 + 2] * z[id3 + 1] / dnrm2l(d3, z + id3) + */
-/*                      powl(det_r2 / det_u2, 0.25) * othor2[1] * othor2[0]) *
- */
-/*                     Hx[p] / dnrm2sqrl(d3 - 1, z + id3 + 1);  // 2nd row */
-/*             } */
-
-/*             if (Hi[p] == id5 + 4) { */
-/*               multiplied = 1; */
-/*               if (j == 3) */
-/*                 outx[nz] += */
-/*                     (z[id3 + 1] * z[id3 + 2] / dnrm2l(d3, z + id3) + */
-/*                      powl(det_r2 / det_u2, 0.25) * othor2[0] * othor2[1]) *
- */
-/*                     Hx[p] / */
-/*                     dnrm2sqrl(d3 - 1, z + id3 + 1);  // 1st row of C^-1/2 */
-/*               if (j == 4) */
-/*                 outx[nz] += */
-/*                     (z[id3 + 2] * z[id3 + 2] / dnrm2l(d3, z + id3) + */
-/*                      powl(det_r2 / det_u2, 0.25) * othor2[1] * othor2[1]) *
- */
-/*                     Hx[p] / dnrm2sqrl(d3 - 1, z + id3 + 1);  // 2nd row */
-/*             } */
-/*           }  // end rows of H */
-/*           if (multiplied) { */
-/*             outi[nz++] = j + id5; */
-/*             multiplied = 0; */
-/*           } */
-/*         }  // end C^-1/2 */
-/*       }    // end traverse all rows-block[5x5] of Pinv */
-/*     }      // end traverse all blocks[5x5] of Pinv */
-/*   }        // end traverse all cols of H */
-
-/*   outp[H->size1] = nz; */
-/*   cs_sprealloc(out_csc, 0); */
+
 
 /*   out->storageType = H->storageType; */
 /*   numericsSparseMatrix(out)->csc = out_csc; */
@@ -1585,13 +991,11 @@
 /*   out->size1 = (int)out->matrix2->csc->n; */
 /*   numericsSparseMatrix(out)->origin = NSM_CSC; */
 
-/*   free(x); */
-/*   free(z); */
-/*   free(othor1); */
-/*   free(othor2); */
-/*   return out; */
-/* } */
->>>>>>> 747c75a0
+
+  free(x); free(z); free(othor1); free(othor2);
+  return out;
+}
+
 
 
 
@@ -1638,7 +1042,7 @@
 
 
 /* L = chol (A, [pinv parent cp]), pinv is optional */
-<<<<<<< HEAD
+
 static csn *cs_chol_2 (const cs *A, const css *S, size_t iteration)
 {
     // CS_ENTRY d, lki, *Lx, *x, *Cx ;
@@ -1893,637 +1297,7 @@
 static  NumericsMatrix *  multiply_UinvH(CSparseMatrix *chol_U, NumericsMatrix *H)
 {
   NumericsMatrix * UinvH = NM_new();
-=======
-/* static csn *cs_chol_2(const cs *A, const css *S, size_t iteration) /\* { *\/ */  // Unused
-/*   // CS_ENTRY d, lki, *Lx, *x, *Cx ; */
-/*   CS_ENTRY *Lx, *Cx; */
-/*   float_type d, lki, *x; */
-/*   CS_INT top, i, p, k, n, *Li, *Lp, *cp, *pinv, *s, *c, *parent, *Cp, *Ci; */
-/*   cs *L, *C, *E; */
-/*   csn *N; */
-/*   if (!CS_CSC(A) || !S || !S->cp || !S->parent) return (NULL); */
-/*   n = A->n; */
-/*   N = cs_calloc(1, sizeof(csn));        /\* allocate result *\/ */
-/*   c = cs_malloc(2 * n, sizeof(CS_INT)); /\* get CS_INT workspace *\/ */
-/*   // x = cs_malloc (n, sizeof (CS_ENTRY)) ;    /\* get CS_ENTRY workspace *\/ */
-/*   x = cs_malloc(n, sizeof(float_type)); /\* get float_type workspace *\/ */
-/*   cp = S->cp; */
-/*   pinv = S->pinv; */
-/*   parent = S->parent; */
-/*   C = pinv ? cs_symperm(A, pinv, 1) : ((cs *)A); */
-/*   // C = (cs *)A; */
-/*   E = pinv ? C : NULL; /\* E is alias for A, or a copy E=A(p,p) *\/ */
-/*   if (!N || !c || !x || !C) return (cs_ndone(N, E, c, x, 0)); */
-/*   s = c + n; */
-/*   Cp = C->p; */
-/*   Ci = C->i; */
-/*   Cx = C->x; */
-/*   N->L = L = cs_spalloc(n, n, cp[n], 1, 0); /\* allocate result *\/ */
-/*   if (!L) return (cs_ndone(N, E, c, x, 0)); */
-/*   Lp = L->p; */
-/*   Li = L->i; */
-/*   Lx = L->x; */
-/*   for (k = 0; k < n; k++) Lp[k] = c[k] = cp[k]; */
-/*   for (k = 0; k < n; k++) /\* compute L(k,:) for L*L' = C *\/ */
-/*   { */
-/*     /\* --- Nonzero pattern of L(k,:) ------------------------------------ *\/ */
-/*     top = cs_ereach(C, k, parent, s, c); /\* find pattern of L(k,:) *\/ */
-/*     if (iteration == 8) printf("top = %ld\n", top); */
-/*     x[k] = 0.;                          /\* x (0:k) is now zero *\/ */
-/*     for (p = Cp[k]; p < Cp[k + 1]; p++) /\* x = full(triu(C(:,k))) *\/ */
-/*     { */
-/*       if (Ci[p] <= k) x[Ci[p]] = Cx[p]; */
-/*       // if (Ci [p] <= k) x [Ci [p]] = (float_type)Cx [p] ; */
-/*     } */
-/*     d = x[k]; /\* d = C(k,k) *\/ */
-/*     if (iteration == 8) printf("d = C(k,k) = %5.40Le\n", d); */
-/*     x[k] = 0.; /\* clear x for k+1st iteration *\/ */
-/*     /\* --- Triangular solve --------------------------------------------- *\/ */
-/*     for (; top < n; top++) /\* solve L(0:k-1,0:k-1) * x = C(:,k) *\/ */
-/*     { */
-/*       i = s[top];             /\* s [top..n-1] is pattern of L(k,:) *\/ */
-/*       lki = x[i] / Lx[Lp[i]]; /\* L(k,i) = x (i) / L(i,i) *\/ */
-/*       x[i] = 0.;              /\* clear x for k+1st iteration *\/ */
-/*       for (p = Lp[i] + 1; p < c[i]; p++) { */
-/*         x[Li[p]] -= Lx[p] * lki; */
-/*       } */
-/*       // d -= lki * CS_CONJ (lki) ;            /\* d = d - L(k,i)*L(k,i) *\/ */
-/*       d -= lki * lki; /\* d = d - L(k,i)*L(k,i) *\/ */
-/*       p = c[i]++; */
-/*       Li[p] = k; /\* store L(k,i) in column i *\/ */
-/*       // Lx [p] = CS_CONJ (lki) ; */
-/*       Lx[p] = lki; */
-/*       if (iteration == 8) { */
-/*         printf( */
-/*             "k=%ld, i=%ld, p=%ld, Li[p]=%ld, Lp[p]=%ld, Lx [p]=%5.40e, " */
-/*             "lki=%5.40Le, " */
-/*             "d=%5.40Le\n", */
-/*             k, i, p, Li[p], Lp[p], Lx[p], lki, d); */
-/*       } */
-/*     } */
-/*     /\* --- Compute L(k,k) ----------------------------------------------- *\/ */
-/*     // if (CS_REAL (d) <= 0 || CS_IMAG (d) != 0) */
-/*     //   return (cs_ndone (N, E, c, x, 0)) ; /\* not pos def *\/ */
-/*     // if (CS_REAL (d) <= 0 || CS_IMAG (d) != 0) */
-/*     if (creall(d) <= 0 || cimagl(d) != 0) { */
-/*       printf( */
-/*           "\n\n Factorized matrix has a negative eigenvalue at the cone i = " */
-/*           "%ld. \n\n", */
-/*           k / 5 + 1); */
-/*       return (cs_ndone(N, E, c, x, 0)); /\* not pos def *\/ */
-/*     } */
-/*     // if (d < 0.) d = 1e-40; */
-/*     p = c[k]++; */
-/*     Li[p] = k; /\* store L(k,k) = sqrt (d) in column k *\/ */
-/*     // Lx [p] = sqrt (d) ; */
-/*     Lx[p] = sqrtl(d); */
-/*     if (iteration == 8) */
-/*       printf("k=%ld, p2=%ld, Li[p]=%ld, Lp[p]=%ld, Lx [p]=%5.40e\n", k, p, */
-/*              Li[p], Lp[p], Lx[p]); */
-/*   } */
-/*   Lp[n] = cp[n]; /\* finalize L *\/ */
-/*   // if(iteration==16) printf("\n\n cs_chol_2 001  \n\n"); */
-/*   return (cs_ndone(N, E, c, x, 1)); /\* success: free E,s,x; return N *\/ */
-/* } */
-
-/* Return the matrix L^-1*H where L is Cholesky factor satisfying J*Q^-2*J' =
- * L*L'. Using the formula Qp. */
-// static  NumericsMatrix *  multiply_LinvH(const double *u1, const double *r1,
-// const double *u2, const double *r2, const size_t vecSize, const size_t
-// varsCount, NumericsMatrix *H, CSparseMatrix **chol_L, FILE *file)
-/* static NumericsMatrix *multiply_LinvH(const double *u1, const double *r1, */
-/*                                       const double *u2, const double *r2, */
-/*                                       const size_t vecSize, */
-/*                                       const size_t varsCount, NumericsMatrix
- * *H, */
-/*                                       CSparseMatrix **chol_L, */
-/*                                       size_t iteration) { */  // Unused
-/*   NumericsMatrix *LinvH = NM_new(); */
-/*   NM_types storage = H->storageType; */
-
-/*   switch (storage) { */
-/*       /\* case NM_DENSE: *\/ */
-/*       /\*   break; *\/ */
-/*     case NM_SPARSE: { */
-/*       NumericsMatrix *JQJ = compute_JQinv2Jt(u1, r1, u2, r2, vecSize, */
-/*                                              varsCount);  // JQJ = J*Q^-2*J'
- */
-/*       assert(JQJ); */
-
-/*       CSparseMatrix *JQJ_csc = NM_csc(JQJ); */
-
-/*       CSparseMatrix *B = NM_csc(H); */
-
-/*       // Cholesky factor */
-/*       // css* S = cs_schol(1, JQJ_csc); */
-/*       CS_INT n = JQJ_csc->n; */
-
-/*       CS_INT cumsum = n; */
-
-/*       css *S = cs_calloc(1, sizeof(css)); */
-/*       S->pinv = cs_malloc(n, sizeof(CS_INT)); */
-/*       S->parent = cs_malloc(n, sizeof(CS_INT)); */
-/*       S->cp = cs_malloc(n + 1, sizeof(CS_INT)); */
-
-/*       cumsum = 5; */
-/*       for (int i = 0; i < n; i++) { */
-/*         if (cumsum <= 0) cumsum = 5; */
-/*         S->pinv[i] = i; */
-/*         S->parent[i] = i + 1; */
-/*         if (i == 0) */
-/*           S->cp[i] = 0; */
-/*         else { */
-/*           S->cp[i] = S->cp[i - 1] + cumsum; */
-/*           cumsum--; */
-/*         } */
-/*       } */
-/*       S->parent[n - 1] = -1; */
-/*       S->cp[n] = S->cp[n - 1] + 1; */
-/*       S->unz = S->lnz = S->cp[n]; */
-
-/*       // if(iteration==16) printf("\n\n multiply_LinvH 002 \n\n"); */
-/*       // if(iteration==16) cs_print(JQJ_csc, 0); */
-
-/*       // csn* N = cs_chol(JQJ_csc, S); // L = N->L */
-/*       csn *N = cs_chol_2(JQJ_csc, S, iteration);  // L = N->L */
-/*       // if(iteration==16) printf("\n\n S->cp[n] = %ld\n\n",S->cp[n]); */
-/*       if (!N) { */
-/*         if (JQJ) NM_free(JQJ); */
-/*         if (S) cs_sfree(S); */
-/*         return NULL; */
-/*       } */
-/*       // if(iteration==16) cs_print(N->L, 0); */
-/*       // printf("\n\n OK 001 \n\n"); */
-/*       // cs_print(N->L, 0); */
-/*       // cs_dupl(N->L); */
-/*       //     cs_dupl_zeros(N->L); */
-/*       //     cs_print(N->L, 0); */
-/*       // printf("\n\n OK 002 \n\n"); */
-
-/*       // printf("p=%zu, nz=%zu, i=%zu, w[i]=%zu, */
-/*       // Ax[nz]=%f\n",p,nz,i,w[i],,Ax[p]); */
-
-/*       // if(iteration==16) printf("\n\n multiply_LinvH 003 \n\n"); */
-
-/*       /\*----------------------------------- PRINT OUT IN MATLAB FILE FOR
- * DOUBLE */
-/*        * CHECK */
-/*        * -----------------------------------*\/ */
-/*       // int size = n; */
-/*       // // print S->pinv */
-/*       // fprintf(file,"Spinv = ["); */
-/*       // for(int i = 0; i < size; i++) */
-/*       // { */
-/*       //   fprintf(file, "%20.16ld; ", S->pinv[i]); */
-/*       // } */
-/*       // fprintf(file,"];\n"); */
-
-/*       // // print S->parent */
-/*       // fprintf(file,"Sparent = ["); */
-/*       // for(int i = 0; i < size; i++) */
-/*       // { */
-/*       //   fprintf(file, "%20.16ld; ", S->parent[i]); */
-/*       // } */
-/*       // fprintf(file,"];\n"); */
-
-/*       // // print S->cp */
-/*       // fprintf(file,"Scp = ["); */
-/*       // for(int i = 0; i < size+1; i++) */
-/*       // { */
-/*       //   fprintf(file, "%20.16ld; ", S->cp[i]); */
-/*       // } */
-/*       // fprintf(file,"];\n"); */
-
-/*       // // print S->lnz */
-/*       // fprintf(file,"Slnz = %e;\n", S->lnz); */
-
-/*       // // Create Cholesky matrix L */
-/*       // NumericsMatrix *L = NM_new(); */
-/*       // L->storageType = NM_SPARSE; */
-/*       // numericsSparseMatrix(L)->csc = N->L; */
-/*       // L->size0 = N->L->m; */
-/*       // L->size1 = N->L->n; */
-/*       // numericsSparseMatrix(L)->origin = NSM_CSC; */
-
-/*       // // print JQJ = J*Q^-2*J' */
-/*       // fprintf(file,"JQJ = [\n"); */
-/*       // CSparseMatrix_print_in_Matlab_file(NM_triplet(JQJ), 0, file); */
-/*       // fprintf(file,"];\n"); */
-/*       // fprintf(file,"JQJ = full(sparse(JQJ(:,1), JQJ(:,2), JQJ(:,3)));\n");
- */
-
-/*       // // print L */
-/*       // fprintf(file,"L = [\n"); */
-/*       // CSparseMatrix_print_in_Matlab_file(NM_triplet(L), 0, file); */
-/*       // fprintf(file,"];\n"); */
-/*       // fprintf(file,"L = full(sparse(L(:,1), L(:,2), L(:,3)));\n"); */
-
-/*       // NumericsMatrix *JQJperm = NM_new(); */
-/*       // JQJperm->storageType = NM_SPARSE; */
-/*       // CS_INT *xb = cs_malloc (n, sizeof (CS_INT)); */
-/*       // for(int i = 0; i < n; i++) */
-/*       // { */
-/*       //   xb[i] = S->pinv[i]; */
-/*       // } */
-/*       // for(int i = 0; i < n; i++) */
-/*       // { */
-/*       //   xb[S->pinv[i]] = i; */
-/*       // } */
-/*       // numericsSparseMatrix(JQJperm)->csc = cs_permute(JQJ_csc, S->pinv,
- * xb, */
-/*       // 1); CSparseMatrix *JQJperm_csc = numericsSparseMatrix(JQJperm)->csc;
- */
-/*       // JQJperm->size0 = n; */
-/*       // JQJperm->size1 = n; */
-/*       // numericsSparseMatrix(JQJperm)->origin = NSM_CSC; */
-/*       // // print JQJperm */
-/*       // fprintf(file,"JQJperm = [\n"); */
-/*       // CSparseMatrix_print_in_Matlab_file(NM_triplet(JQJperm), 0, file); */
-/*       // fprintf(file,"];\n"); */
-/*       // fprintf(file,"JQJperm = full(sparse(JQJperm(:,1), JQJperm(:,2), */
-/*       // JQJperm(:,3)));\n"); */
-
-/*       // css* Sperm = cs_schol(1, JQJperm_csc); */
-/*       // csn* Nperm = cs_chol(JQJperm_csc, Sperm); */
-
-/*       // // print S->pinv */
-/*       // fprintf(file,"SJperpinv = ["); */
-/*       // for(int i = 0; i < size; i++) */
-/*       // { */
-/*       //   fprintf(file, "%20.16ld; ", Sperm->pinv[i]); */
-/*       // } */
-/*       // fprintf(file,"];\n"); */
-
-/*       // // print S->parent */
-/*       // fprintf(file,"SJperparent = ["); */
-/*       // for(int i = 0; i < size; i++) */
-/*       // { */
-/*       //   fprintf(file, "%20.16ld; ", Sperm->parent[i]); */
-/*       // } */
-/*       // fprintf(file,"];\n"); */
-
-/*       // // print S->cp */
-/*       // fprintf(file,"SJpercp = ["); */
-/*       // for(int i = 0; i < size+1; i++) */
-/*       // { */
-/*       //   fprintf(file, "%20.16ld; ", Sperm->cp[i]); */
-/*       // } */
-/*       // fprintf(file,"];\n"); */
-
-/*       // // print S->lnz */
-/*       // fprintf(file,"SJperlnz = %e;\n", Sperm->lnz); */
-
-/*       // NumericsMatrix *LJper = NM_new(); */
-/*       // LJper->storageType = NM_SPARSE; */
-/*       // numericsSparseMatrix(LJper)->csc = Nperm->L; */
-/*       // LJper->size0 = Nperm->L->m; */
-/*       // LJper->size1 = Nperm->L->n; */
-/*       // numericsSparseMatrix(LJper)->origin = NSM_CSC; */
-
-/*       // // print L */
-/*       // fprintf(file,"LJper = [\n"); */
-/*       // CSparseMatrix_print_in_Matlab_file(NM_triplet(LJper), 0, file); */
-/*       // fprintf(file,"];\n"); */
-/*       // fprintf(file,"LJper = full(sparse(LJper(:,1), LJper(:,2), */
-/*       // LJper(:,3)));\n"); */
-
-/*       // Simple exemple */
-/*       // size = 5; */
-/*       // NumericsMatrix * A = NM_create(NM_SPARSE, 3, 3); */
-/*       // NM_triplet_alloc(A, 9); */
-/*       // CSparseMatrix *A_triplet = A->matrix2->triplet; */
-/*       // cs_entry(A_triplet, 0, 0, 4.); */
-/*       // cs_entry(A_triplet, 0, 1, 12.); */
-/*       // cs_entry(A_triplet, 0, 2, -16.); */
-/*       // cs_entry(A_triplet, 1, 0, 12.); */
-/*       // cs_entry(A_triplet, 1, 1, 37.); */
-/*       // cs_entry(A_triplet, 1, 2, -43.); */
-/*       // cs_entry(A_triplet, 2, 0, -16.); */
-/*       // cs_entry(A_triplet, 2, 1, -43.); */
-/*       // cs_entry(A_triplet, 2, 2, 98.); */
-/*       // NumericsMatrix * A = NM_create(NM_SPARSE, 5, 5); */
-/*       // NM_triplet_alloc(A, 25); */
-/*       // CSparseMatrix *A_triplet = A->matrix2->triplet; */
-/*       // // 5x5 dense */
-/*       // cs_entry(A_triplet, 0, 0, 1.); */
-/*       // cs_entry(A_triplet, 0, 1, 2.); */
-/*       // cs_entry(A_triplet, 0, 2, 4.); */
-/*       // cs_entry(A_triplet, 0, 3, 7.); */
-/*       // cs_entry(A_triplet, 0, 4, 11.); */
-/*       // cs_entry(A_triplet, 1, 0, 2.); */
-/*       // cs_entry(A_triplet, 1, 1, 13.); */
-/*       // cs_entry(A_triplet, 1, 2, 23.); */
-/*       // cs_entry(A_triplet, 1, 3, 38.); */
-/*       // cs_entry(A_triplet, 1, 4, 58.); */
-/*       // cs_entry(A_triplet, 2, 0, 4.); */
-/*       // cs_entry(A_triplet, 2, 1, 23.); */
-/*       // cs_entry(A_triplet, 2, 2, 77.); */
-/*       // cs_entry(A_triplet, 2, 3, 122.); */
-/*       // cs_entry(A_triplet, 2, 4, 182.); */
-/*       // cs_entry(A_triplet, 3, 0, 7.); */
-/*       // cs_entry(A_triplet, 3, 1, 38.); */
-/*       // cs_entry(A_triplet, 3, 2, 122.); */
-/*       // cs_entry(A_triplet, 3, 3, 294.); */
-/*       // cs_entry(A_triplet, 3, 4, 430.); */
-/*       // cs_entry(A_triplet, 4, 0, 11.); */
-/*       // cs_entry(A_triplet, 4, 1, 58.); */
-/*       // cs_entry(A_triplet, 4, 2, 182.); */
-/*       // cs_entry(A_triplet, 4, 3, 430.); */
-/*       // cs_entry(A_triplet, 4, 4, 855.); */
-/*       // 5x5 sparse, not permutation */
-/*       // cs_entry(A_triplet, 0, 0, 6.08); */
-/*       // cs_entry(A_triplet, 0, 1, -0.32); */
-/*       // cs_entry(A_triplet, 0, 2, -0.32); */
-/*       // cs_entry(A_triplet, 0, 3, -0.16); */
-/*       // cs_entry(A_triplet, 0, 4, -0.16); */
-/*       // cs_entry(A_triplet, 1, 0, -0.32); */
-/*       // cs_entry(A_triplet, 1, 1, 4.04); */
-/*       // cs_entry(A_triplet, 1, 2, 0.01); */
-/*       // cs_entry(A_triplet, 2, 0, -0.32); */
-/*       // cs_entry(A_triplet, 2, 1, 0.01); */
-/*       // cs_entry(A_triplet, 2, 2, 4.04); */
-/*       // cs_entry(A_triplet, 3, 0, -0.16); */
-/*       // cs_entry(A_triplet, 3, 3, 2.02); */
-/*       // cs_entry(A_triplet, 3, 4, 0.01); */
-/*       // cs_entry(A_triplet, 4, 0, -0.16); */
-/*       // cs_entry(A_triplet, 4, 3, 0.01); */
-/*       // cs_entry(A_triplet, 4, 4, 2.02); */
-/*       // 5x5 sparse, permutation */
-/*       // cs_entry(A_triplet, 0, 0, 4.04); */
-/*       // cs_entry(A_triplet, 0, 1, 0.01); */
-/*       // cs_entry(A_triplet, 0, 4, -0.32); */
-/*       // cs_entry(A_triplet, 1, 0, 0.01); */
-/*       // cs_entry(A_triplet, 1, 1, 4.04); */
-/*       // cs_entry(A_triplet, 1, 4, -0.32); */
-/*       // cs_entry(A_triplet, 2, 2, 2.02); */
-/*       // cs_entry(A_triplet, 2, 3, 0.01); */
-/*       // cs_entry(A_triplet, 2, 4, -0.16); */
-/*       // cs_entry(A_triplet, 3, 2, 0.01); */
-/*       // cs_entry(A_triplet, 3, 3, 2.02); */
-/*       // cs_entry(A_triplet, 3, 4, -0.16); */
-/*       // cs_entry(A_triplet, 4, 0, -0.32); */
-/*       // cs_entry(A_triplet, 4, 1, -0.32); */
-/*       // cs_entry(A_triplet, 4, 2, -0.16); */
-/*       // cs_entry(A_triplet, 4, 3, -0.16); */
-/*       // cs_entry(A_triplet, 4, 4, 6.08); */
-/*       // // NM_display(A); */
-/*       // CSparseMatrix *A_csc = NM_csc(A); */
-/*       // // cs_print(A_csc, 0); */
-/*       // css* SA = cs_schol(1, A_csc); */
-
-/*       // css *SA = cs_calloc (1, sizeof (css)); */
-/*       // SA->pinv = cs_malloc (size, sizeof (CS_INT)); */
-/*       // SA->parent = cs_malloc (size, sizeof (CS_INT)); */
-/*       // SA->cp = cs_malloc (size+1, sizeof (CS_INT)); */
-
-/*       // if (!SA) printf("\n SA = NULL \n"); */
-/*       // if (!SA->pinv) printf("\n SA->pinv = NULL \n"); */
-/*       // if (!SA->parent) printf("\n SA->parent = NULL \n"); */
-/*       // if (!SA->cp) printf("\n SA->cp = NULL \n"); */
-
-/*       // CS_INT sum = (CS_INT)size; */
-/*       // for(int i = 0; i < size; i++) */
-/*       // { */
-/*       //   SA->pinv[i] = i; */
-/*       //   SA->parent[i] = i+1; */
-/*       //   if (i==0) SA->cp[i] = 0; */
-/*       //   else */
-/*       //   { */
-/*       //     SA->cp[i] = SA->cp[i-1]+sum; */
-/*       //     sum--; */
-/*       //   } */
-/*       // } */
-/*       // SA->parent[size-1] = -1; */
-/*       // SA->cp[size] = SA->cp[size-1]+sum; */
-/*       // SA->unz = SA->lnz = SA->cp[size]; */
-
-/*       // csn* NA = cs_chol(A_csc, SA); */
-/*       // cs_print(NA->L, 0); */
-
-/*       // NumericsMatrix *LA = NM_new(); */
-/*       // LA->storageType = NM_SPARSE; */
-/*       // numericsSparseMatrix(LA)->csc = NA->L; */
-/*       // LA->size0 = NA->L->m; */
-/*       // LA->size1 = NA->L->n; */
-/*       // numericsSparseMatrix(LA)->origin = NSM_CSC; */
-
-/*       // double *bA = (double*)calloc(5, sizeof(double)); */
-/*       // double *bA2 = (double*)calloc(5, sizeof(double)); */
-/*       // bA[0] = 3.04; bA[1] = 7.79; bA[2] = 11.82; bA[3] = 7.97; bA[4]
- * = 9.98; */
-
-/*       // // print b */
-/*       // fprintf(file,"b = ["); */
-/*       // for(int i = 0; i < size; i++) */
-/*       // { */
-/*       //   bA2[i] = bA[i]; */
-/*       //   fprintf(file, "%20.16e; ", bA[i]); */
-/*       // } */
-/*       // fprintf(file,"];\n"); */
-
-/*       // // print A */
-/*       // fprintf(file,"A = [\n"); */
-/*       // CSparseMatrix_print_in_Matlab_file(NM_triplet(A), 0, file); */
-/*       // fprintf(file,"];\n"); */
-/*       // fprintf(file,"A = full(sparse(A(:,1), A(:,2), A(:,3)));\n"); */
-
-/*       // // print LA */
-/*       // fprintf(file,"LA = [\n"); */
-/*       // CSparseMatrix_print_in_Matlab_file(NM_triplet(LA), 0, file); */
-/*       // fprintf(file,"];\n"); */
-/*       // fprintf(file,"LA = full(sparse(LA(:,1), LA(:,2), LA(:,3)));\n"); */
-
-/*       // // print sol Ax = b */
-/*       // fprintf(file,"x5 = ["); */
-/*       // for(int i = 0; i < 5; i++) */
-/*       // { */
-/*       //   fprintf(file, "%20.16e; ", bA2[i]); */
-/*       // } */
-/*       // fprintf(file,"];\n"); */
-
-/*       // // print S->pinv */
-/*       // fprintf(file,"SApinv = ["); */
-/*       // for(int i = 0; i < size; i++) */
-/*       // { */
-/*       //   fprintf(file, "%20.16ld; ", SA->pinv[i]); */
-/*       // } */
-/*       // fprintf(file,"];\n"); */
-
-/*       // // print S->parent */
-/*       // fprintf(file,"SAparent = ["); */
-/*       // for(int i = 0; i < size; i++) */
-/*       // { */
-/*       //   fprintf(file, "%20.16ld; ", SA->parent[i]); */
-/*       // } */
-/*       // fprintf(file,"];\n"); */
-
-/*       // // print S->cp */
-/*       // fprintf(file,"SAcp = ["); */
-/*       // for(int i = 0; i < size+1; i++) */
-/*       // { */
-/*       //   fprintf(file, "%20.16ld; ", SA->cp[i]); */
-/*       // } */
-/*       // fprintf(file,"];\n"); */
-
-/*       // // print S->lnz */
-/*       // fprintf(file,"SAlnz = %e;\n", SA->lnz); */
-
-/*       // CS_INT *xb = cs_malloc (size, sizeof (CS_INT)); */
-/*       // NumericsMatrix *Aperm = NM_new(); */
-/*       // Aperm->storageType = NM_SPARSE; */
-/*       // numericsSparseMatrix(Aperm)->csc = cs_permute(A_csc, SA->pinv, NULL,
- */
-/*       // 1); for(int i = 0; i < size; i++) */
-/*       // { */
-/*       //   xb[i] = SA->pinv[i]; */
-/*       // } */
-/*       // for(int i = 0; i < size; i++) */
-/*       // { */
-/*       //   SA->pinv[xb[i]] = i; */
-/*       // } */
-/*       // numericsSparseMatrix(Aperm)->csc = */
-/*       // cs_permute(numericsSparseMatrix(Aperm)->csc, NULL, SA->pinv, 1); */
-/*       // Aperm->size0 = 5; Aperm->size1 = 5;
- * numericsSparseMatrix(Aperm)->origin */
-/*       // = NSM_CSC; */
-/*       // // print Aperm */
-/*       // fprintf(file,"Aperm = [\n"); */
-/*       // CSparseMatrix_print_in_Matlab_file(NM_triplet(Aperm), 0, file); */
-/*       // fprintf(file,"];\n"); */
-/*       // fprintf(file,"Aperm = full(sparse(Aperm(:,1), Aperm(:,2), */
-/*       // Aperm(:,3)));\n"); fprintf(file,"P=[0 0 0 0 1; 1 0 0 0 0; 0 1 0 0 0;
- * 0 */
-/*       // 0 1 0 0; 0 0 0 1 0];\n"); */
-
-/*       // return NULL; */
-/*       /\*----------------------------------- END print out */
-/*        * -----------------------------------*\/ */
-
-/*       // X = L\B */
-/*       CSparseMatrix *X = */
-/*           cs_spalloc(B->m, B->n, B->nzmax, 1, 0); /\* allocate result *\/ */
-
-/*       CS_ENTRY *x, *b, *Xx; */
-/*       CS_INT *xi, top, k, i, p, *Xp, *Xi; */
-
-/*       x = cs_malloc(n, sizeof(CS_ENTRY));    /\* get CS_ENTRY workspace *\/
- */
-/*       b = cs_malloc(n, sizeof(CS_ENTRY));    /\* get CS_ENTRY workspace *\/
- */
-/*       xi = cs_malloc(2 * n, sizeof(CS_INT)); /\* get CS_INT workspace *\/ */
-
-/*       CS_INT xnz = 0; */
-/*       Xp = X->p; */
-/*       Xi = X->i; */
-/*       Xx = X->x; */
-/*       Xp[0] = 0; */
-/*       // pinv = S->pinv; */
-
-/*       // if(iteration==16) printf("\n\n multiply_LinvH 004 \n\n"); */
-/*       /\* ---  X = L\B ---------------------------------------------- *\/ */
-/*       for (k = 0; k < B->n; k++) { */
-/*         // printf("\n\n OK 001 c \n\n"); */
-/*         /\* permutation of the rows  of B(:,k) *\/ */
-/*         // for(p = B->p [k] ; p < B->p [k+1] ; p++) x [B->i[p]] = B->x [p] ;
- * /\* */
-/*         // scatter B  *\/ for(p = B->p [k] ; p < B->p [k+1] ; p++) */
-/*         // { */
-/*         //   CS_INT i_old= B->i[p]; */
-/*         //   B->i[p] = pinv[i_old]; /\* permute row indices with S->pinv *\/
- */
-/*         //   B->x[p] = x[i_old]; */
-/*         // } */
-/*         /\* call spsolve *\/ */
-/*         // if(iteration==16) printf("\n\n multiply_LinvH 005 A \n\n"); */
-/*         top = cs_spsolve(N->L, B, k, xi, x, NULL, 1); /\* x = L\B(:,col) *\/
- */
-/*         // if(iteration==16) printf("\n\n multiply_LinvH 005 B \n\n"); */
-/*         // printf("\n\n OK 001 d \n\n"); */
-/*         // printf("\n x[:,%zu] = [", k); */
-/*         // for (int j=0; j<n; j++) printf("%f, ", x[j]); */
-/*         // printf("]; \n"); */
-/*         /\* store the result in X *\/ */
-/*         if (Xp[k] + n - top > X->nzmax && */
-/*             !cs_sprealloc(X, 2 * (X->nzmax) + n - top)) /\* realloc X if need
- * *\/ */
-/*         { */
-/*           printf("\n\n multiply_LinvH, X = L\\B,  NULL!!! \n\n"); */
-/*           if (x) free(x); */
-/*           if (b) free(b); */
-/*           if (xi) free(xi); */
-/*           if (JQJ) NM_free(JQJ); */
-/*           if (S) cs_sfree(S); */
-/*           if (N->U) cs_spfree(N->U); */
-/*           if (N->pinv) cs_free(N->pinv); */
-/*           if (N->B) cs_free(N->B); */
-/*           return NULL; /\* (cs_done(X, w, x, 0)) ;   *\/ /\* out of memory
- * *\/ */
-/*         } */
-/*         // if(iteration==16) printf("\n\n multiply_LinvH 006 \n\n"); */
-/*         Xp = X->p; */
-/*         Xi = X->i; */
-/*         Xx = X->x; */
-/*         for (p = top; p < n; p++) { */
-/*           i = xi[p];   /\* x(i) is nonzero *\/ */
-/*           Xi[xnz] = i; /\* store the result in X *\/ */
-/*           Xx[xnz++] = x[i]; */
-/*           // printf("xnz = %ld, p = %ld, i = %ld, x[i] = %f\n", xnz, p, i, */
-/*           // x[i]); */
-/*         } */
-/*         Xp[k + 1] = Xp[k] + n - top; */
-/*         // if(iteration==16) printf("\n\n multiply_LinvH 007 \n\n"); */
-/*       } */
-
-/*       // if(iteration==16) printf("\n\n multiply_LinvH 008 \n\n"); */
-/*       cs_sprealloc(X, 0); */
-
-/*       LinvH->storageType = H->storageType; */
-/*       numericsSparseMatrix(LinvH)->csc = X; */
-/*       LinvH->size0 = (int)LinvH->matrix2->csc->m; */
-/*       LinvH->size1 = (int)LinvH->matrix2->csc->n; */
-/*       numericsSparseMatrix(LinvH)->origin = NSM_CSC; */
-/*       // if (!N->L) printf("\n N->L is NULL! 1 \n"); */
-
-/*       // printf("\n (1) L is at %p\n", L); */
-/*       *chol_L = N->L;  // for storage Cholesky factor */
-/*       // L = cs_spalloc(N->L->m, N->L->n, N->L->nzmax, 0, 0); */
-/*       // CSparseMatrix_copy(N->L, L); */
-
-/*       if (x) free(x); */
-/*       if (b) free(b); */
-/*       if (xi) free(xi); */
-/*       if (JQJ) NM_free(JQJ); */
-/*       if (S) cs_sfree(S); */
-/*       // if (!N->L) printf("\n N->L is NULL! 2 \n"); */
-/*       // if (N->L) cs_spfree (N->L); */
-/*       if (N->U) cs_spfree(N->U); */
-/*       // if (!N->L) printf("\n N->L is NULL! 3 \n"); */
-/*       if (N->pinv) cs_free(N->pinv); */
-/*       if (N->B) cs_free(N->B); */
-/*       // if (N) cs_free (N); */
-
-/*       break; */
-/*     } */
-
-/*     default: */
-/*       fprintf(stderr, */
-/*               "Numerics, GRFC3D IPM, multiply_LinvH failed, unknown storage "
- */
-/*               "type for H.\n"); */
-/*       exit(EXIT_FAILURE); */
-/*   } */
-/*   // printf("\n (2) L is at %p\n", L); */
-/*   return LinvH; */
-/* } */
-
-/* Return the matrix L^-1*H where L is Cholesky factor satisfying J*Q^-2*J' =
- * L*L'. Using the formula Qp. */
-// static  NumericsMatrix *  multiply_LinvH(const double *u1, const double *r1,
-// const double *u2, const double *r2, const size_t vecSize, const size_t
-// varsCount, NumericsMatrix *H, CSparseMatrix **chol_L, FILE *file)
-static NumericsMatrix *multiply_UinvH(CSparseMatrix *chol_U, NumericsMatrix *H) {
-  NumericsMatrix *UinvH = NM_new();
->>>>>>> 747c75a0
+
   NM_types storage = H->storageType;
 
   switch(storage)
@@ -2536,16 +1310,13 @@
     CSparseMatrix *B = NM_csc(H);
     CS_INT n = chol_U->n;
 
+
     // X = U\B
     CSparseMatrix* X  = cs_spalloc (B->m, B->n, B->nzmax , 1, 0) ;        /* allocate result */
 
-<<<<<<< HEAD
+
     CS_ENTRY *x, *b, *Xx, *Bx ;
     CS_INT *xi, *pinv, top, k, i, p, *Bp, *Bi, *Xp, *Xi;
-=======
-      CS_ENTRY *x, *b, *Xx;
-      CS_INT *xi, top, k, i, p, *Xp, *Xi;
->>>>>>> 747c75a0
 
     x = cs_malloc(n, sizeof(CS_ENTRY)) ;              /* get CS_ENTRY workspace */
     b = cs_malloc(n, sizeof(CS_ENTRY)) ;              /* get CS_ENTRY workspace */
@@ -2606,26 +1377,10 @@
   return UinvH;
 }
 
-<<<<<<< HEAD
-
-
-
-
-
-
-
-
-
-
 static NumericsMatrix * compute_factor_U(const double *u1, const double *r1, const double *u2, const double *r2, const size_t vecSize, const size_t varsCount)
 {
   size_t d3 = (size_t)(vecSize / varsCount); // d3 = 3
-=======
-static NumericsMatrix *compute_factor_U(const double *u1, const double *r1, const double *u2,
-                                        const double *r2, const size_t vecSize,
-                                        const size_t varsCount) {
-  size_t d3 = (size_t)(vecSize / varsCount);  // d3 = 3
->>>>>>> 747c75a0
+
   assert(d3 == 3);
   size_t d5 = d3+2;  // d5 = 5
 
@@ -2896,12 +1651,6 @@
   return;
 }
 
-<<<<<<< HEAD
-
-
-
-
-
 static void printVectorMatlabFile(int iteration, double * vec, int vecSize, FILE * file)
 {
   fprintf(file,"vector(%4i,:) = [",iteration+1);
@@ -2912,17 +1661,6 @@
   fprintf(file,"];\n");
   return;
 }
-=======
-/* static void printVectorMatlabFile(int iteration, double *vec, int vecSize, */  // Unused
-/*                                   FILE *file) { */
-/*   fprintf(file, "vector(%4i,:) = [", iteration + 1); */
-/*   for (int i = 0; i < vecSize; i++) { */
-/*     fprintf(file, "%24.16e, ", vec[i]); */
-/*   } */
-/*   fprintf(file, "];\n"); */
-/*   return; */
-/* } */
->>>>>>> 747c75a0
 
 
 /* This function replaces for grfc3d_compute_error */
@@ -3011,8 +1749,6 @@
   /* --- Full error = Relative dual residual + Relative primal residual + Projection error --- */
   *full_error = *dinfeas + *pinfeas + *proj_error;
 }
-
-<<<<<<< HEAD
 
 
 static void print_NAN_in_matrix(const NumericsMatrix* const m)
@@ -3133,157 +1869,28 @@
       printf("\n(double)|x_bar| = %9.65e", cblas_dnrm2(dim-1, x+id3+1, 1));
       printf("\n(l doub)|x_bar| = %9.65Le\n", dnrm2l(dim-1, x+id3+1));
 
-      printf("\ni = %zu: (double)x0 - (double)|x_bar| = (double) %9.65e\n", i, diff);
-
-      diffL = (float_type)(x[id3]-cblas_dnrm2(dim-1, x+id3+1, 1));
-      printf("\ni = %zu: (double)x0 - (double)|x_bar| = (l doub) %9.65Le\n", i, diffL);
-
-      diff = (double)(x[id3]-dnrm2l(dim-1, x+id3+1));
-      printf("\ni = %zu: (double)x0 - (l doub)|x_bar| = (double) %9.65e\n", i, diff);
-
-      diffL = x[id3]-dnrm2l(dim-1, x+id3+1);
-      printf("\ni = %zu: (double)x0 - (l doub)|x_bar| = (l doub) %9.65Le\n", i, diffL);
-    }
-  }
-}
-
-
-
-static void update_w(double * w, double * w_origin, const double * velocity, const size_t vecSize, const size_t varsCount, int update)
-{
-=======
-/* static void print_NAN_in_matrix(const NumericsMatrix *const m) { */  // Unused
-/*   if (!m) { */
-/*     fprintf(stderr, "Numerics, NumericsMatrix display failed, NULL
- * input.\n"); */
-/*     exit(EXIT_FAILURE); */
-/*   } */
-/*   // printf("========== Numerics Matrix\n"); */
-/*   // printf("========== size0 = %i, size1 = %i\n", m->size0, m->size1); */
-
-/*   switch (m->storageType) { */
-/*     case NM_DENSE: { */
-/*       // printf("========== storageType = NM_DENSE\n"); */
-/*       break; */
-/*     } */
-/*     case NM_SPARSE_BLOCK: { */
-/*       assert(m->matrix1); */
-/*       // printf("========== storageType =  NM_SPARSE_BLOCK\n"); */
-/*       break; */
-/*     } */
-/*     case NM_SPARSE: { */
-/*       assert(m->matrix2); */
-/*       // printf("========== storageType = NM_SPARSE\n"); */
-/*       switch (m->matrix2->origin) { */
-/*         case NSM_TRIPLET: { */
-/*           // printf("========== origin =  NSM_TRIPLET\n"); */
-/*           break; */
-/*         } */
-/*         case NSM_HALF_TRIPLET: { */
-/*           // printf("========== origin =  NSM_HALF_TRIPLET\n"); */
-/*           break; */
-/*         } */
-/*         case NSM_CSC: { */
-/*           // printf("========== origin =  NSM_CSC\n"); */
-/*           break; */
-/*         } */
-/*         case NSM_CSR: { */
-/*           // printf("========== origin =  NSM_CSR\n"); */
-/*           break; */
-/*         } */
-/*         default: { */
-/*           // fprintf(stderr, "NM_display ::  unknown origin %d for sparse */
-/*           // matrix\n", m->matrix2->origin); */
-/*         } */
-/*       } */
-
-/*       // printf("========== size0 = %i, size1 = %i\n", m->size0, m->size1);
- */
-/*       CSparseMatrix *A; */
-/*       if (m->matrix2->triplet) { */
-/*         // printf("========== a matrix in format triplet is stored\n"); */
-/*         A = m->matrix2->triplet; */
-/*       } else if (m->matrix2->csc) { */
-/*         // printf("========== a matrix in format csc is stored\n"); */
-/*         A = m->matrix2->csc; */
-/*       } else if (m->matrix2->trans_csc) { */
-/*         // printf("========== a matrix in format trans_csc is stored\n"); */
-/*         A = m->matrix2->trans_csc; */
-/*       } */
-
-/*       CS_INT p, nz, *Ap, *Ai; */
-/*       CS_ENTRY *Ax; */
-
-/*       Ap = A->p; */
-/*       Ai = A->i; */
-/*       Ax = A->x; */
-/*       nz = A->nz; */
-
-/*       for (p = 0; p < nz; p++) { */
-/*         if (Ax) */
-/*           if (isnan(Ax[p])) { */
-/*             printf("    %g %g : ", (double)(Ai[p]), (double)(Ap[p])); */
-/*             printf("%g\n", Ax[p]); */
-/*           } */
-/*       } */
-/*       break; */
-/*     } */
-/*     default: { */
-/*       fprintf(stderr, */
-/*               "display for NumericsMatrix: matrix type %d not supported!\n",
- */
-/*               m->storageType); */
-/*     } */
-/*   } */
-/* } */
-
-/* static void is_in_int_of_Lcone(const double *const x, const size_t vecSize,
- */
-/*                                const size_t varsCount) { */  // Unused - kept
-                                                                // for the
-                                                                // record.
-/*   size_t dim = vecSize / varsCount, id3 = 0; */
-/*   assert(dim == 3); */
-/*   float_type diffL = 0.; */
-/*   double diff = 0.; */
-/*   for (size_t i = 0; i < varsCount; i++) { */
-/*     id3 = i * dim; */
-/*     // diff = (float_type)x[id3]-dnrm2l(dim-1, x+id3+1); */
-/*     diff = x[id3] - cblas_dnrm2(dim - 1, x + id3 + 1, 1); */
-/*     if (diff <= 0.) { */
-/*       printf("\n(double)     x0 = %9.65e", x[id3]); */
-/*       printf("\n(l doub)     x0 = %9.65Le", (float_type)x[id3]); */
-/*       printf("\n(double) x0+eps = %9.65e", x[id3] + DBL_EPSILON); */
-/*       printf("\n(double)|x_bar| = %9.65e", */
-/*              cblas_dnrm2(dim - 1, x + id3 + 1, 1)); */
-/*       printf("\n(l doub)|x_bar| = %9.65Le\n", dnrm2l(dim - 1, x + id3 + 1));
- */
 
 /*       printf("\ni = %zu: (double)x0 - (double)|x_bar| = (double) %9.65e\n",
  * i, */
 /*              diff); */
 
-/*       diffL = (float_type)(x[id3] - cblas_dnrm2(dim - 1, x + id3 + 1, 1)); */
-/*       printf("\ni = %zu: (double)x0 - (double)|x_bar| = (l doub) %9.65Le\n",
- * i, */
-/*              diffL); */
-
-/*       diff = (double)(x[id3] - dnrm2l(dim - 1, x + id3 + 1)); */
-/*       printf("\ni = %zu: (double)x0 - (l doub)|x_bar| = (double) %9.65e\n",
- * i, */
-/*              diff); */
-
-/*       diffL = x[id3] - dnrm2l(dim - 1, x + id3 + 1); */
-/*       printf("\ni = %zu: (double)x0 - (l doub)|x_bar| = (l doub) %9.65Le\n",
- * i, */
-/*              diffL); */
-/*     } */
-/*   } */
-/* } */
-
-static void update_w(double *w, double *w_origin, const double *velocity, const size_t vecSize,
-                     const size_t varsCount, int update) {
->>>>>>> 747c75a0
+      diffL = (float_type)(x[id3]-cblas_dnrm2(dim-1, x+id3+1, 1));
+      printf("\ni = %zu: (double)x0 - (double)|x_bar| = (l doub) %9.65Le\n", i, diffL);
+
+      diff = (double)(x[id3]-dnrm2l(dim-1, x+id3+1));
+      printf("\ni = %zu: (double)x0 - (l doub)|x_bar| = (double) %9.65e\n", i, diff);
+
+      diffL = x[id3]-dnrm2l(dim-1, x+id3+1);
+      printf("\ni = %zu: (double)x0 - (l doub)|x_bar| = (l doub) %9.65Le\n", i, diffL);
+    }
+  }
+}
+
+
+
+static void update_w(double * w, double * w_origin, const double * velocity, const size_t vecSize, const size_t varsCount, int update)
+{
+
   if (update == 0) return;
 
   size_t dim = vecSize/varsCount;
@@ -3296,7 +1903,7 @@
   }
 }
 
-<<<<<<< HEAD
+
 
 static double compute_min_steplenght_of4(const double * x, const double * dx,
                                 const double * y, const double * dy,
@@ -3304,35 +1911,14 @@
                                 const double * t, const double * dt,
                                 const size_t vecSize, const size_t varsCount, double gamma)
 {
-  double alpha_primal_1 = getStepLength(x, dx, vecSize, varsCount, gamma);
-  double alpha_primal_2 = getStepLength(y, dy, vecSize, varsCount, gamma);
-  double alpha_dual_1   = getStepLength(z, dz, vecSize, varsCount, gamma);
-  double alpha_dual_2   = getStepLength(t, dt, vecSize, varsCount, gamma);
-
-  return fmin(alpha_primal_1, fmin(alpha_primal_2, fmin(alpha_dual_1, alpha_dual_2)));
+  double alpha_primal_1 = grfc3d_getStepLength(x, dx, vecSize, varsCount, gamma);
+  double alpha_primal_2 = grfc3d_getStepLength(y, dy, vecSize, varsCount, gamma);
+  double alpha_dual_1   = grfc3d_getStepLength(z, dz, vecSize, varsCount, gamma);
+  double alpha_dual_2   = grfc3d_getStepLength(t, dt, vecSize, varsCount, gamma);
+
+  return fmin(alpha_primal_1,
+              fmin(alpha_primal_2, fmin(alpha_dual_1, alpha_dual_2)));
 }
-=======
-/* static double compute_min_steplenght_of4(const double *x, const double *dx,
- */
-/*                                          const double *y, const double *dy,
- */
-/*                                          const double *z, const double *dz,
- */
-/*                                          const double *t, const double *dt,
- */
-/*                                          const size_t vecSize, */
-/*                                          const size_t varsCount, double
- * gamma) */ // Unused - kept for the record.
-/* { */
-/*   double alpha_primal_1 = getStepLength(x, dx, vecSize, varsCount, gamma); */
-/*   double alpha_primal_2 = getStepLength(y, dy, vecSize, varsCount, gamma); */
-/*   double alpha_dual_1 = getStepLength(z, dz, vecSize, varsCount, gamma); */
-/*   double alpha_dual_2 = getStepLength(t, dt, vecSize, varsCount, gamma); */
-
-/*   return fmin(alpha_primal_1, */
-/*               fmin(alpha_primal_2, fmin(alpha_dual_1, alpha_dual_2))); */
-/* } */
->>>>>>> 747c75a0
 
 
 
@@ -3362,16 +1948,11 @@
  *      |                                                                      |
  *      | ...   ...   ...   ...   ...   ...   ...   ...   ...   ...   ... ...  |
  */
-<<<<<<< HEAD
+
 static NumericsMatrix * compute_JQinv(const double *u1, const double *r1, const double *u2, const double *r2, const size_t vecSize, const size_t varsCount)
 {
   size_t d3 = (size_t)(vecSize / varsCount); // d3 = 3
-=======
-static NumericsMatrix *compute_JQinv(const double *u1, const double *r1, const double *u2,
-                                     const double *r2, const size_t vecSize,
-                                     const size_t varsCount) {
-  size_t d3 = (size_t)(vecSize / varsCount);  // d3 = 3
->>>>>>> 747c75a0
+
   assert(d3 == 3);
   size_t d5 = d3+2;  // d5 = 5
 
@@ -3560,11 +2141,6 @@
   return out;
 }
 
-<<<<<<< HEAD
-
-
-
-
 
 
 
@@ -3592,7 +2168,6 @@
 
 
 static double detMat(NumericsMatrix *A)
-// double detMat()
 {
   double det = 1.;
 
@@ -3631,112 +2206,9 @@
   cs_sfree (S) ;
   cs_nfree (N) ;
 
+
   return det;
 }
-=======
-/* static void print_neg_eigval(const double *x, const size_t vecSize, */
-/*                              const size_t varsCount) /\* { *\/ */  // Unused
-                                                                      // - Kept
-                                                                      // for the
-                                                                      // record
-/*   size_t d3 = (size_t)(vecSize / varsCount);  // d3 = 3 */
-/*   assert(d3 == 3); */
-
-/*   size_t id3 = 0; */
-/*   double min_eigval = 0.; */
-/*   for (size_t i = 0; i < varsCount; i++) { */
-/*     id3 = i * d3; */
-/*     min_eigval = x[id3] - cblas_dnrm2(d3 - 1, x + id3 + 1, 1); */
-/*     if (min_eigval < 0.) printf("Cone %zu: min_eigval = %e\n", i,
- * min_eigval); */
-/*   } */
-/* } */
-
-// static double detMat(NumericsMatrix *A)  // Unused - Kept for the record.
-// double detMat()
-/* { */
-/*   double det = 1.; */
-
-/*   // NumericsMatrix * A = NM_create(NM_SPARSE, 5, 5); */
-/*   // NM_triplet_alloc(A, 25); */
-/*   // CSparseMatrix *A_triplet = A->matrix2->triplet; */
-/*   // cs_entry(A_triplet, 0, 0, 6.08); */
-/*   // cs_entry(A_triplet, 0, 1, -0.32); */
-/*   // cs_entry(A_triplet, 0, 2, -0.32); */
-/*   // cs_entry(A_triplet, 0, 3, -0.16); */
-/*   // cs_entry(A_triplet, 0, 4, -0.16); */
-/*   // cs_entry(A_triplet, 1, 0, -0.32); */
-/*   // cs_entry(A_triplet, 1, 1, 4.04); */
-/*   // cs_entry(A_triplet, 1, 2, 0.01); */
-/*   // cs_entry(A_triplet, 2, 0, -0.32); */
-/*   // cs_entry(A_triplet, 2, 1, 0.01); */
-/*   // cs_entry(A_triplet, 2, 2, 4.04); */
-/*   // cs_entry(A_triplet, 3, 0, -0.16); */
-/*   // cs_entry(A_triplet, 3, 3, 0.01); */
-/*   // cs_entry(A_triplet, 3, 4, 0.04); */
-/*   // cs_entry(A_triplet, 4, 0, -0.16); */
-/*   // cs_entry(A_triplet, 4, 3, 0.03); */
-/*   // cs_entry(A_triplet, 4, 4, 2.02); */
-
-/*   // 3x3 */
-/*   // NumericsMatrix * A = NM_create(NM_SPARSE, 3, 3); */
-/*   // NM_triplet_alloc(A, 9); */
-/*   // CSparseMatrix *A_triplet = A->matrix2->triplet; */
-/*   // cs_entry(A_triplet, 0, 0, 1.118181818181819); */
-/*   // cs_entry(A_triplet, 0, 1, -0.909090909090911); */
-/*   // cs_entry(A_triplet, 0, 2, 1.818181818181819); */
-/*   // cs_entry(A_triplet, 1, 0, 0.045454545454544); */
-/*   // cs_entry(A_triplet, 1, 1, 2.727272727272728); */
-/*   // cs_entry(A_triplet, 1, 2, -1.454545454545455); */
-/*   // cs_entry(A_triplet, 2, 0, 0.290909090909091); */
-/*   // cs_entry(A_triplet, 2, 1, 0.454545454545455); */
-/*   // cs_entry(A_triplet, 2, 2, 0.090909090909090); */
-
-/*   CSparseMatrix *A_csc = NM_csc(A); */
-
-/*   css *S; */
-/*   csn *N; */
-/*   CS_INT n; */
-/*   if (!CS_CSC(A_csc)) return (0); /\* check inputs *\/ */
-/*   n = A_csc->n; */
-/*   S = cs_sqr(1, A_csc, 0);          /\* ordering and symbolic analysis *\/ */
-/*   N = cs_lu(A_csc, S, DBL_EPSILON); /\* numeric LU factorization *\/ */
-
-/*   cs *L = N->L; */
-/*   CS_INT j, *Lp; */
-/*   CS_ENTRY *Lx; */
-/*   if (!CS_CSC(L)) return (0); /\* check inputs *\/ */
-/*   n = L->n; */
-/*   Lp = L->p; */
-/*   // Li = L->i; */
-/*   Lx = L->x; */
-/*   for (j = 0; j < n; j++) { */
-/*     // printf("j=%ld, Lp [j] = %ld, Lx [Lp [j]] = %e\n", j, Lp [j], Lx [Lp */
-/*     // [j]]); */
-/*     det *= Lx[Lp[j]]; */
-/*   } */
-
-/*   cs *U = N->U; */
-/*   CS_INT *Up; */
-/*   CS_ENTRY *Ux; */
-/*   if (!CS_CSC(U)) return (0); /\* check inputs *\/ */
-/*   n = U->n; */
-/*   Up = U->p; */
-/*   // Ui = U->i; */
-/*   Ux = U->x; */
-/*   for (j = n - 1; j >= 0; j--) { */
-/*     // printf("j=%ld, Up [j+1]-1 = %ld, Lx [Lp [j]] = %e\n", j, Up [j+1]-1,
- * Ux */
-/*     // [Up [j+1]-1]); */
-/*     det *= Ux[Up[j + 1] - 1]; */
-/*   } */
-
-/*   cs_sfree(S); */
-/*   cs_nfree(N); */
-
-/*   return det; */
-/* } */
->>>>>>> 747c75a0
 
 
 
@@ -3758,18 +2230,13 @@
    f = m-vector
    H = n*d x m matrix
    w = n*d-vector */
-<<<<<<< HEAD
+
 void grfc3d_IPM(GlobalRollingFrictionContactProblem* restrict problem, double* restrict reaction,
                double* restrict velocity, double* restrict globalVelocity,
                int* restrict info, SolverOptions* restrict options)
 {
   clock_t t1 = clock();
-=======
-void grfc3d_IPM(GlobalRollingFrictionContactProblem *restrict problem,
-                double *restrict reaction, double *restrict velocity,
-                double *restrict globalVelocity, int *restrict info,
-                SolverOptions *restrict options) {
->>>>>>> 747c75a0
+
   printf("\n\n#################### grfc3d_IPM is starting ####################\n\n");
 
   /* -------------------------- Variable declaration -------------------------- */
@@ -3777,7 +2244,7 @@
   size_t m = problem->M->size0;
   size_t nd = problem->H->size1;
   size_t d = problem->dimension;
-<<<<<<< HEAD
+
   size_t n = problem->numberOfContacts; //n = 1; nd = 5;
   size_t m_plus_nd = m+nd;
   size_t d_minus_2 = d-2;
@@ -3785,15 +2252,7 @@
   size_t n_dminus2 = n*d_minus_2;
   size_t n_dplus1 = n*d_plus_1;
   size_t pos_t = 0;
-=======
-  size_t n = problem->numberOfContacts;  // n = 1; nd = 5;
-  size_t m_plus_nd = m + nd;
-  size_t d_minus_2 = d - 2;
-  size_t d_plus_1 = d + 1;
-  size_t n_dminus2 = n * d_minus_2;
-  size_t n_dplus1 = n * d_plus_1;
-
->>>>>>> 747c75a0
+
   size_t id3 = 0;  // id3 = i*d_minus_2 used for the loop of cones
   size_t id5 = 0;  // id5 = i*d         used for the loop of cones
 
@@ -3906,13 +2365,12 @@
   double *d_t_prime = data->tmp_vault_n[no_n++];
 
   double *rhs = options->dWork;
-<<<<<<< HEAD
+
   double *rhs_tmp = NULL,*rhs_tmp2 = NULL;
 
   double *velocity_tmp1=NULL, *velocity_tmp2=NULL, *reaction_tmp1=NULL, *reaction_tmp2=NULL;
   double *d_velocity_tmp1=NULL, *d_velocity_tmp2=NULL, *d_reaction_tmp1=NULL, *d_reaction_tmp2=NULL;
-=======
->>>>>>> 747c75a0
+
 
   double tol = options->dparam[SICONOS_DPARAM_TOL];
   size_t max_iter = options->iparam[SICONOS_IPARAM_MAX_ITER];
@@ -3931,13 +2389,10 @@
   double complem_2 = 1e300;
   double gapVal = 1e300;
   double relgap = 1e300;
-<<<<<<< HEAD
+
   double u1dotr1 = 1e300;     // u1 = velecity_1, r1 = reaction_1
   double u2dotr2 = 1e300;     // u2 = velecity_2, r2 = reaction_2
-=======
-  /* double u1dotr1 = 1e300;  // u1 = velecity_1, r1 = reaction_1 */
-  /* double u2dotr2 = 1e300;  // u2 = velecity_2, r2 = reaction_2 */
->>>>>>> 747c75a0
+
   double udotr = 1e300;
   double proj_error = 1e300;  // projection error
 
@@ -3945,15 +2400,11 @@
   double residu_LS1_nd = 0.0, residu_LS2_nd = 0.0;
   double residu_LS1_ndplus1 = 0.0, residu_LS2_ndplus1 = 0.0;
 
-<<<<<<< HEAD
+
   long blocks_nzmax = 3*2*n;  // for 3x3 no scaling
 
   NumericsMatrix *Jac=NULL, *Jactmp=NULL; /* Jacobian matrix */
-=======
-  // long blocks_nzmax = 3 * 2 * n;  // for 3x3 no scaling
-
-  NumericsMatrix *Jac = NULL; /* Jacobian matrix */
->>>>>>> 747c75a0
+
   long Jac_nzmax;
   int jacobian_is_nan = 0;
 
@@ -4009,13 +2460,10 @@
   NumericsMatrix *chol_U = NULL;
   CSparseMatrix *chol_L = NULL, *chol_U_csc = NULL, *chol_UT_csc = NULL;
 
-<<<<<<< HEAD
+
   double *p_bar = NULL, *p_tilde = NULL, *pinv_tilde = NULL, *pinv2_bar = NULL;
   double *p2_bar = NULL, *p2_tilde = NULL, *pinv_bar = NULL,  *pinv2_tilde = NULL;
-=======
-  double *p_bar = NULL, *p_tilde = NULL;
-  double *p2_bar = NULL, *p2_tilde = NULL;
->>>>>>> 747c75a0
+
   double *d_velocity_1_hat = NULL, *d_velocity_2_hat = NULL;
   double *d_reaction_1_check = NULL, *d_reaction_2_check = NULL;
   double *velocity_1_inv = NULL, *velocity_2_inv = NULL;
@@ -4023,11 +2471,9 @@
   double *velocity_1_hat_inv = NULL, *velocity_2_hat_inv = NULL;
   double *velocity_1_hat_inv_dvhat_drcheck_1 = NULL, *velocity_2_hat_inv_dvhat_drcheck_2 = NULL;
   double *velocity_hat_inv_dvhat_drcheck = NULL;
-<<<<<<< HEAD
+
   double *tmp_n_dplus1 = NULL, *tmp_nd = NULL,  *tmp_nd2 = NULL;
-=======
-  double *tmp_nd = NULL;
->>>>>>> 747c75a0
+
 
   double *Qinv2x_bar = NULL, *Qinv2x_tilde = NULL;
 
@@ -4043,17 +2489,12 @@
 
   double *primalConstraint = data->tmp_vault_nd[no_nd++];
 
-<<<<<<< HEAD
-   // For predictor step
-  double *v_plus_dv = data->tmp_vault_nd[no_nd++];                // v_plus_dv = velocity + alpha_primal * d_velocity
-  double *r_plus_dr = data->tmp_vault_nd[no_nd++];                // r_plus_dr = reaction + alpha_primal * d_reaction
-=======
   // For predictor step
   double *v_plus_dv = data->tmp_vault_nd[no_nd++];  // v_plus_dv = velocity +
                                                     // alpha_primal * d_velocity
   double *r_plus_dr = data->tmp_vault_nd[no_nd++];  // r_plus_dr = reaction +
                                                     // alpha_primal * d_reaction
->>>>>>> 747c75a0
+
 
   double *complemConstraint_1 = data->tmp_vault_n_dminus2[no_ndm2++];
   double *complemConstraint_2 = data->tmp_vault_n_dminus2[no_ndm2++];
@@ -4290,9 +2731,6 @@
       printf("Some vars are not allocated.\n");
   }
 
-<<<<<<< HEAD
-
-
 
   /* -------------------------- Print into matlab file -------------------------- */
   FILE *iterates, *iterates_python;
@@ -4302,50 +2740,7 @@
 
   char python_name[100];
   sprintf(python_name, "PrimitiveSoup-nc-%zu.py",n);
-=======
-  /* -------------------------- Print into matlab file
-   * -------------------------- */
-  FILE *iterates = 0, *iterates_python = 0;
-  char matlab_name[100];
-  snprintf(matlab_name, sizeof(matlab_name), "iteratesNC%zu.m", n);
-
-  char python_name[100];
-  snprintf(python_name, sizeof(python_name), "PrimitiveSoup-nc-%zu.py", n);
-
-  int reinit = 0;
-  // while (refinement_after)
-  while (1) {
-    if (reinit == 1)  // reset solver only once
-    {
-      reinit = 0;
-      iteration = 0;
-      gmm = gmmp0;
-      hasNotConverged = 1;
-
-      /* 1. v */
-      for (size_t i = 0; i < m; ++i) {
-        globalVelocity[i] = 0.01;
-        d_globalVelocity[i] = 0.0;  // reset d_globalVelocity
-      }
-
-      /* 2. & 3. u, r */
-      for (size_t i = 0; i < nd; ++i) {
-        velocity[i] = 0.001;
-        if (i % d == 0) velocity[i] = 3.0;
-        d_velocity[i] = 0.0;  // reset d_velocity
-
-        reaction[i] = 0.04;
-        if (i % d == 0) reaction[i] = 0.5;
-        d_reaction[i] = 0.0;  // reset d_reaction
-
-        // reset Hvw
-        if (options->iparam[SICONOS_FRICTION_3D_IPM_IPARAM_LS_FORM] ==
-                SICONOS_FRICTION_3D_IPM_IPARAM_LS_2X2_JQJ ||
-            options->iparam[SICONOS_FRICTION_3D_IPM_IPARAM_LS_FORM] ==
-                SICONOS_FRICTION_3D_IPM_IPARAM_LS_2X2_invPH)
-          Hvw[i] = 0.;
-      }
->>>>>>> 747c75a0
+
 
 
 
@@ -4558,74 +2953,20 @@
     // dualgap = dualGap(M, f, w, globalVelocity, reaction, nd, m);
 
 
-<<<<<<< HEAD
     /* Gap value = u'.v */
     gapVal = cblas_ddot(nd, reaction, 1, velocity, 1);
     // gapVal = cblas_ddot(n_dminus2, reaction_1, 1, velocity_1, 1) + cblas_ddot(n_dminus2, reaction_1, 1, velocity_1, 1);
 
     // Note: primal objectif func = 1/2 * v' * M *v + f' * v
-    relgap = relGap(M, f, w, globalVelocity, reaction, nd, m, gapVal);
+    relgap = grfc3d_relGap(M, f, w, globalVelocity, reaction, nd, m, gapVal);
 
     barr_param = gapVal / n;
-    //barr_param = complemResidualNorm(velocity, reaction, nd, n);
+    //barr_param = grfc3d_complemResidualNorm(velocity, reaction, nd, n);
     //barr_param = fabs(barr_param);
-=======
-            if (NM_LDLT_factorized(A)) {
-#ifdef WITH_MA57
-
-              NSM_linear_solver_params *p = NSM_linearSolverParams(A);
-
-              if (p->LDLT_solver == NSM_HSL) {
-                LBL_Data *lbl = (LBL_Data *)p->linear_solver_data;
-                lapack_int info = 1;
-                info = Ma57_Refine(lbl->ma57, rhs, rhs_save, NM_half_triplet(A)->x, 100, 2);
-                nRefine = lbl->ma57->info[29];
-                residu_refine = lbl->ma57->rinfo[9];
-
-                if (info) printf("Ma57_Refine_2. Error return from Refine: %d\n", info);
-              }
-#else
-              numerics_error("grfc3d_ipm", "refinement works only with MA57");
-#endif
-            }
-          } else
-            NM_LDLT_solve(Jac, rhs, 1);
-
-          // if (NV_isnan(rhs, m + nd + n_dplus1)) printf("(2nd sys) NaN in RHS after solving,
-          // i = %zu\n", iteration);
-
-          NM_gemv(1.0, Jac, rhs, -1.0, rhs_save);
-          residu_LS2_m = dnrm2l(m, rhs_save);
-          residu_LS2_nd = dnrm2l(nd, rhs_save + m);
-          residu_LS2_ndplus1 = dnrm2l(n_dplus1, rhs_save + m + nd);
-
-          /* 8. Retrieve the directions for CORRECTOR step */
-          cblas_dcopy(m, rhs, 1, d_globalVelocity, 1);
-          cblas_dcopy(nd, rhs + m, 1, d_reaction, 1);
-          extract_vector(d_reaction, nd, n, 2, 3, d_reaction_1);
-          extract_vector(d_reaction, nd, n, 4, 5, d_reaction_2);
-
-          cblas_dcopy(n_dminus2, rhs + m_plus_nd, 1, d_velocity_1, 1);
-          cblas_dcopy(n_dminus2, rhs + m_plus_nd + n_dminus2, 1, d_velocity_2, 1);
-
-          for (size_t i = 0; i < n; i++) {
-            id5 = i * d;
-            id3 = i * d_minus_2;
-
-            d_velocity[id5] = d_velocity_1[id3] + d_velocity_2[id3];
-            d_velocity[id5 + 1] = d_velocity_1[id3 + 1];
-            d_velocity[id5 + 2] = d_velocity_1[id3 + 2];
-            d_velocity[id5 + 3] = d_velocity_2[id3 + 1];
-            d_velocity[id5 + 4] = d_velocity_2[id3 + 2];
-
-            d_t[i] = d_velocity_1[id3];
-            d_t_prime[i] = d_velocity_2[id3];
-          }
->>>>>>> 747c75a0
-
-
-    complem_1 = complemResidualNorm(velocity_1, reaction_1, n_dminus2, n); // (t, u_bar) o (r0, r_bar)
-    complem_2 = complemResidualNorm(velocity_2, reaction_2, n_dminus2, n); // (t', u_tilde) o (r0, r_tilde)
+
+
+    complem_1 = grfc3d_complemResidualNorm(velocity_1, reaction_1, n_dminus2, n); // (t, u_bar) o (r0, r_bar)
+    complem_2 = grfc3d_complemResidualNorm(velocity_2, reaction_2, n_dminus2, n); // (t', u_tilde) o (r0, r_tilde)
 
     udotr   = gapVal;
 
@@ -4677,32 +3018,6 @@
 
 
 
-<<<<<<< HEAD
-=======
-            if (NM_LDLT_factorized(A)) {
-#ifdef WITH_MA57
-              NSM_linear_solver_params *p = NSM_linearSolverParams(A);
-              if (p->LDLT_solver == NSM_HSL) {
-                LBL_Data *lbl = (LBL_Data *)p->linear_solver_data;
-                lapack_int info = 1;
-                info = Ma57_Refine(lbl->ma57, rhs, rhs_save, NM_half_triplet(A)->x, 100, 2);
-                nRefine = lbl->ma57->info[29];
-                residu_refine = lbl->ma57->rinfo[9];
-
-                if (info) printf("Ma57_Refine_2. Error return from Refine: %d\n", info);
-
-                // print RINFO(9) Norm of scaled residuals
-                if (options->iparam[SICONOS_FRICTION_3D_IPM_IPARAM_ITERATES_MATLAB_FILE]) {
-                  if (iteration == 0) fprintf(iterates, "RINFO = [];\n");
-                  fprintf(iterates, "RINFO = [RINFO, %3.50f];\n", residu_refine);
-                }
-              }
-#else
-              numerics_error("grfc3d_ipm", "refinement works only with MA57");
-#endif
-            }
-          }
->>>>>>> 747c75a0
 
 
     switch ( options->iparam[SICONOS_FRICTION_3D_IPM_IPARAM_LS_FORM] )
@@ -4858,10 +3173,11 @@
 
 
       /* 5. Computing the affine step-length */
-      alpha_primal_1 = getStepLength(velocity_1, d_velocity_1, n_dminus2, n, gmm);
-      alpha_primal_2 = getStepLength(velocity_2, d_velocity_2, n_dminus2, n, gmm);
-      alpha_dual_1 = getStepLength(reaction_1, d_reaction_1, n_dminus2, n, gmm);
-      alpha_dual_2 = getStepLength(reaction_2, d_reaction_2, n_dminus2, n, gmm);
+
+      alpha_primal_1 = grfc3d_getStepLength(velocity_1, d_velocity_1, n_dminus2, n, gmm);
+      alpha_primal_2 = grfc3d_getStepLength(velocity_2, d_velocity_2, n_dminus2, n, gmm);
+      alpha_dual_1 = grfc3d_getStepLength(reaction_1, d_reaction_1, n_dminus2, n, gmm);
+      alpha_dual_2 = grfc3d_getStepLength(reaction_2, d_reaction_2, n_dminus2, n, gmm);
 
       alpha_primal = fmin(alpha_primal_1, fmin(alpha_primal_2, fmin(alpha_dual_1, alpha_dual_2)));
       alpha_dual = alpha_primal;
@@ -4885,26 +3201,6 @@
 
 
 
-<<<<<<< HEAD
-=======
-            if (NM_LDLT_factorized(A)) {
-#ifdef WITH_MA57
-              NSM_linear_solver_params *p = NSM_linearSolverParams(A);
-              if (p->LDLT_solver == NSM_HSL) {
-                LBL_Data *lbl = (LBL_Data *)p->linear_solver_data;
-                lapack_int info = 1;
-                info = Ma57_Refine(lbl->ma57, rhs, rhs_save, NM_half_triplet(A)->x, 100, 2);
-                nRefine = lbl->ma57->info[29];
-                residu_refine = lbl->ma57->rinfo[9];
-
-                if (info) printf("Ma57_Refine_2. Error return from Refine: %d\n", info);
-              }
-#else
-              numerics_error("grfc3d_ipm", "refinement works only with MA57");
-#endif
-            }
-          }
->>>>>>> 747c75a0
 
       /* -------------------------- SECOND linear system -------------------------- */
       // 6. Update the RHS
@@ -5096,7 +3392,6 @@
       NM_LDLT_solve(Jac, rhs, 1);
 
 
-<<<<<<< HEAD
       NM_gemv(1.0, Jac, rhs, -1.0, rhs_save);
       residu_LS1_m = dnrm2l(m,rhs_save);
       residu_LS1_nd = dnrm2l(nd,rhs_save+m);
@@ -5125,10 +3420,10 @@
 
 
       /* 5. Computing the affine step-length */
-      alpha_primal_1 = getStepLength(velocity_1, d_velocity_1, n_dminus2, n, gmm);
-      alpha_primal_2 = getStepLength(velocity_2, d_velocity_2, n_dminus2, n, gmm);
-      alpha_dual_1 = getStepLength(reaction_1, d_reaction_1, n_dminus2, n, gmm);
-      alpha_dual_2 = getStepLength(reaction_2, d_reaction_2, n_dminus2, n, gmm);
+      alpha_primal_1 = grfc3d_getStepLength(velocity_1, d_velocity_1, n_dminus2, n, gmm);
+      alpha_primal_2 = grfc3d_getStepLength(velocity_2, d_velocity_2, n_dminus2, n, gmm);
+      alpha_dual_1 = grfc3d_getStepLength(reaction_1, d_reaction_1, n_dminus2, n, gmm);
+      alpha_dual_2 = grfc3d_getStepLength(reaction_2, d_reaction_2, n_dminus2, n, gmm);
 
       alpha_primal = fmin(alpha_primal_1, fmin(alpha_primal_2, fmin(alpha_dual_1, alpha_dual_2)));
       alpha_dual = alpha_primal;
@@ -5431,10 +3726,10 @@
 
 
       /* 5. Computing the affine step-length */
-      alpha_primal_1 = getStepLength(velocity_1, d_velocity_1, n_dminus2, n, gmm);
-      alpha_primal_2 = getStepLength(velocity_2, d_velocity_2, n_dminus2, n, gmm);
-      alpha_dual_1 = getStepLength(reaction_1, d_reaction_1, n_dminus2, n, gmm);
-      alpha_dual_2 = getStepLength(reaction_2, d_reaction_2, n_dminus2, n, gmm);
+      alpha_primal_1 = grfc3d_getStepLength(velocity_1, d_velocity_1, n_dminus2, n, gmm);
+      alpha_primal_2 = grfc3d_getStepLength(velocity_2, d_velocity_2, n_dminus2, n, gmm);
+      alpha_dual_1 = grfc3d_getStepLength(reaction_1, d_reaction_1, n_dminus2, n, gmm);
+      alpha_dual_2 = grfc3d_getStepLength(reaction_2, d_reaction_2, n_dminus2, n, gmm);
 
       alpha_primal = fmin(alpha_primal_1, fmin(alpha_primal_2, fmin(alpha_dual_1, alpha_dual_2)));
       alpha_dual = alpha_primal;
@@ -5772,10 +4067,10 @@
 
 
       /* 5. Computing the affine step-length */
-      alpha_primal_1 = getStepLength(velocity_1, d_velocity_1, n_dminus2, n, gmm);
-      alpha_primal_2 = getStepLength(velocity_2, d_velocity_2, n_dminus2, n, gmm);
-      alpha_dual_1 = getStepLength(reaction_1, d_reaction_1, n_dminus2, n, gmm);
-      alpha_dual_2 = getStepLength(reaction_2, d_reaction_2, n_dminus2, n, gmm);
+      alpha_primal_1 = grfc3d_getStepLength(velocity_1, d_velocity_1, n_dminus2, n, gmm);
+      alpha_primal_2 = grfc3d_getStepLength(velocity_2, d_velocity_2, n_dminus2, n, gmm);
+      alpha_dual_1 = grfc3d_getStepLength(reaction_1, d_reaction_1, n_dminus2, n, gmm);
+      alpha_dual_2 = grfc3d_getStepLength(reaction_2, d_reaction_2, n_dminus2, n, gmm);
 
       alpha_primal = fmin(alpha_primal_1, fmin(alpha_primal_2, fmin(alpha_dual_1, alpha_dual_2)));
       alpha_dual = alpha_primal;
@@ -6192,10 +4487,10 @@
 
 
       /* 5. Computing the affine step-length */
-      alpha_primal_1 = getStepLength(velocity_1, d_velocity_1, n_dminus2, n, gmm);
-      alpha_primal_2 = getStepLength(velocity_2, d_velocity_2, n_dminus2, n, gmm);
-      alpha_dual_1 = getStepLength(reaction_1, d_reaction_1, n_dminus2, n, gmm);
-      alpha_dual_2 = getStepLength(reaction_2, d_reaction_2, n_dminus2, n, gmm);
+      alpha_primal_1 = grfc3d_getStepLength(velocity_1, d_velocity_1, n_dminus2, n, gmm);
+      alpha_primal_2 = grfc3d_getStepLength(velocity_2, d_velocity_2, n_dminus2, n, gmm);
+      alpha_dual_1 = grfc3d_getStepLength(reaction_1, d_reaction_1, n_dminus2, n, gmm);
+      alpha_dual_2 = grfc3d_getStepLength(reaction_2, d_reaction_2, n_dminus2, n, gmm);
 
       alpha_primal = fmin(alpha_primal_1, fmin(alpha_primal_2, fmin(alpha_dual_1, alpha_dual_2)));
       alpha_dual = alpha_primal;
@@ -6395,24 +4690,6 @@
           {
             printf("\n Cholesky factor is NULL! \n");
             break;
-=======
-            if (NM_LDLT_factorized(A)) {
-#ifdef WITH_MA57
-              NSM_linear_solver_params *p = NSM_linearSolverParams(A);
-              if (p->LDLT_solver == NSM_HSL) {
-                LBL_Data *lbl = (LBL_Data *)p->linear_solver_data;
-                lapack_int info = 1;
-                info = Ma57_Refine(lbl->ma57, rhs, rhs_save, NM_half_triplet(A)->x, 100, 2);
-                nRefine = lbl->ma57->info[29];
-                residu_refine = lbl->ma57->rinfo[9];
-
-                if (info) printf("Ma57_Refine_2. Error return from Refine: %d\n", info);
-              }
-#else
-              numerics_error("grfc3d_ipm", "refinement works only with MA57");
-#endif
-            }
->>>>>>> 747c75a0
           }
 
         }
@@ -6577,10 +4854,10 @@
 
 
       /* 5. Computing the affine step-length */
-      alpha_primal_1 = getStepLength(velocity_1, d_velocity_1, n_dminus2, n, gmm);
-      alpha_primal_2 = getStepLength(velocity_2, d_velocity_2, n_dminus2, n, gmm);
-      alpha_dual_1 = getStepLength(reaction_1, d_reaction_1, n_dminus2, n, gmm);
-      alpha_dual_2 = getStepLength(reaction_2, d_reaction_2, n_dminus2, n, gmm);
+      alpha_primal_1 = grfc3d_getStepLength(velocity_1, d_velocity_1, n_dminus2, n, gmm);
+      alpha_primal_2 = grfc3d_getStepLength(velocity_2, d_velocity_2, n_dminus2, n, gmm);
+      alpha_dual_1 = grfc3d_getStepLength(reaction_1, d_reaction_1, n_dminus2, n, gmm);
+      alpha_dual_2 = grfc3d_getStepLength(reaction_2, d_reaction_2, n_dminus2, n, gmm);
 
       alpha_primal = fmin(alpha_primal_1, fmin(alpha_primal_2, fmin(alpha_dual_1, alpha_dual_2)));
       alpha_dual = alpha_primal;
@@ -6878,10 +5155,10 @@
 
 
       /* 5. Computing the affine step-length */
-      alpha_primal_1 = getStepLength(velocity_1, d_velocity_1, n_dminus2, n, gmm);
-      alpha_primal_2 = getStepLength(velocity_2, d_velocity_2, n_dminus2, n, gmm);
-      alpha_dual_1 = getStepLength(reaction_1, d_reaction_1, n_dminus2, n, gmm);
-      alpha_dual_2 = getStepLength(reaction_2, d_reaction_2, n_dminus2, n, gmm);
+      alpha_primal_1 = grfc3d_getStepLength(velocity_1, d_velocity_1, n_dminus2, n, gmm);
+      alpha_primal_2 = grfc3d_getStepLength(velocity_2, d_velocity_2, n_dminus2, n, gmm);
+      alpha_dual_1 = grfc3d_getStepLength(reaction_1, d_reaction_1, n_dminus2, n, gmm);
+      alpha_dual_2 = grfc3d_getStepLength(reaction_2, d_reaction_2, n_dminus2, n, gmm);
 
       alpha_primal = fmin(alpha_primal_1, fmin(alpha_primal_2, fmin(alpha_dual_1, alpha_dual_2)));
       alpha_dual = alpha_primal;
@@ -7055,10 +5332,10 @@
 
 
     // 9. Compute again the affine step-length
-    alpha_primal_1 = getStepLength(velocity_1, d_velocity_1, n_dminus2, n, gmm);
-    alpha_primal_2 = getStepLength(velocity_2, d_velocity_2, n_dminus2, n, gmm);
-    alpha_dual_1   = getStepLength(reaction_1, d_reaction_1, n_dminus2, n, gmm);
-    alpha_dual_2   = getStepLength(reaction_2, d_reaction_2, n_dminus2, n, gmm);
+    alpha_primal_1 = grfc3d_getStepLength(velocity_1, d_velocity_1, n_dminus2, n, gmm);
+    alpha_primal_2 = grfc3d_getStepLength(velocity_2, d_velocity_2, n_dminus2, n, gmm);
+    alpha_dual_1   = grfc3d_getStepLength(reaction_1, d_reaction_1, n_dminus2, n, gmm);
+    alpha_dual_2   = grfc3d_getStepLength(reaction_2, d_reaction_2, n_dminus2, n, gmm);
 
     alpha_primal = fmin(alpha_primal_1, fmin(alpha_primal_2, fmin(alpha_dual_1, alpha_dual_2)));
     alpha_dual = alpha_primal;
@@ -7181,8 +5458,6 @@
   options->dparam[SICONOS_DPARAM_RESIDU] = fmax(pinfeas, fmax(dinfeas, fmin(udotr, proj_error)));
   options->iparam[SICONOS_IPARAM_ITER_DONE] = iteration;
 
-<<<<<<< HEAD
-
 
 
   clock_t t2 = clock();
@@ -7196,16 +5471,6 @@
     // matlab_file = fopen(matlab_file_name, "w");
     // printInteresProbMatlabFile(iteration, globalVelocity, velocity, reaction, d, n, m, (double)(t2-t1)/(double)clk_tck, matlab_file);
     // fclose(matlab_file);
-=======
-  /* writing data in a Matlab file */
-  // if (options->iparam[SICONOS_FRICTION_3D_IPM_IPARAM_ITERATES_MATLAB_FILE])
-  // {
-  // char matlab_file_name[256];
-  // snprintf(matlab_file_name, sizeof(matlab_file_name), "sigma_nc-%d-.m",
-  // problem->numberOfContacts); matlab_file = fopen(matlab_file_name, "w");
-  // printInteresProbMatlabFile(iteration, globalVelocity, velocity, reaction, d, n, m,
-  // (double)(t2-t1)/(double)clk_tck, matlab_file); fclose(matlab_file);
->>>>>>> 747c75a0
   // }
 
   if (iden) {free(iden); iden = NULL;}
