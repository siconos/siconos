--- conflicted
+++ resolved
@@ -25,7 +25,7 @@
 #include "NumericsMatrix.h"          // for NM_create_from_data, NumericsMatrix
 #include "SparseBlockMatrix.h"
 
-<<<<<<< HEAD
+
 struct LocalProblemFunctionToolkit* localProblemFunctionToolkit_new() {
   struct LocalProblemFunctionToolkit * lpft = (struct LocalProblemFunctionToolkit*)malloc(sizeof(struct LocalProblemFunctionToolkit));
    
@@ -46,12 +46,7 @@
 {
 
   double *qLocal = localproblem->q;
-=======
-void fc3d_local_problem_compute_q(FrictionContactProblem* problem,
-                                  FrictionContactProblem* localproblem, double* reaction,
-                                  int contact) {
-  double* qLocal = localproblem->q;
->>>>>>> 716e499e
+
   int n = 3 * problem->numberOfContacts;
 
   int in = 3 * contact, it = in + 1, is = it + 1;
@@ -64,7 +59,7 @@
   NM_row_prod_no_diag3(n, contact, 3 * contact, problem->M, reaction, qLocal, false);
 }
 
-<<<<<<< HEAD
+
 void fc3d_local_problem_fill_M(FrictionContactProblem * problem, FrictionContactProblem * localproblem, int contact)
 {
 
@@ -74,11 +69,7 @@
     }
   else
     NM_extract_diag_block3(problem->M, contact, &localproblem->M->matrix0);
-=======
-void fc3d_local_problem_fill_M(FrictionContactProblem* problem,
-                               FrictionContactProblem* localproblem, int contact) {
-  NM_extract_diag_block3(problem->M, contact, &localproblem->M->matrix0);
->>>>>>> 716e499e
+
 }
 
 FrictionContactProblem* fc3d_local_problem_allocate(FrictionContactProblem* problem) {
@@ -101,18 +92,11 @@
 }
 
 void fc3d_local_problem_free(FrictionContactProblem* localproblem,
-<<<<<<< HEAD
                              FrictionContactProblem* problem)
 {
   if(problem->M->storageType == NM_SPARSE_BLOCK || problem->M->storageType == NM_SPARSE)
   {
     /* we release the pointer to avoid deallocation of the diagonal blocks of the original matrix of the problem*/
-=======
-                             FrictionContactProblem* problem) {
-  if (problem->M->storageType == NM_SPARSE_BLOCK) {
-    /* we release the pointer to avoid deallocation of the diagonal blocks of the original
-     * matrix of the problem*/
->>>>>>> 716e499e
     localproblem->M->matrix0 = NULL;
   }
   frictionContactProblem_free(localproblem);
