--- conflicted
+++ resolved
@@ -14,14 +14,10 @@
  * WITHOUT WARRANTIES OR CONDITIONS OF ANY KIND, either express or implied.
  * See the License for the specific language governing permissions and
  * limitations under the License.
-<<<<<<< HEAD
 */
 #include "SiconosConfig.h" // for WITH_FCLIB // IWYU pragma: keep
 #include "CSparseMatrix.h"
-=======
- */
-#include "SiconosConfig.h"  // for WITH_FCLIB // IWYU pragma: keep
->>>>>>> 716e499e
+
 
 #ifdef WITH_FCLIB
 #define DEBUG_NOCOLOR
@@ -123,7 +119,6 @@
   problem->mu = fclib_problem->mu;
   problem->q = fclib_problem->q;
 
-<<<<<<< HEAD
   problem->numberOfContacts = fclib_problem->W->m / fclib_problem->spacedim; /* cf fclib spec */
 
   problem->M = NM_create(NM_SPARSE, fclib_problem->W->m, fclib_problem->W->n);
@@ -175,10 +170,6 @@
 {
 
   fclib_local   *fclib_problem;
-=======
-FrictionContactProblem* frictionContact_fclib_read(const char* path) {
-  fclib_local* fclib_problem;
->>>>>>> 716e499e
 
   fclib_problem = fclib_read_local(path);
 
