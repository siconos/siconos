--- conflicted
+++ resolved
@@ -54,28 +54,20 @@
   *error += worktmp[0] * worktmp[0] + worktmp[1] * worktmp[1] + worktmp[2] * worktmp[2];
 }
 
-<<<<<<< HEAD
-void fc3d_unitary_compute_dual_and_add_error(double* restrict r, double* restrict u, double mu, double* restrict error, double * worktmp)
-{
+void fc3d_unitary_compute_dual_and_add_error(double *restrict r, double *restrict u, double mu,
+                                             double *restrict error, double *worktmp) {
   worktmp[0] = u[0] + mu * sqrt(u[1] * u[1] + u[2] * u[2]) - r[0];
   worktmp[1] = u[1] - r[1];
   worktmp[2] = u[2] - r[2];
   projectionOnDualCone(worktmp, mu);
-  worktmp[0] = u[0] + mu * sqrt(u[1] * u[1] + u[2] * u[2]) -  worktmp[0];
-  worktmp[1] = u[1] -  worktmp[1];
-  worktmp[2] = u[2] -  worktmp[2];
-  *error +=  worktmp[0] * worktmp[0] + worktmp[1] * worktmp[1] + worktmp[2] * worktmp[2];
-}
-
-int fc3d_compute_error(
-  FrictionContactProblem* problem,
-  double *z, double *w, double tolerance,
-  SolverOptions * options, double norm, double * error)
-{
-=======
+  worktmp[0] = u[0] + mu * sqrt(u[1] * u[1] + u[2] * u[2]) - worktmp[0];
+  worktmp[1] = u[1] - worktmp[1];
+  worktmp[2] = u[2] - worktmp[2];
+  *error += worktmp[0] * worktmp[0] + worktmp[1] * worktmp[1] + worktmp[2] * worktmp[2];
+}
+
 int fc3d_compute_error(FrictionContactProblem *problem, double *z, double *w, double tolerance,
                        SolverOptions *options, double norm, double *error) {
->>>>>>> 747c75a0
   DEBUG_BEGIN("fc3d_compute_error(...)\n");
   assert(problem);
   assert(z);
@@ -89,13 +81,8 @@
   double *mu = problem->mu;
 
   /* Compute the current velocity */
-<<<<<<< HEAD
-  cblas_dcopy(n, problem->q, incx, w, incy);     // w <-q
-  NM_prod_mv_3x3(n, n, problem->M, z, w);       // w = Mz +q
-=======
   cblas_dcopy(n, problem->q, incx, w, incy);  // w <-q
   NM_prod_mv_3x3(n, n, problem->M, z, w);     // w = Mz +q
->>>>>>> 747c75a0
 
   DEBUG_PRINTF("norm of the reaction %e\n", cblas_dnrm2(n, z, 1));
   DEBUG_PRINTF("norm of the velocity %e\n", cblas_dnrm2(n, w, 1));
@@ -130,13 +117,9 @@
   return 0;
 }
 
-<<<<<<< HEAD
-
-int fc3d_compute_error_norm_infinity_conic(
-  FrictionContactProblem* problem,
-  double *z, double *w, double tolerance,
-  SolverOptions * options, double norm, double * error, int on_dual_cone)
-{
+int fc3d_compute_error_norm_infinity_conic(FrictionContactProblem *problem, double *z,
+                                           double *w, double tolerance, SolverOptions *options,
+                                           double norm, double *error, int on_dual_cone) {
   DEBUG_BEGIN("fc3d_compute_error_norm_infinity_conic(...)\n");
   assert(problem);
   assert(z);
@@ -151,21 +134,18 @@
   double error_unitary = 0.;
 
   /* Compute the current velocity */
-  cblas_dcopy(n, problem->q, incx, w, incy);     // w <-q
-  NM_prod_mv_3x3(n, n, problem->M, z, w);       // w = Mz +q
+  cblas_dcopy(n, problem->q, incx, w, incy);  // w <-q
+  NM_prod_mv_3x3(n, n, problem->M, z, w);     // w = Mz +q
 
   *error = -1.;
   int ic, ic3;
   double worktmp[3];
-  for(ic = 0, ic3 = 0 ; ic < nc ; ic++, ic3 += 3)
-  {
+  for (ic = 0, ic3 = 0; ic < nc; ic++, ic3 += 3) {
     error_unitary = 0.;
-    if (on_dual_cone)
-    {
-      fc3d_unitary_compute_dual_and_add_error(z + ic3, w + ic3, mu[ic], &error_unitary, worktmp);
-    }
-    else
-    {
+    if (on_dual_cone) {
+      fc3d_unitary_compute_dual_and_add_error(z + ic3, w + ic3, mu[ic], &error_unitary,
+                                              worktmp);
+    } else {
       fc3d_unitary_compute_and_add_error(z + ic3, w + ic3, mu[ic], &error_unitary, worktmp);
     }
 
@@ -176,14 +156,8 @@
   return 0;
 }
 
-
-int fc3d_compute_error_velocity(FrictionContactProblem* problem, double *z, double *w, double tolerance,
-                                SolverOptions *options, double * error)
-{
-=======
 int fc3d_compute_error_velocity(FrictionContactProblem *problem, double *z, double *w,
                                 double tolerance, SolverOptions *options, double *error) {
->>>>>>> 747c75a0
   /* Checks inputs */
   if (problem == NULL || z == NULL || w == NULL)
     numerics_error("fc3d_compute_error", "null input for problem and/or z and/or w");
