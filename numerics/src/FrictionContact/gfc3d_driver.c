/* Siconos is a program dedicated to modeling, simulation and control
 * of non smooth dynamical systems.
 *
 * Copyright 2022 INRIA.
 *
 * Licensed under the Apache License, Version 2.0 (the "License");
 * you may not use this file except in compliance with the License.
 * You may obtain a copy of the License at
 *
 * http://www.apache.org/licenses/LICENSE-2.0
 *
 * Unless required by applicable law or agreed to in writing, software
 * distributed under the License is distributed on an "AS IS" BASIS,
 * WITHOUT WARRANTIES OR CONDITIONS OF ANY KIND, either express or implied.
 * See the License for the specific language governing permissions and
 * limitations under the License.
*/
#include <assert.h>                        // for assert
#include <stdio.h>                         // for NULL, fprintf, stderr
#include <stdlib.h>                        // for exit, EXIT_FAILURE
#include "Friction_cst.h"                  // for SICONOS_GLOBAL_FRICTION_3D...
#include "GlobalFrictionContactProblem.h"  // for GlobalFrictionContactProblem
#include "NonSmoothDrivers.h"              // for gfc3d_driver
#include "NumericsFwd.h"                   // for SolverOptions, GlobalFrict...
#include "SolverOptions.h"                 // for SolverOptions, solver_opti...
#include "siconos_debug.h"                         // for DEBUG_EXPR
#include "gfc3d_Solvers.h"                 // for gfc3d_ACLMFixedPoint, gfc3...
#include "numerics_verbose.h"              // for numerics_printf_verbose
#include "gfc3d_balancing.h"
#include "gfc3d_compute_error.h"
#include "SiconosBlas.h"                         // for cblas_dcopy, cblas_dscal


#include <string.h>
#include <time.h>
#include "gfc3d_ipm.h"

#ifdef  DEBUG_MESSAGES
#include "NumericsVector.h"
#include "NumericsMatrix.h"
#endif

const char* const SICONOS_GLOBAL_FRICTION_3D_NSGS_WR_STR = "GFC3D_NSGS_WR";
const char* const SICONOS_GLOBAL_FRICTION_3D_NSN_AC_WR_STR = "GFC3D_NSN_AC_WR";
const char* const SICONOS_GLOBAL_FRICTION_3D_NSGSV_WR_STR = "GFC3D_NSGSV_WR";
const char* const SICONOS_GLOBAL_FRICTION_3D_PROX_WR_STR = "GFC3D_PROX_WR";
const char* const SICONOS_GLOBAL_FRICTION_3D_DSFP_WR_STR = "GFC3D_DSFP_WR";
const char* const SICONOS_GLOBAL_FRICTION_3D_TFP_WR_STR = "GFC3D_TFP_WR";
const char* const SICONOS_GLOBAL_FRICTION_3D_NSGS_STR = "GFC3D_NSGS";
const char* const SICONOS_GLOBAL_FRICTION_3D_NSN_AC_STR = "GFC3D_NSN_AC";
const char* const  SICONOS_GLOBAL_FRICTION_3D_GAMS_PATH_STR = "GFC3D_GAMS_PATH";
const char* const  SICONOS_GLOBAL_FRICTION_3D_GAMS_PATHVI_STR = "GFC3D_GAMS_PATHVI";
const char* const  SICONOS_GLOBAL_FRICTION_3D_VI_EG_STR = "GFC3D_VI_EG";
const char* const  SICONOS_GLOBAL_FRICTION_3D_ACLMFP_STR = "GFC3D_ACLMFP";
const char* const  SICONOS_GLOBAL_FRICTION_3D_VI_FPP_STR = "GFC3D_VI_FPP";
const char* const SICONOS_GLOBAL_FRICTION_3D_ADMM_WR_STR = "GFC3D_ADMM_WR";
const char* const SICONOS_GLOBAL_FRICTION_3D_IPM_WR_STR = "GFC3D_IPM_WR";
const char* const SICONOS_GLOBAL_FRICTION_3D_IPM_SNM_WR_STR = "GFC3D_IPM_SNM_WR";
const char* const SICONOS_GLOBAL_FRICTION_3D_IPM_SNM_SEP_STR = "GFC3D_IPM_SNM_SEP";
const char* const   SICONOS_GLOBAL_FRICTION_3D_IPM_SNM_PROX_STR = "GFC3D IPM SNM PROX";
<<<<<<< HEAD
=======

>>>>>>> dad5ac04

static int gfc3d_balancing_check_drift(GlobalFrictionContactProblem* balanced_problem,
                                       GlobalFrictionContactProblem* problem,
                                       double *reaction, double *velocity,
                                       double* globalVelocity,  SolverOptions* options)
{
  if(options->iparam[SICONOS_FRICTION_3D_IPARAM_RESCALING]>0)
  {
    size_t nc = problem->numberOfContacts;
    size_t n = problem->M->size0;
    size_t m = 3 * nc;

    double norm_b = cblas_dnrm2(m, balanced_problem->b, 1);
    double norm_q = cblas_dnrm2(n, balanced_problem->q, 1);
    double error_balancing = 1e24;
    double tolerance = options->dparam[SICONOS_DPARAM_TOL];
    gfc3d_compute_error(balanced_problem,  reaction, velocity, globalVelocity,
                        tolerance, options,
                        norm_q, norm_b,  &error_balancing);

    /* Come back to original variables */
    gfc3d_balancing_back_to_original_variables(balanced_problem, options,
                                               reaction, velocity, globalVelocity);

    norm_b = cblas_dnrm2(m, problem->b, 1);
    norm_q = cblas_dnrm2(n, problem->q, 1);
    double error =0.0;
    gfc3d_compute_error(problem,  reaction, velocity, globalVelocity,
                        tolerance, options,
                        norm_q, norm_b,  &error);

    numerics_printf_verbose(0,"error with balancing = %8.4e", error_balancing);
    numerics_printf_verbose(0,"error with original = %8.4e", error);
  }
  //else continue

  return 0;

}


int gfc3d_driver(GlobalFrictionContactProblem* problem, double *reaction, double *velocity,
                 double* globalVelocity,  SolverOptions* options)
{
  assert(options->isSet);
  DEBUG_EXPR(NV_display(globalVelocity,problem_ori->M->size0););
  if(verbose > 0)
    solver_options_print(options);

  /* Solver name */
  /*  const char* const  name = options->solverName;*/

  if (problem->name)
    {
      FILE *fileName = fopen("problem_name.res", "w");
      char * problem_name = problem->name;
      fprintf(fileName, "%s", problem_name);
      fclose(fileName);
    }
  int info = -1 ;

  if(problem->dimension != 3)
    numerics_error("gfc3d_driver", "Dimension of the problem : problem-> dimension is not compatible or is not set");

  /* if there is no contact, we compute directly the global velocity as M^{-1}q */
  int m = problem->H->size1;
  if(m ==0)
  {
    numerics_printf_verbose(1,"---- GFC3D - DRIVER . No contact case. Direct computation of global velocity");
    globalFrictionContact_computeGlobalVelocity(problem, reaction, globalVelocity);
    return 0;
  }

  /* Non Smooth Gauss Seidel (NSGS) */
  switch(options->solverId)
  {
  case SICONOS_GLOBAL_FRICTION_3D_NSGS_WR:
  {

    numerics_printf_verbose(1," ========================== Call NSGS_WR solver with reformulation into Friction-Contact 3D problem ==========================\n");
    gfc3d_nsgs_wr(problem, reaction, velocity, globalVelocity, &info, options);
    break;

  }
  case SICONOS_GLOBAL_FRICTION_3D_NSGSV_WR:
  {

    numerics_printf_verbose(1," ========================== Call NSGSV_WR solver with reformulation into Friction-Contact 3D problem ==========================\n");
    gfc3d_nsgs_velocity_wr(problem, reaction, velocity, globalVelocity, &info, options);
    break;
  }
  case SICONOS_GLOBAL_FRICTION_3D_NSN_AC_WR:
  {

    numerics_printf_verbose(1," ========================== Call NSN_AC_WR solver with reformulation into Friction-Contact 3D problem ==========================\n");
    gfc3d_nonsmooth_Newton_AlartCurnier_wr(problem, reaction, velocity, globalVelocity, &info, options);
    break;

  }
  case SICONOS_GLOBAL_FRICTION_3D_PROX_WR:
  {

    numerics_printf_verbose(1," ========================== Call PROX_WR solver with reformulation into Friction-Contact 3D problem ==========================\n");
    gfc3d_proximal_wr(problem, reaction, velocity, globalVelocity, &info, options);
    break;

  }
  case SICONOS_GLOBAL_FRICTION_3D_DSFP_WR:
  {

    numerics_printf_verbose(1," ========================== Call DSFP_WR solver with reformulation into Friction-Contact 3D problem ==========================\n");
    gfc3d_DeSaxceFixedPoint_wr(problem, reaction, velocity, globalVelocity, &info, options);
    break;

  }
  case SICONOS_GLOBAL_FRICTION_3D_TFP_WR:
  {

    numerics_printf_verbose(1," ========================== Call TFP_WR solver with reformulation into Friction-Contact 3D problem ==========================\n");
    gfc3d_TrescaFixedPoint_wr(problem, reaction, velocity, globalVelocity, &info, options);
    break;

  }
  case SICONOS_GLOBAL_FRICTION_3D_NSGS:
  {
    gfc3d_nsgs(problem, reaction, velocity, globalVelocity,
               &info, options);
    break;

  }
  case SICONOS_GLOBAL_FRICTION_3D_NSN_AC:
  {
    /* Balancing */
    /* here, the balancing is done outside the solver */
    /* therfore the solver does not account for the possible drift of error measure between
       the balanced problem and the original one */

    GlobalFrictionContactProblem* balanced_problem = gfc3d_balancing_problem(problem,options);
    gfc3d_balancing_go_to_balanced_variables(balanced_problem, options,
                                             reaction, velocity, globalVelocity);
    /* Call the solver with balanced data */
    gfc3d_nonsmooth_Newton_AlartCurnier(balanced_problem, reaction, velocity,
                                        globalVelocity, &info, options);

    /* check if the drift is large */
    // int info_check_drift =
    gfc3d_balancing_check_drift(balanced_problem,problem, reaction, velocity, globalVelocity,
                                options);

    balanced_problem = gfc3d_balancing_free(balanced_problem, options);

    break;

  }
  case SICONOS_GLOBAL_FRICTION_3D_GAMS_PATH:
  {
    numerics_printf_verbose(1," ========================== Call PATH solver via GAMS for an AVI Friction-Contact 3D problem ==========================\n");
    gfc3d_AVI_gams_path(problem, reaction, velocity, &info, options);
    break;
  }
  case SICONOS_GLOBAL_FRICTION_3D_GAMS_PATHVI:
  {
    numerics_printf_verbose(1," ========================== Call PATHVI solver via GAMS for an AVI Friction-Contact 3D problem ==========================\n");
    gfc3d_AVI_gams_pathvi(problem, reaction, globalVelocity, &info, options);
    break;
  }
  case SICONOS_GLOBAL_FRICTION_3D_VI_FPP:
  {
    gfc3d_VI_FixedPointProjection(problem, reaction, velocity,
                                  globalVelocity, &info, options);
    break;

  }
  case SICONOS_GLOBAL_FRICTION_3D_VI_EG:
  {
    gfc3d_VI_ExtraGradient(problem, reaction, velocity,
                           globalVelocity, &info, options);
    break;

  }
  case SICONOS_GLOBAL_FRICTION_3D_ACLMFP:
  {
    gfc3d_ACLMFixedPoint(problem, reaction, velocity,
                         globalVelocity, &info, options);
    break;

  }
  case SICONOS_GLOBAL_FRICTION_3D_ADMM:
  {
    /* globalFrictionContact_rescaling(problem, 1.0/1.512808e-04, 1.0/1.407230e+01, 1.0); */
    gfc3d_ADMM(problem, reaction, velocity,
               globalVelocity, &info, options);
    break;

  }
  case SICONOS_GLOBAL_FRICTION_3D_ADMM_WR:
  {

    numerics_printf_verbose(1," ========================== Call NSGS_WR solver with reformulation into Friction-Contact 3D problem ==========================\n");
    gfc3d_admm_wr(problem, reaction, velocity, globalVelocity, &info, options);
    break;

  }
  case SICONOS_GLOBAL_FRICTION_3D_IPM:
  {

    GlobalFrictionContactProblem* balanced_problem = gfc3d_balancing_problem(problem,options);
    gfc3d_balancing_go_to_balanced_variables(balanced_problem, options,
                                             reaction, velocity, globalVelocity);

    gfc3d_IPM(balanced_problem, reaction, velocity,
              globalVelocity, &info, options);


    gfc3d_balancing_check_drift(balanced_problem,problem, reaction, velocity, globalVelocity,
                                options);

    balanced_problem = gfc3d_balancing_free(balanced_problem, options);
    break;

  }
  case SICONOS_GLOBAL_FRICTION_3D_IPM_WR:
  {

    /* gfc3d_ipm_wr(problem, reaction, velocity, */
    /*           globalVelocity, &info, options); */
    break;

  }
  case SICONOS_GLOBAL_FRICTION_3D_IPM_SNM:
  {
    gfc3d_IPM_SNM(problem, reaction, velocity,
              globalVelocity, &info, options);
    break;
  }
  case SICONOS_GLOBAL_FRICTION_3D_IPM_SNM_PROX:
  {
    verbose=1;
    gfc3d_IPM_SNM(problem, reaction, velocity,
              globalVelocity, &info, options);

    SolverOptions * nsn_options = options->internalSolvers[0];

    gfc3d_proximal_wr(problem, reaction, velocity, globalVelocity, &info, nsn_options);

    if (problem->name)
      {
    numerics_printf_verbose(1, "problem = %s --  NSN_PROX gfc3d_error = %e, prox iterations %i, cumulative newton iterations %i \n",problem->name, nsn_options->dparam[1], nsn_options->iparam[1], nsn_options->iparam[SICONOS_FRICTION_3D_PROXIMAL_IPARAM_CUMULATIVE_ITER_DONE]);
      }
    else
      {
	numerics_printf_verbose(1, " --  NSN_PROX gfc3d_error = %e, prox iterations %i, cumulative newton iterations %i \n", nsn_options->dparam[1], nsn_options->iparam[1], nsn_options->iparam[SICONOS_FRICTION_3D_PROXIMAL_IPARAM_CUMULATIVE_ITER_DONE]);
      }

    options->iparam[SICONOS_IPARAM_ITER_DONE]=options->iparam[0]+nsn_options->iparam[SICONOS_FRICTION_3D_PROXIMAL_IPARAM_CUMULATIVE_ITER_DONE];
    options->dparam[SICONOS_DPARAM_RESIDU] = nsn_options->dparam[SICONOS_DPARAM_RESIDU];

    break;
  }
  case SICONOS_GLOBAL_FRICTION_3D_IPM_SNM_PROX:
  {
    verbose=1;
    gfc3d_IPM_SNM(problem, reaction, velocity,
              globalVelocity, &info, options, problem_name);

    SolverOptions * nsn_options = options->internalSolvers[0];

    gfc3d_proximal_wr(problem, reaction, velocity, globalVelocity, &info, nsn_options);
    numerics_printf_verbose(1, "problem = %s --  NSN_PROX gfc3d_error = %e, prox iterations %i, cumulative newton iterations %i \n",problem_name, nsn_options->dparam[1], nsn_options->iparam[1], nsn_options->iparam[SICONOS_FRICTION_3D_PROXIMAL_IPARAM_CUMULATIVE_ITER_DONE]);
    break;
  }
  case SICONOS_GLOBAL_FRICTION_3D_IPM_SNM_WR:
  {
    gfc3d_ipm_snm_wr(problem, reaction, velocity,
              globalVelocity, &info, options);
    break;
  }
  case SICONOS_GLOBAL_FRICTION_3D_IPM_SNM_SEP:
  {
    char *str = (char *) malloc(200);
    if (problem->name)
      {
	strcpy( str, problem->name );
      }
    else
      {
	strcpy( str, "foo_" );
      }
    char * separators = "/";
    char *strToken_name = strtok( str, separators );
    for(int i=0; i<5; i++)
    {
      if(strToken_name != NULL) strToken_name = strtok ( NULL, separators );
    }
    strToken_name = strtok ( strToken_name, "." );



    // TESTING: change of friction coef.
    double mu_start = 0.;
    for (int index_mu=0; index_mu<10; index_mu++)
    {
      mu_start += 0.1;
      for(int i = 0; i < problem->numberOfContacts ; i++) problem->mu[i]= mu_start;




    char *line = NULL, *saveptr = NULL;
    int load_data = 0, len_prob_name = 0, n_blocks = 0.;
    size_t len = 0;
    FILE *varsep = fopen("varsep.res", "r");
    if (!varsep) printf("\n\n ERROR: varsep.res file is not available!!! \n\n");
    else
    {
      // Traverse the problem names in data file for a match
      for (int i=0; i<1091; i++)
      {
        if (getline(&line, &len, varsep))     // Read 1st line = problem name
        {
          len_prob_name = strlen(line);
          if (len_prob_name > 0 && line[len_prob_name - 1] == '\n')
          {
              line[len_prob_name - 1] = '\0';  // Replace the newline character with null terminator
          }
          if (strcmp(line, strToken_name) == 0) // Problem names are matched
          {
            load_data = 1;
          }
        }
        else
        {
          printf("ERROR: Error reading from varsep.res file.\n");
          break;
        }


        // Read No. of blocks of the current test
        if (getline(&line, &len, varsep))     // Read 2nd line = n_blocks
        {
          n_blocks = atoi(line);
        }


        if (load_data) break;

        // Go to the next problem name
        for (int i=0; i<n_blocks; i++)
          for (int j=0; j<4; j++) // each block has exaclty 4 lines
            getline(&line, &len, varsep);
      }
    }


    /*** Solve separate sub-problems ***/
    int blk_index = -1, count_contact_cp = 0, count_contact_full = 0, count_body_cp = 0, count_body_full = 0;
    int *permu_contact_cp = NULL, *permu_contact_full = NULL, *permu_body_cp = NULL, *permu_body_full = NULL;
    int Hc_m = -1, Hc_n = -1, Hc_rank = -1;
    ssize_t read;
    separators = " \t\n";

    // printf("BEFORE SOLVING:");
    // for(int i=0; i<problem->numberOfContacts; i++)
    // {
    //   printf("\n%2i-%2i: u = ", i*3, (i+1)*3-1);
    //   for (int j=0; j<3; j++) printf(" %.2e", velocity[i*3+j]);
    //   printf(",\tr = ");
    //   for (int j=0; j<3; j++) printf(" %.2e", reaction[i*3+j]);
    // }
    // printf("\n");

    // FILE *file = fopen("Hmat.m", "w");
    // fprintf(file,"H = [\n");
    // CSparseMatrix_print_in_Matlab_file(NM_triplet(NM_transpose(problem->H)), 0, file);
    // fprintf(file,"];\n");
    // fprintf(file,"H = sparse(int32(H(:,1)), int32(H(:,2)), H(:,3));\n");
    // fprintf(file,"M = [\n");
    // CSparseMatrix_print_in_Matlab_file(NM_triplet(problem->M), 0, file);
    // fprintf(file,"];\n");
    // fprintf(file,"M = sparse(int32(M(:,1)), int32(M(:,2)), M(:,3));\n");
    // fclose(file);




    /* For statistiques */
    double somme[3], dur[3], cesp = 1e-8, ns, ndur;
    int nsc, nN, nB, nR, nT;
    int nNcomple_vec[problem->numberOfContacts], nBcomple_vec[problem->numberOfContacts], nRcomple_vec[problem->numberOfContacts], nTcomple_vec[problem->numberOfContacts];
    FILE *stats = fopen("stats_Spheres1mm_4204.m", "a+");
    // ###########################





    // Timer
    long clk_tck = CLOCKS_PER_SEC;
    clock_t t1, t2;
    double time_sub_probs = 0, time_comple_prob = 0;

    // for getting pinfeas
    double mean_pinfeas = 0.;

    int all_iterations = 0, n_succ = 0, n_fail = 0;
    for (int blk_i=0; blk_i<n_blocks; blk_i++)
    {
      // Block index
      getline(&line, &len, varsep);
      blk_index = atoi(line);

      // Permutation contact
      count_contact_cp = 0, count_contact_full = 0;
      read = getline(&line, &len, varsep);
      permu_contact_cp = malloc(read * sizeof(int)); // cp = compressed
      permu_contact_full = malloc(read * sizeof(int) * 3);
      char *strToken = strtok (line, separators);

      while (strToken != NULL)
      {
        // Convert the strToken to an integer and store it in permu_contact_cp array
        permu_contact_cp[count_contact_cp] = atoi(strToken)-1;
        for (int k=0; k<3; k++) permu_contact_full[count_contact_full++] = permu_contact_cp[count_contact_cp]*3+k;
        count_contact_cp++;

        // Get the next token
        strToken = strtok(NULL, separators);
      }

      // Permutation body
      count_body_cp = 0, count_body_full = 0;
      read = getline(&line, &len, varsep);
      permu_body_cp = malloc(read * sizeof(int));
      permu_body_full = malloc(read * sizeof(int) * 6);
      strToken = strtok (line, separators);
      while (strToken != NULL)
      {
        permu_body_cp[count_body_cp] = atoi(strToken)-1;
        for (int k=0; k<6; k++) permu_body_full[count_body_full++] = permu_body_cp[count_body_cp]*6+k;
        count_body_cp++;

        strToken = strtok(NULL, separators);
      }


      // Hc info
      getline(&line, &len, varsep);
      strToken = strtok (line, separators);
      strToken = strtok(NULL, separators);
      strToken = strtok(NULL, separators);
      Hc_rank = atoi(strToken);

      // // Print out for double-check
      // printf("Block %d:\npermutation contact compressed =", blk_index);
      // for (int i=0; i<count_contact_cp; i++) printf(" %d", permu_contact_cp[i]);
      // printf("\npermutation contact FULL =");
      // for (int i=0; i<count_contact_full; i++) printf(" %d", permu_contact_full[i]);
      // printf("\npermu_body compressed =");
      // for (int i=0; i<count_body_cp; i++) printf(" %d", permu_body_cp[i]);
      // printf("\npermu_body FULL =");
      // for (int i=0; i<count_body_full; i++) printf(" %d", permu_body_full[i]);
      // printf("\nH size nd x m = %d x %d\n\n", count_contact_cp*3, count_body_cp*6);

      /* For statistiques */
      int nN_vec[count_contact_cp], nB_vec[count_contact_cp], nR_vec[count_contact_cp], nT_vec[count_contact_cp];
      // ###########################

      // Create sub-problem
      GlobalFrictionContactProblem * sub_prob = globalFrictionContactProblem_new();
      sub_prob->dimension = problem->dimension;
      sub_prob->numberOfContacts = count_contact_cp;
      sub_prob->M = NM_extract(problem->M, count_body_full, permu_body_full, count_body_full, permu_body_full);
      sub_prob->env = NULL;

      // Attention: matrix H stored in hdf5 is transposed!
      sub_prob->H = NM_extract(problem->H, count_body_full, permu_body_full, count_contact_full, permu_contact_full);

      // vector f = problem->q
      sub_prob->q = (double*)malloc(count_body_full*sizeof(double));
      for (int i=0; i<count_body_full; i++) sub_prob->q[i] = problem->q[permu_body_full[i]];

      // vector w = problem->b
      sub_prob->b = (double*)malloc(count_contact_full*sizeof(double));
      for (int i=0; i<count_contact_full; i++) sub_prob->b[i] = problem->b[permu_contact_full[i]];

      // friction coef mu
      sub_prob->mu = (double*)malloc(count_contact_cp*sizeof(double));
      for (int i=0; i<count_contact_cp; i++) sub_prob->mu[i] = problem->mu[permu_contact_cp[i]];

      // Sub-solutions
      double *sub_reaction = (double*)calloc(count_contact_full, sizeof(double));
      double *sub_velocity = (double*)calloc(count_contact_full, sizeof(double));
      double *sub_globalVelocity = (double*)calloc(count_body_full, sizeof(double));
      double *sub_reaction_tmp = (double*)calloc(count_contact_full, sizeof(double));
      double *sub_velocity_tmp = (double*)calloc(count_contact_full, sizeof(double));

      printf("\n********** START sub-problem %d / %d, H (ndxm)/rank = %dx%d / %d *************************************************************\n", blk_i+1, n_blocks, count_contact_full, count_body_full, Hc_rank);
      t1 = clock();
      gfc3d_IPM_SNM(sub_prob, sub_reaction, sub_velocity,
              sub_globalVelocity, &info, options);
      t2 = clock();
      time_sub_probs += (double)(t2-t1)/(double)clk_tck;
      all_iterations += options->iparam[SICONOS_IPARAM_ITER_DONE];
      double *ptr = options->solverData;
      mean_pinfeas += *ptr;
      // mean_pinfeas += ptr[0];
      free(options->solverData); options->solverData = NULL;


      /* For statistiques */
      NumericsMatrix *P_mu_sub = NM_create(NM_SPARSE, count_contact_full, count_contact_full);
      NumericsMatrix *P_mu_inv_sub = NM_create(NM_SPARSE, count_contact_full, count_contact_full);
      NM_triplet_alloc(P_mu_sub, count_contact_full);
      NM_triplet_alloc(P_mu_inv_sub, count_contact_full);
      P_mu_sub->matrix2->origin = NSM_TRIPLET;
      P_mu_inv_sub->matrix2->origin = NSM_TRIPLET;
      for(unsigned int i = 0; i < count_contact_full; ++i)
        if(i % 3 == 0)
        {
          NM_entry(P_mu_sub, i, i, 1.);
          NM_entry(P_mu_inv_sub, i, i, 1.);
        }
        else
        {
          NM_entry(P_mu_sub, i, i, sub_prob->mu[(int)(i/3)]);
          NM_entry(P_mu_inv_sub, i, i, 1.0/sub_prob->mu[(int)(i/3)]);
        }
      NM_gemv(1.0, P_mu_sub, sub_velocity, 0.0, sub_velocity_tmp);
      NM_gemv(1.0, P_mu_inv_sub, sub_reaction, 0.0, sub_reaction_tmp);
      double projerr_sub = projectionError(sub_velocity_tmp, sub_reaction_tmp, count_contact_cp, options->dparam[SICONOS_DPARAM_TOL]);
      nsc = 0, nN = 0, nB = 0, nR = 0, nT = 0;
      for (int i = 0; i < count_contact_cp; i++)
      {
        somme[0] = sub_velocity_tmp[3*i] + sub_reaction_tmp[3*i];
        somme[1] = sub_velocity_tmp[3*i+1] + sub_reaction_tmp[3*i+1];
        somme[2] = sub_velocity_tmp[3*i+2] + sub_reaction_tmp[3*i+2];
        dur[0] = sub_velocity_tmp[3*i] - sub_reaction_tmp[3*i];
        dur[1] = sub_velocity_tmp[3*i+1] - sub_reaction_tmp[3*i+1];
        dur[2] = sub_velocity_tmp[3*i+2] - sub_reaction_tmp[3*i+2];

        ns = somme[0] - cblas_dnrm2(2,somme+1,1);
        ndur = dur[0] - cblas_dnrm2(2,dur+1,1);
        if (ns > cesp*cblas_dnrm2(3, somme, 1))
        {
          nsc +=1;
          if (dur[0] >= cblas_dnrm2(2,dur+1,1))       { nN_vec[nN++] = i+1; }
          else if (-dur[0] >= cblas_dnrm2(2,dur+1,1)) { nB_vec[nB++] = i+1; }
          else                                        { nR_vec[nR++] = i+1; }
        }
        else
          nT_vec[nT++] = i+1;
      }

      fprintf(stats, "stats(end+1) = struct('type', 'sub', 'name', '%s', 'blk_id', %d, 'nBlk', %d, 'mu', %.2e, 'ite', %d, 'residu', %.2e, 'projerr', %.2e,",
                      strToken_name, blk_i+1, n_blocks, problem->mu[0], options->iparam[SICONOS_IPARAM_ITER_DONE], options->dparam[SICONOS_DPARAM_RESIDU], projerr_sub);

      if (info)
      {
        printf("test: failure\n");
        n_fail++;
        fprintf(stats,"'result', 'fail',");
      }
      else
      {
        printf("test: success\n");
        n_succ++;
        fprintf(stats,"'result', 'succ',");
      }

      fprintf(stats,"'nd', %d, 'm', %d, 'r_H', %d,", count_contact_full, count_body_full, Hc_rank);
      fprintf(stats,"'B', ["); for (int i=0; i<nB; i++) fprintf(stats, " %d", nB_vec[i]); fprintf(stats,"],");
      fprintf(stats,"'N', ["); for (int i=0; i<nN; i++) fprintf(stats, " %d", nN_vec[i]); fprintf(stats,"],");
      fprintf(stats,"'R', ["); for (int i=0; i<nR; i++) fprintf(stats, " %d", nR_vec[i]); fprintf(stats,"],");
      fprintf(stats,"'T', ["); for (int i=0; i<nT; i++) fprintf(stats, " %d", nT_vec[i]); fprintf(stats,"]);\n");
      // ###########################
      printf("*************** END sub-problem %d / %d **************************************************************************************\n\n", blk_i+1, n_blocks);

      // Copy sub-solutions to main solutions
      for (int i=0; i<count_contact_full; i++)
      {
        reaction[permu_contact_full[i]] = sub_reaction[i];
        velocity[permu_contact_full[i]] = sub_velocity[i];
      }

      // for (int i=0; i<count_body_full; i++)
      // {
      //   globalVelocity[permu_body_full[i]] = sub_globalVelocity[i];
      // }


      free(sub_reaction); free(sub_velocity); free(sub_globalVelocity);
      free(sub_reaction_tmp); free(sub_velocity_tmp);
      globalFrictionContact_free(sub_prob);

      free(permu_contact_cp); free(permu_contact_full);
      free(permu_body_cp); free(permu_body_full);

      if(P_mu_sub) {P_mu_sub = NM_free(P_mu_sub); P_mu_sub = NULL;}
      if(P_mu_inv_sub) {P_mu_inv_sub = NM_free(P_mu_inv_sub); P_mu_inv_sub = NULL;}
    } // loop for n_blocks


    // printf("AFTER SOLVING:");
    // for(int i=0; i<problem->numberOfContacts; i++)
    // {
    //   printf("\n%2i-%2i: u = ", i*3, (i+1)*3-1);
    //   for (int j=0; j<3; j++) printf(" %.2e", velocity[i*3+j]);
    //   printf(",\tr = ");
    //   for (int j=0; j<3; j++) printf(" %.2e", reaction[i*3+j]);
    // }
    // printf("\n\n");


    // Double-check the result
    unsigned int nd = problem->H->size1;
    unsigned int d = problem->dimension;
    unsigned int n = problem->numberOfContacts;
    unsigned int m = problem->M->size0;

    NumericsMatrix *P_mu = NM_create(NM_SPARSE, nd, nd);
    NumericsMatrix *P_mu_inv = NM_create(NM_SPARSE, nd, nd);
    NM_triplet_alloc(P_mu, nd);
    NM_triplet_alloc(P_mu_inv, nd);
    P_mu->matrix2->origin = NSM_TRIPLET;
    P_mu_inv->matrix2->origin = NSM_TRIPLET;
    for(unsigned int i = 0; i < nd; ++i)
      if(i % d == 0)
      {
        NM_entry(P_mu, i, i, 1.);
        NM_entry(P_mu_inv, i, i, 1.);
      }
      else
      {
        NM_entry(P_mu, i, i, problem->mu[(int)(i/d)]);
        NM_entry(P_mu_inv, i, i, 1.0/problem->mu[(int)(i/d)]);
      }

    NumericsMatrix *M = problem->M;
    NumericsMatrix *H_tilde = NM_transpose(problem->H);
    double *w_tilde = problem->b;
    double *w = (double*)calloc(nd, sizeof(double));
    double *f = problem->q;

    double *velocity_tmp = (double*)calloc(nd, sizeof(double));
    double *reaction_tmp = (double*)calloc(nd, sizeof(double));
    double *primalConstraint = (double*)calloc(nd, sizeof(double));
    double *dualConstraint = (double*)calloc(m, sizeof(double));
    double *s = (double*)calloc(n, sizeof(double));

    double pinfeas, dinfeas, complem, udotr, nub, diff_u, diff_r;

    // Change of variable
    // Current velocity = [u0; mu*ub]
    NumericsMatrix *H = NM_multiply(P_mu, H_tilde);
    NM_gemv(1.0, P_mu, w_tilde, 0.0, w);


    globalFrictionContact_computeGlobalVelocity(problem, reaction, globalVelocity);


    // Compute vars without friction coef.
    NM_gemv(1.0, P_mu, velocity, 0.0, velocity_tmp);
    NM_gemv(1.0, P_mu_inv, reaction, 0.0, reaction_tmp);
    // for (unsigned int i = 0; i<n; i++) s[i] = cblas_dnrm2(2, velocity_tmp+i*d+1, 1);
    // primalResidual_s(velocity_tmp, H, globalVelocity, w, s, primalConstraint, &pinfeas, options->dparam[SICONOS_DPARAM_TOL]);
    dualResidual(M, globalVelocity, H, reaction_tmp, f, dualConstraint, &dinfeas, options->dparam[SICONOS_DPARAM_TOL]);
    complem = complemResidualNorm(velocity_tmp, reaction_tmp, nd, n);
    udotr = cblas_ddot(nd, velocity_tmp, 1, reaction_tmp, 1);

    double norm_q = cblas_dnrm2(m, problem->q, 1);
    double norm_b = cblas_dnrm2(nd, problem->b, 1);
    double projerr, projerr_comple;
    projerr = projectionError(velocity_tmp, reaction_tmp, n, options->dparam[SICONOS_DPARAM_TOL]);


    // Store solutions obtained by solving sub-problems
    cblas_dcopy(nd, velocity, 1, velocity_tmp, 1);
    cblas_dcopy(nd, reaction, 1, reaction_tmp, 1);


    printf("\n\n============ Solve the complete problem by gfc3d_IPM_SNM ============\n");
    t1 = clock();
    gfc3d_IPM_SNM(problem, reaction, velocity, globalVelocity, &info, options);
    t2 = clock();
    time_comple_prob = (double)(t2-t1)/(double)clk_tck;
    printf("Execution time: %.4f,\t\ttest: ", time_comple_prob);
    // if (info) printf("failure\n"); else printf("success\n");


    // for comparison
    cblas_daxpy(nd, -1, velocity, 1, velocity_tmp, 1);
    cblas_daxpy(nd, -1, reaction, 1, reaction_tmp, 1);
    diff_u = cblas_dnrm2(nd, velocity_tmp, 1);
    diff_r = cblas_dnrm2(nd, reaction_tmp, 1);
    NM_gemv(1.0, P_mu, velocity, 0.0, velocity_tmp);
    NM_gemv(1.0, P_mu_inv, reaction, 0.0, reaction_tmp);
    projerr_comple = projectionError(velocity_tmp, reaction_tmp, n, options->dparam[SICONOS_DPARAM_TOL]);



    /* For statistiques */
    nsc = 0, nN = 0, nB = 0, nR = 0, nT = 0;
    for (int i = 0; i < problem->numberOfContacts; i++)
    {
      somme[0] = velocity_tmp[3*i] + reaction_tmp[3*i];
      somme[1] = velocity_tmp[3*i+1] + reaction_tmp[3*i+1];
      somme[2] = velocity_tmp[3*i+2] + reaction[3*i+2];
      dur[0] = velocity_tmp[3*i] - reaction_tmp[3*i];
      dur[1] = velocity_tmp[3*i+1] - reaction_tmp[3*i+1];
      dur[2] = velocity_tmp[3*i+2] - reaction_tmp[3*i+2];

      ns = somme[0] - cblas_dnrm2(2,somme+1,1);
      ndur = dur[0] - cblas_dnrm2(2,dur+1,1);
      if (ns > cesp*cblas_dnrm2(3, somme, 1))
      {
        nsc +=1;
        if (dur[0] >= cblas_dnrm2(2,dur+1,1))       { nNcomple_vec[nN++] = i+1; }
        else if (-dur[0] >= cblas_dnrm2(2,dur+1,1)) { nBcomple_vec[nB++] = i+1; }
        else                                        { nRcomple_vec[nR++] = i+1; }
      }
      else
        nTcomple_vec[nT++] = i+1;
    }

    fprintf(stats, "stats(end+1) = struct('type', 'complete', 'name', '%s', 'blk_id', %d, 'nBlk', %d, 'mu', %.2e, 'ite', %d, 'residu', %.2e, 'projerr', %.2e,",
                    strToken_name, -1, n_blocks, problem->mu[0], options->iparam[SICONOS_IPARAM_ITER_DONE], options->dparam[SICONOS_DPARAM_RESIDU], projerr_comple);

    if (info)
    {
      printf("failure\n");
      n_fail++;
      fprintf(stats,"'result', 'fail',");
    }
    else
    {
      printf("success\n");
      n_succ++;
      fprintf(stats,"'result', 'succ',");
    }

    fprintf(stats,"'nd', %d, 'm', %d, 'r_H', %d,", nd, m, -1);
    fprintf(stats,"'B', ["); for (int i=0; i<nB; i++) fprintf(stats, " %d", nBcomple_vec[i]); fprintf(stats,"],");
    fprintf(stats,"'N', ["); for (int i=0; i<nN; i++) fprintf(stats, " %d", nNcomple_vec[i]); fprintf(stats,"],");
    fprintf(stats,"'R', ["); for (int i=0; i<nR; i++) fprintf(stats, " %d", nRcomple_vec[i]); fprintf(stats,"],");
    fprintf(stats,"'T', ["); for (int i=0; i<nT; i++) fprintf(stats, " %d", nTcomple_vec[i]); fprintf(stats,"]);\n");
    fclose(stats);
    // ###########################
    printf("=====================================================================\n\n");


    printf("====================== Result obtained by solving sub-problems ======================\n");
    numerics_printf_verbose(-1, "| its  | pinfeas | dinfeas | |u o r| |   u'r   | prj err |");
    numerics_printf_verbose(-1, "---------------------------------------------------------");
    numerics_printf_verbose(-1, "| %4i | %.1e | %.1e | %.1e | %.1e | %.1e |",
                          all_iterations, mean_pinfeas/n_blocks, dinfeas, complem, udotr, projerr);
    printf("Execution time: %.4f\n", time_sub_probs);
    printf("%d sub-problems, %4d success, %4d failure\n", n_blocks, n_succ, n_fail);
    printf("=====================================================================================\n\n");


    // Comparison

    printf("============ COMPARISON ============\n");
    printf("  | u_subs - u_comple | = %.2e\n", diff_u);
    printf("  | r_subs - r_comple | = %.2e\n", diff_r);
    printf("====================================\n\n\n");

    double max_val = mean_pinfeas/n_blocks;
    max_val = (max_val < dinfeas ? dinfeas : max_val) < complem ? complem : max_val;
    printf("sumry total:   %s,\t  n nd x m = %d %d x %d\n",strToken_name, n, nd, m);
    printf("sumry total: %4d sub-prob, %4d succ, %4d fail,\t %.2e %.2e,\t %.4f (s),\t | u_subs - u_comple | = %.2e\n", n_blocks, n_succ, n_fail, max_val, projerr, time_sub_probs, diff_u);

    if (info)
      printf("sumry total:   comple prob,   failure           ,");
    else
      printf("sumry total:   comple prob,   success           ,");

    printf("\t %.2e %.2e,\t %.4f (s),\t | r_subs - r_comple | = %.2e\n",
            options->dparam[SICONOS_DPARAM_RESIDU], projerr_comple, time_comple_prob, diff_r);

    printf("sumry total: --------------------------------------------------------------------------------------------------------------------\n\n");




    if(H_tilde) {H_tilde = NM_free(H_tilde); H_tilde = NULL;}
    if(H) {H = NM_free(H); H = NULL;}
    if(P_mu) {P_mu = NM_free(P_mu); P_mu = NULL;}
    if(P_mu_inv) {P_mu_inv = NM_free(P_mu_inv); P_mu_inv = NULL;}
    if (w) {free(w); w = NULL;}
    if (s) {free(s); s = NULL;}
    if (velocity_tmp) {free(velocity_tmp); velocity_tmp = NULL;}
    if (reaction_tmp) {free(reaction_tmp); reaction_tmp = NULL;}
    if (primalConstraint) {free(primalConstraint); primalConstraint = NULL;}
    if (dualConstraint) {free(dualConstraint); dualConstraint = NULL;}
    fclose(varsep);



    }
    free(str);
    break;
  }
  default:
  {
    fprintf(stderr, "Numerics, gfc3d_driver failed. Unknown solver %d.\n", options->solverId);
    exit(EXIT_FAILURE);

  }
  }

  return info;

}

int gfc3d_checkTrivialCaseGlobal(int n, double* q, double* velocity, double* reaction, double * globalVelocity, SolverOptions* options)
{
  /* norm of vector q */
  /*   double qs = cblas_dnrm2( n , q , 1 ); */
  /*   int i; */
  int info = -1;
  /*   if( qs <= DBL_EPSILON )  */
  /*     { */
  /*       // q norm equal to zero (less than DBL_EPSILON) */
  /*       // -> trivial solution: reaction = 0 and velocity = q */
  /*       for( i = 0 ; i < n ; ++i ) */
  /*  { */
  /*    velocity[i] = q[i]; */
  /*    reaction[i] = 0.; */
  /*  } */
  /*       iparam[2] = 0; */
  /*       iparam[4]= 0; */
  /*       dparam[1] = 0.0; */
  /*       dparam[3] = 0.0; */
  /*       info = 0; */
  /*       if(iparam[1]>0) */
  /*  printf("fc3d driver, norm(q) = 0, trivial solution reaction = 0, velocity = q.\n"); */
  /*     } */
  return info;
}<|MERGE_RESOLUTION|>--- conflicted
+++ resolved
@@ -58,10 +58,7 @@
 const char* const SICONOS_GLOBAL_FRICTION_3D_IPM_SNM_WR_STR = "GFC3D_IPM_SNM_WR";
 const char* const SICONOS_GLOBAL_FRICTION_3D_IPM_SNM_SEP_STR = "GFC3D_IPM_SNM_SEP";
 const char* const   SICONOS_GLOBAL_FRICTION_3D_IPM_SNM_PROX_STR = "GFC3D IPM SNM PROX";
-<<<<<<< HEAD
-=======
-
->>>>>>> dad5ac04
+
 
 static int gfc3d_balancing_check_drift(GlobalFrictionContactProblem* balanced_problem,
                                        GlobalFrictionContactProblem* problem,
