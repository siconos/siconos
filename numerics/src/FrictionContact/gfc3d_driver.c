--- conflicted
+++ resolved
@@ -250,7 +250,7 @@
   }
   case SICONOS_GLOBAL_FRICTION_3D_IPM:
   {
-<<<<<<< HEAD
+
     GlobalFrictionContactProblem* balanced_problem = gfc3d_balancing_problem(problem,options);
     gfc3d_balancing_go_to_balanced_variables(balanced_problem, options,
                                              reaction, velocity, globalVelocity);
@@ -258,26 +258,12 @@
     gfc3d_IPM(balanced_problem, reaction, velocity,
               globalVelocity, &info, options);
 
-=======
-
-    GlobalFrictionContactProblem* balanced_problem = gfc3d_balancing_problem(problem,options);
-    gfc3d_balancing_go_to_balanced_variables(balanced_problem, options,
-                                             reaction, velocity, globalVelocity);
-    
-    gfc3d_IPM(balanced_problem, reaction, velocity,
-              globalVelocity, &info, options);
-
-    /* check if the drift is large */
-    // int info_check_drift =
->>>>>>> 80c09eb4
+
     gfc3d_balancing_check_drift(balanced_problem,problem, reaction, velocity, globalVelocity,
                                 options);
 
     problem = gfc3d_balancing_free(problem, options);
-<<<<<<< HEAD
-
-=======
->>>>>>> 80c09eb4
+
     break;
 
   }
