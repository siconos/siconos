--- conflicted
+++ resolved
@@ -369,12 +369,9 @@
 static void primalResidual(const double * velocity, NumericsMatrix * H, const double * globalVelocity, const double * w,
                            double * out, double * rnorm)
 {
-<<<<<<< HEAD
-  double nd = H->size0;
+  size_t nd = H->size0;
   double rn; 
-=======
-  size_t nd = H->size0;
->>>>>>> ae729ff2
+
 
   /* The memory for the result vectors should be allocated using calloc
    * since H is a sparse matrix. In other case the behaviour will be undefined.*/
@@ -448,7 +445,7 @@
 static double complemResidualNorm_p(const double * const velocity, const double * const reaction,
                                     const unsigned int vecSize, const unsigned int varsCount)
 {
-<<<<<<< HEAD
+
   double * resid = (double*)calloc(vecSize, sizeof(double));
   double * u_p = (double*)calloc(vecSize, sizeof(double));
   double * r_p = (double*)calloc(vecSize, sizeof(double));
@@ -481,9 +478,6 @@
   //free(p_inv);
   free(a);
   free(b);
-=======
-  size_t m = H->size1;
->>>>>>> ae729ff2
 
   return norm2;
 }
