/* Siconos is a program dedicated to modeling, simulation and control
 * of non smooth dynamical systems.
 *
 * Copyright 2016 INRIA.
 *
 * Licensed under the Apache License, Version 2.0 (the "License");
 * you may not use this file except in compliance with the License.
 * You may obtain a copy of the License at
 *
 * http://www.apache.org/licenses/LICENSE-2.0
 *
 * Unless required by applicable law or agreed to in writing, software
 * distributed under the License is distributed on an "AS IS" BASIS,
 * WITHOUT WARRANTIES OR CONDITIONS OF ANY KIND, either express or implied.
 * See the License for the specific language governing permissions and
 * limitations under the License.
*/

#include "NonSmoothNewton.h"
#include "NCP_Solvers.h"
#include "fc3d_Solvers.h"
#include <stdlib.h>
#include <stdio.h>
#include "FischerBurmeister.h"
#include "SiconosBlas.h"
#include "AlartCurnierGenerated.h"
#include "fc3d_GlockerFischerBurmeister_functions.h"
#include "op3x3.h"


#define DEBUG_CHECK


//#define OPTI_RHO
/* #define DEBUG_MESSAGES *\/ */
/* #define DEBUG_STDOUT *\/ */
#include "debug.h"
#include <string.h>
static computeNonsmoothFunction  Function = NULL;
static NewtonFunctionPtr F = NULL;
static NewtonFunctionPtr jacobianF = NULL;
static UpdateSolverPtr updateSolver = NULL;
static PostSolverPtr postSolver = NULL;
static FreeSolverNSGSPtr freeSolver = NULL;

/* size of a block */
static int Fsize;
void fc3d_AC_initialize(FrictionContactProblem* problem, FrictionContactProblem* localproblem, SolverOptions * options);
void fc3d_AC_initialize(FrictionContactProblem* problem, FrictionContactProblem* localproblem, SolverOptions * options)
{
  /*
    In initialize, these operators are "connected" to their corresponding static variables, that will be used to build local problem
    for each considered contact.
    Local problem is built during call to update (which depends on the storage type for M).
  */

  /* localFC3D = localproblem; */
  /* globalFC3D = problem; */
  DEBUG_PRINTF("fc3d_AC_initialize starts with options->iparam[10] = %i\n",
               options->iparam[SICONOS_FRICTION_3D_NSN_FORMULATION]);

  if (options->iparam[SICONOS_FRICTION_3D_NSN_FORMULATION] ==
      SICONOS_FRICTION_3D_NSN_FORMULATION_ALARTCURNIER_STD )
  {
    Function = &(computeAlartCurnierSTD);
  }
  else if (options->iparam[SICONOS_FRICTION_3D_NSN_FORMULATION] ==
           SICONOS_FRICTION_3D_NSN_FORMULATION_JEANMOREAU_STD )
  {
    Function = &(computeAlartCurnierJeanMoreau);
  }
  else if (options->iparam[SICONOS_FRICTION_3D_NSN_FORMULATION] ==
           SICONOS_FRICTION_3D_NSN_FORMULATION_ALARTCURNIER_GENERATED )
  {
    Function = &(fc3d_AlartCurnierFunctionGenerated);
  }
  else if (options->iparam[SICONOS_FRICTION_3D_NSN_FORMULATION] ==
           SICONOS_FRICTION_3D_NSN_FORMULATION_JEANMOREAU_GENERATED )
  {
    Function = &fc3d_AlartCurnierJeanMoreauFunctionGenerated;;
  }
  else if (options->iparam[SICONOS_FRICTION_3D_NSN_FORMULATION] ==
           SICONOS_FRICTION_3D_NSN_FORMULATION_NULL)
  {
    Function = NULL;
  }


/* #ifdef AC_STD */
/* computeNonsmoothFunction  Function = &(computeAlartCurnierSTD); */
/* #endif */
/* #ifdef AC_JeanMoreau */
/* computeNonsmoothFunction  Function = &(computeAlartCurnierJeanMoreau); */
/* #endif */

/* // computeAlartCurnier[JeanMoreau] == AC_Generated */

/* #ifdef AC_Generated */
/* computeNonsmoothFunction  Function = &(fc3d_AlartCurnierFunctionGenerated); */
/* #endif */

/* // HandMade not done */
/* #ifdef AC_HandMade */
/* computeNonsmoothFunction  Function = &(fc3d_AlartCurnierFunctionHandMade); */
/* #endif */

}

void fc3d_AC_free(FrictionContactProblem * problem, FrictionContactProblem * localproblem, SolverOptions* localsolver_options);

void fc3d_AC_free(FrictionContactProblem * problem, FrictionContactProblem * localproblem, SolverOptions* localsolver_options)
{

  if(problem->M->storageType == NM_SPARSE)
  {
    /* we release the pointer to avoid double deallocation */
    localproblem->M->matrix0 = NULL;
    NM_clearSparseBlock(problem->M);
  }
}
void fc3d_AC_free_P(FrictionContactProblem * problem, FrictionContactProblem * localproblem, SolverOptions* localsolver_options);
void fc3d_AC_free_P(FrictionContactProblem * problem, FrictionContactProblem * localproblem, SolverOptions* localsolver_options)
{
  fc3d_AC_free(problem, localproblem, localsolver_options);
  free(localsolver_options->dWork);
  localsolver_options->dWork=NULL;
<<<<<<< HEAD
  
=======

>>>>>>> 825d0746
}
void fc3d_AC_post(int contact, double* reaction);
void fc3d_AC_post(int contact, double* reaction)
{
  /* This function is required in the interface but useless in Alart-Curnier case */
}

void fc3d_onecontact_nonsmooth_Newton_solvers_initialize(FrictionContactProblem* problem, FrictionContactProblem* localproblem,    SolverOptions * localsolver_options)
{

  /*
     Initialize solver (Connect F and its jacobian, set local size ...) according to the chosen formulation.
  */

  /* Alart-Curnier formulation */
  if (localsolver_options->solverId == SICONOS_FRICTION_3D_ONECONTACT_NSN)
  {
    fc3d_AC_initialize(problem, localproblem,localsolver_options);
    /* Fsize = 3; */
    /* F = &F_AC; */
    /* jacobianF = &jacobianF_AC; */
    /*     updateSolver = &fc3d_AC_update; */
    postSolver = &fc3d_AC_post;
    freeSolver = &fc3d_AC_free;
  }
  else if (localsolver_options->solverId == SICONOS_FRICTION_3D_ONECONTACT_NSN_GP)
  {
    fc3d_AC_initialize(problem, localproblem,localsolver_options);
    /* Fsize = 3; */
    /* F = &F_AC; */
    /* jacobianF = &jacobianF_AC; */
    /*     updateSolver = &fc3d_AC_update; */
    postSolver = &fc3d_AC_post;
    freeSolver = &fc3d_AC_free;

  }
  else if (localsolver_options->solverId == SICONOS_FRICTION_3D_ONECONTACT_NSN_GP_HYBRID)
  {
    fc3d_AC_initialize(problem, localproblem,localsolver_options);
    fc3d_projectionOnConeWithLocalIteration_initialize(problem, localproblem, localsolver_options );
    /* Fsize = 3; */
    /* F = &F_AC; */
    /* jacobianF = &jacobianF_AC; */
    /*     updateSolver = &fc3d_AC_update; */
    postSolver = &fc3d_AC_post;
    freeSolver = &fc3d_AC_free_P;

  }




  /* Glocker formulation - Fischer-Burmeister function used in Newton */
  else if (localsolver_options->solverId == SICONOS_FRICTION_3D_NCPGlockerFBNewton)
  {
    Fsize = 5;
    NCPGlocker_initialize(problem, localproblem);
    F = &F_GlockerFischerBurmeister;
    jacobianF = &jacobianF_GlockerFischerBurmeister;
    /*     updateSolver = &NCPGlocker_update; */
    postSolver = &NCPGlocker_post;
    freeSolver = (FreeSolverNSGSPtr)&NCPGlocker_free;
  }
  else
  {
    fprintf(stderr, "Numerics, fc3d_onecontact_nonsmooth_Newton_solvers failed. Unknown formulation type.\n");
    exit(EXIT_FAILURE);
  }
}




int fc3d_onecontact_nonsmooth_Newton_solvers_solve(FrictionContactProblem* localproblem, double* local_reaction, SolverOptions * options)
{

  /*  (*updateSolver)(contact, local_reaction); */
  int info =1;
  if (options->solverId == SICONOS_FRICTION_3D_ONECONTACT_NSN)
  {
    info = fc3d_onecontact_nonsmooth_Newton_solvers_solve_direct(localproblem, local_reaction, options->iparam, options->dparam);
  }
  else if (options->solverId == SICONOS_FRICTION_3D_ONECONTACT_NSN_GP)
  {
    info = fc3d_onecontact_nonsmooth_Newton_solvers_solve_damped(localproblem, local_reaction, options->iparam, options->dparam);
  }
  else if (options->solverId == SICONOS_FRICTION_3D_ONECONTACT_NSN_GP_HYBRID)
  {
    if (options->iparam[SICONOS_FRICTION_3D_NSN_HYBRID_STRATEGY] ==  SICONOS_FRICTION_3D_NSN_HYBRID_STRATEGY_PLI_NSN_LOOP ||
        options->iparam[SICONOS_FRICTION_3D_NSN_HYBRID_STRATEGY] ==  SICONOS_FRICTION_3D_NSN_HYBRID_STRATEGY_NSN_AND_NSN_PLI_LOOP)
    {
      info = fc3d_onecontact_nonsmooth_Newton_solvers_solve_hybrid_pli_nsn_loop(localproblem, local_reaction, options);
    }
    else
    {
      numerics_error("fc3d_onecontact_nonsmooth_Newton_solvers_solve","Unknown local nsn hybrid solver");
    }
  }
  else
  {
    info = nonSmoothDirectNewton(Fsize, local_reaction, &F, &jacobianF,  options->iparam,  options->dparam);
  }
  if (info > 0)
  {
    if (verbose > 0)
    {
      if (options->iparam[0] == options->iparam[1])
      {
        printf("Numerics, fc3d_onecontact_nonsmooth_Newton_solvers_solve, warning. reached max. number of iterations (%i) without convergence for contact %i. Residual = %12.8e\n", options->iparam[0], options->iparam[4],  options->dparam[1]);
      }
      else
      {
        printf("Numerics, fc3d_onecontact_nonsmooth_Newton_solvers_solve, no convergence for contact %i with error %e\n",options->iparam[SICONOS_FRICTION_3D_NSGS_LOCALSOLVER_CONTACTNUMBER], options->dparam[SICONOS_DPARAM_RESIDU]);
        /* frictionContact_display(localproblem) */;
      }
      /* note : exit on failure should be done in DefaultCheckSolverOutput */
    }
  }
  return info;
  /*  (*postSolver)(contact,reaction); */
}

void fc3d_onecontact_nonsmooth_Newton_solvers_free(FrictionContactProblem * problem, FrictionContactProblem * localproblem, SolverOptions* localsolver_options)
{
  F = NULL;
  jacobianF = NULL;
  updateSolver = NULL;
  postSolver = NULL;
  (*freeSolver)(problem, localproblem, localsolver_options);
}

void fc3d_onecontact_nonsmooth_Newton_solvers_computeError(int n, double* velocity, double*reaction, double * error)
{
  /*   int numberOfContacts = n/3; */
  /*   int sizeGlobal = numberOfContacts*FSize; */
  /*   //  double * FGlobal = (double*)malloc(sizeGlobal*sizeof(*FGlobal));  */
  /*   (*computeFGlobal)(reaction,velocity); */
  /*   int i; */
  /*   double Fz; */
  /*   *error = 0; */
  /*   for(i=0;i<sizeGlobal;++i) */
  /*     { */
  /*       Fz = velocity[i]*reaction[i]; */
  /*       if(Fz>0) */
  /*  *error+=Fz; */
  /*       if(reaction[i]<0) */
  /*  *error+=reaction[i]; */
  /*       if(velocity[i]<0) */
  /*  *error+=velocity[i]; */
  /*     } */

  /*   // (*computeVelocity)(FGlobal); */

  /*   free(FGlobal); */

}

void fc3d_onecontact_nonsmooth_Newton_AC_update(int contact, FrictionContactProblem* problem, FrictionContactProblem* localproblem, double * reaction, SolverOptions* options)
{
  /* Build a local problem for a specific contact
     reaction corresponds to the global vector (size n) of the global problem.
  */
  /* Call the update function which depends on the storage for MGlobal/MBGlobal */
  /* Build a local problem for a specific contact
   reaction corresponds to the global vector (size n) of the global problem.
  */

  /* The part of MGlobal which corresponds to the current block is copied into MLocal */
  fc3d_nsgs_fillMLocal(problem, localproblem, contact);

  /****  Computation of qLocal = qBlock + sum over a row of blocks in MGlobal of the products MLocal.reactionBlock,
     excluding the block corresponding to the current contact. ****/
  fc3d_nsgs_computeqLocal(problem, localproblem, reaction, contact);

  /* Friction coefficient for current block*/
  localproblem->mu[0] = problem->mu[contact];


}


int fc3d_onecontact_nonsmooth_Newtow_setDefaultSolverOptions(SolverOptions* options)
{
  if (verbose > 0)
  {
    printf("Set the Default SolverOptions for the  ONECONTACT_NSN Solver\n");
  }

  options->solverId = SICONOS_FRICTION_3D_ONECONTACT_NSN_GP;
  options->numberOfInternalSolvers = 0;
  options->isSet = 1;
  options->filterOn = 1;
  options->iSize = 20;
  options->dSize = 20;
  options->iparam = (int *)calloc(options->iSize, sizeof(int));
  options->dparam = (double *)calloc(options->dSize, sizeof(double));
  solver_options_nullify(options);

  options->iparam[SICONOS_IPARAM_MAX_ITER] = 10;
  options->dparam[SICONOS_DPARAM_TOL] = 1e-14;

  /* Choice of formulation */
  options->iparam[SICONOS_FRICTION_3D_NSN_FORMULATION] =
    SICONOS_FRICTION_3D_NSN_FORMULATION_ALARTCURNIER_STD ;
  /* Choice of line -search method */
  options->iparam[SICONOS_FRICTION_3D_NSN_LINESEARCH] =
    SICONOS_FRICTION_3D_NSN_LINESEARCH_GOLDSTEINPRICE;
  options->iparam[SICONOS_FRICTION_3D_NSN_LINESEARCH_MAXITER] = 10;

  /* parameters for hybrid solvers */
  options->iparam[SICONOS_FRICTION_3D_NSN_HYBRID_STRATEGY] =
    SICONOS_FRICTION_3D_NSN_HYBRID_STRATEGY_PLI_NSN_LOOP;
  options->iparam[SICONOS_FRICTION_3D_NSN_HYBRID_MAX_LOOP] = 1;
  options->iparam[SICONOS_FRICTION_3D_NSN_HYBRID_MAX_ITER] = 10;
  return 0;
}


int fc3d_onecontact_nonsmooth_Newton_solvers_solve_direct(FrictionContactProblem* localproblem, double * R, int *iparam, double *dparam)
{

  double mu = localproblem->mu[0];
  double * qLocal = localproblem->q;

  double * MLocal = localproblem->M->matrix0;

  double Tol = dparam[SICONOS_DPARAM_TOL];
  int itermax = iparam[SICONOS_IPARAM_MAX_ITER];


  int i, j, k, inew;

  // store the increment
  double dR[3] = {0., 0., 0.};

  // store the value fo the function
  double F[3] = {0., 0., 0.};

  // Store the (sub)-gradient of the function
  double A[9] = {0., 0., 0., 0., 0., 0., 0., 0., 0.};
  double B[9] = {0., 0., 0., 0., 0., 0., 0., 0., 0.};

  // Value of AW+B
  double AWplusB[9] = {0., 0., 0., 0., 0., 0., 0., 0., 0.};

  // Compute values of Rho (should be here ?)
  double rho[3] = {1., 1., 1.};
#ifdef OPTI_RHO
  computerho(localproblem, rho);
  DEBUG_PRINTF("rho[0] = %4.2e, rho[1] = %4.2e, rho[2] = %4.2e \n", rho[0], rho[1], rho[2]);
#endif

  // compute the velocity
  double velocity[3] = {0., 0., 0.};

  for (i = 0; i < 3; i++) velocity[i] = MLocal[i + 0 * 3] * R[0] + qLocal[i]
                                          + MLocal[i + 1 * 3] * R[1] +
                                          + MLocal[i + 2 * 3] * R[2] ;
  for (inew = 0 ; inew < itermax ; ++inew) // Newton iteration
  {
    //Update function and gradient
    Function(R, velocity, mu, rho, F, A, B);

/* #ifndef AC_Generated */
#ifndef DEBUG_CHECK
    double AWpB[9];
    if (iparam[SICONOS_FRICTION_3D_NSN_FORMULATION] !=
        SICONOS_FRICTION_3D_NSN_FORMULATION_JEANMOREAU_GENERATED
        && iparam[SICONOS_FRICTION_3D_NSN_FORMULATION] !=
        SICONOS_FRICTION_3D_NSN_FORMULATION_NULL)
    {
      double Fg[3] = {0., 0., 0.};
      double Ag[9] = {0., 0., 0., 0., 0., 0., 0., 0., 0.};
      double Bg[9] = {0., 0., 0., 0., 0., 0., 0., 0., 0.};



      assert(*rho > 0. && *(rho + 1) > 0. && *(rho + 2) > 0.);

/* #ifdef AC_STD */
      if  (iparam[SICONOS_FRICTION_3D_NSN_FORMULATION] ==
           SICONOS_FRICTION_3D_NSN_FORMULATION_ALARTCURNIER_STD )
      {
        fc3d_AlartCurnierFunctionGenerated(R, velocity, mu, rho, Fg, Ag, Bg);
      }

/* #endif */

/* #ifdef AC_JeanMoreau */
      if  (iparam[SICONOS_FRICTION_3D_NSN_FORMULATION] ==
           SICONOS_FRICTION_3D_NSN_FORMULATION_JEANMOREAU_STD)
      {
        fc3d_AlartCurnierJeanMoreauFunctionGenerated(R, velocity, mu, rho, Fg, Ag, Bg);
      }
/* #endif */

      sub3(F, Fg);
      sub3x3(A, Ag);
      sub3x3(B, Bg);

      assert(hypot3(Fg) <= 1e-7);
      assert(hypot9(Ag) <= 1e-7);
      assert(hypot9(Bg) <= 1e-7);
      cpy3x3(A, Ag);
      cpy3x3(B, Bg);
      mm3x3(A, MLocal, AWpB);
      add3x3(B, AWpB);
    }
#endif
/* #endif */


    // compute -(A MLocal +B)
    for (i = 0; i < 3; i++)
    {
      for (j = 0; j < 3; j++)
      {
        AWplusB[i + 3 * j] = 0.0;
        for (k = 0; k < 3; k++)
        {
          AWplusB[i + 3 * j] -= A[i + 3 * k] * MLocal[k + j * 3];
        }
        AWplusB[i + 3 * j] -= B[i + 3 * j];
      }
    }

/* #ifdef AC_STD */

#ifndef DEBUG_CHECK
    if (iparam[10]==0)
    {
      scal3x3(-1., AWpB);
      sub3x3(AWplusB, AWpB);
      assert(hypot9(AWpB) <= 1e-7);
    }
#endif
/* #endif */

    // Solve the linear system
    if ( solv3x3(AWplusB, dR, F) )
    {
      // if determinant is zero, replace dR=NaN with zero (i.e. don't
      // modify R) and return early
      dR[0] = 0; dR[1] = 0; dR[2] = 0;
      DEBUG_EXPR(
        assert(0 && "solv3x3 returned error, bad determinant found."));
      R[0] += dR[0];
      R[1] += dR[1];
      R[2] += dR[2];
      // compute new residue
      for (i = 0; i < 3; i++) velocity[i] = MLocal[i + 0 * 3] * R[0] + qLocal[i]
                                + MLocal[i + 1 * 3] * R[1] +
                                + MLocal[i + 2 * 3] * R[2] ;
      Function(R, velocity, mu, rho, F, NULL, NULL);
      dparam[1] = 0.5 * (F[0] * F[0] + F[1] * F[1] + F[2] * F[2]) / (1.0 + sqrt(R[0] * R[0] + R[1] * R[1] + R[2] * R[2])) ; // improve with relative tolerance
      break;
    }

    // upate iterates
    R[0] += dR[0];
    R[1] += dR[1];
    R[2] += dR[2];
    // compute new residue
    for (i = 0; i < 3; i++) velocity[i] = MLocal[i + 0 * 3] * R[0] + qLocal[i]
                                            + MLocal[i + 1 * 3] * R[1] +
                                            + MLocal[i + 2 * 3] * R[2] ;
    Function(R, velocity, mu, rho, F, NULL, NULL);
    dparam[1] = 0.5 * (F[0] * F[0] + F[1] * F[1] + F[2] * F[2]) / (1.0 + sqrt(R[0] * R[0] + R[1] * R[1] + R[2] * R[2])) ; // improve with relative tolerance

    /*      dparam[2] =0.0;
            fc3d_unitary_compute_and_add_error( R , velocity,mu, &(dparam[2]));*/

    if (verbose > 1) printf("-----------------------------------    fc3d_onecontact_nonsmooth_Newton_solvers_solve_direct number of iteration = %i  error = %.10e \n", inew, dparam[1]);

    if (dparam[1] < Tol)
    {
      /*    printf("-----------------------------------    fc3d_onecontact_nonsmooth_Newton_solvers_solve_direct number of iteration = %i  error = %.10e \t error2 = %.10e \n",inew,dparam[1], dparam[2]); */
      iparam[1]=inew;
      return 0;
    }

  }// End of the Newton iteration

  /*  printf("-----------------------------------    LocalNewtonSolver number of iteration = %i  error = %.10e \t error2 = %.10e \n",inew,dparam[1], dparam[2]); */
  iparam[1]=inew;
  return 1;

}



static int LineSearchGP(FrictionContactProblem* localproblem,
                  computeNonsmoothFunction  Function,
                  double * t_opt,
                  double R[3],
                  double dR[3],
                  double *rho,
                  int LSitermax,
                  double * F,
                  double * A,
                  double * B,
                  double * velocity)
{
  DEBUG_PRINT("LineSearchGP -- Start Line search\n");

  double alpha = *t_opt;

  double inf = 1e20;

  double alphamin = 0.0;
  double alphamax = inf;

  double m1 = 0.1, m2 = 0.9;


  /*     // store the value fo the function */
  /*     double F[3]={0.,0.,0.}; */

  /*     // Store the (sub)-gradient of the function */
  /*     double A[9]={0.,0.,0.,0.,0.,0.,0.,0.,0.}; */
  /*     double B[9]={0.,0.,0.,0.,0.,0.,0.,0.,0.}; */

  /*     double velocity[3]={0.,0.,0.}; */

  double mu = localproblem->mu[0];
  double * qLocal = localproblem->q;
  double * MLocal = localproblem->M->matrix0;

  /*     for (int i=0; i<3; i++) velocity[i] = MLocal[i+0*3]*R[0] + qLocal[i] */
  /*          + MLocal[i+1*3]*R[1] + */
  /*          + MLocal[i+2*3]*R[2] ; */

  /*     Function(R,velocity,mu,rho,F,A,B); */


  // Computation of q(t) and q'(t) for t =0

  double q0 = 0.5 * cblas_ddot(3 , F , 1 , F , 1);

  double tmp[3] = {0., 0., 0.};

  // Value of AW+B
  double AWplusB[9] = {0., 0., 0., 0., 0., 0., 0., 0., 0.};

  // compute A MLocal +B
  for (int i = 0; i < 3; i++)
  {
    for (int j = 0; j < 3; j++)
    {
      AWplusB[i + 3 * j] = 0.0;
      for (int k = 0; k < 3; k++)
      {
        AWplusB[i + 3 * j] += A[i + 3 * k] * MLocal[k + j * 3];
      }
      AWplusB[i + 3 * j] += B[i + 3 * j];
    }
  }

#ifdef DEBUG_MESSAGES
  for (int l = 0; l < 3; l++)
  {
    for (int k = 0; k < 3; k++)
    {
      printf("AWplusB[%i+3*%i] = %le\t", l, k, AWplusB[l + 3 * k]);
    }
    printf("\n");
  }
#endif

  for (int i = 0; i < 3; i++)
  {
    tmp[i] = 0.0;
    for (int j = 0; j < 3; j++)
    {
      tmp[i] += AWplusB[i + 3 * j] * dR[j]  ;
    }
  }




  double dqdt0 = 0.0;
  for (int i = 0; i < 3; i++)
  {
    dqdt0 += F[i] * tmp[i];
  }
#ifdef DEBUG_MESSAGES
  printf("q0 = %12.8e \n", q0);
  printf("dqdt0 = %12.8e \n", dqdt0);
  for (int i = 0; i < 3; i++)
  {
    printf("tmp[%i] = %12.8e \t", i, tmp[i]);
  }
  printf("\n");
  for (int i = 0; i < 3; i++)
  {
    printf("dR[%i] = %12.8e \t", i, dR[i]);
  }
  printf("\n");
#endif

  for (int iter = 0; iter < LSitermax; iter++)
  {

    for (int i = 0; i < 3; i++)  tmp[i] = R[i] + alpha * dR[i];

    for (int i = 0; i < 3; i++) velocity[i] = MLocal[i + 0 * 3] * tmp[0] + qLocal[i]
          + MLocal[i + 1 * 3] * tmp[1] +
          + MLocal[i + 2 * 3] * tmp[2] ;

    Function(tmp, velocity, mu, rho, F, NULL, NULL);

    double q  = 0.5 * cblas_ddot(3 , F , 1 , F , 1);

    double slope = (q - q0) / alpha;

#ifdef DEBUG_MESSAGES
    printf("q = %12.8e \n", q);
    printf("slope = %12.8e \n", slope);
#endif


    int C1 = (slope >= m2 * dqdt0);
    int C2 = (slope <= m1 * dqdt0);

    if (C1 && C2)
    {
      DEBUG_PRINTF("Success in LS: alpha = %12.8e\n", alpha);
      *t_opt = alpha;
      if (verbose > 1)
      {
        printf("-----------------------------------------    LineSearchGP success number of iteration = %i  alpha = %.10e \n", iter, alpha);
      }
      return 0;

    }
    else if (!C1)
    {
#ifdef DEBUG_MESSAGES
      printf("LS: alpha too small = %12.8e\t, slope =%12.8e\n", alpha, slope);
      printf(" m1*dqdt0 =%12.8e\t, m2*dqdt0 =%12.8e\n ", m1 * dqdt0 , m2 * dqdt0);
#endif
      //std::cout << "t = " << t << " is too small : slope = " << slope << ", m2*qp0 = " << m2*qp0 << std::endl;
      alphamin = alpha;
    }
    else   // not(C2)
    {
#ifdef DEBUG_MESSAGES
      printf("LS: alpha too big = %12.8e\t, slope =%12.8e\n", alpha, slope);
      printf(" m1*dqdt0 =%12.8e\t, m2*dqdt0 =%12.8e\n ", m1 * dqdt0 , m2 * dqdt0);
#endif
      //std::cout << "t = " << t << " is too big : slope = " << slope << ", m1*qp0 = " << m1*qp0 << std::endl;
      alphamax = alpha;
    }
    if (alpha < inf)
    {
      alpha = 0.5 * (alphamin + alphamax);
    }
    else
    {
      alpha = 10 * alpha;
    }


  }
  if (verbose > 1)
  {
    printf("-----------------------------------------    LineSearchGP not succeed max number of iteration reached  = %i  with alpha = %.10e \n", LSitermax, alpha);
  }
  *t_opt = alpha;
  return -1;
}

int fc3d_onecontact_nonsmooth_Newton_solvers_solve_damped(FrictionContactProblem* localproblem, double * R, int *iparam, double *dparam)
{
  DEBUG_PRINT("fc3d_onecontact_nonsmooth_Newton_solvers_solve_damped() starts \n");
  DEBUG_EXPR(verbose=3;);

  assert(localproblem);
  assert(localproblem->q);
  assert(localproblem->mu);
  assert(localproblem->M);
  assert(localproblem->M->matrix0);

  double mu = localproblem->mu[0];
  double * qLocal = localproblem->q;
  double * MLocal = localproblem->M->matrix0;


  double Tol = dparam[SICONOS_DPARAM_TOL];
  int itermax = iparam[SICONOS_IPARAM_MAX_ITER];
  int LSitermax = iparam[SICONOS_FRICTION_3D_NSN_LINESEARCH_MAXITER];


  if (iparam[SICONOS_FRICTION_3D_NSN_LINESEARCH] > SICONOS_FRICTION_3D_NSN_LINESEARCH_GOLDSTEINPRICE)
  {
    numerics_error("fc3d_onecontact_nonsmooth_Newton_solvers_solve_damped", "type of line search not found");
  }


  int i, j, k, inew;

  // store the value fo the function
  double F[3] = {0., 0., 0.};

  // Store the (sub)-gradient of the function
  double A[9] = {0., 0., 0., 0., 0., 0., 0., 0., 0.};
  double B[9] = {0., 0., 0., 0., 0., 0., 0., 0., 0.};

  // store the search direction
  double dR[3] = {0., 0., 0.};

  // path length
  double t = 1.;
  double t_opt = 1.;
  double t_init = 1.;
  int NumberofLSfailed = 0;

  // Value of AW+B
  double AWplusB[9] = {0., 0., 0., 0., 0., 0., 0., 0., 0.};

  // Compute values of Rho (should be here ?)
  double rho[3] = {1., 1., 1.};
#ifdef OPTI_RHO
  computerho(localproblem, rho);
  DEBUG_PRINTF("rho[0] = %4.2e, rho[1] = %4.2e, rho[2] = %4.2e \n", rho[0], rho[1], rho[2]);
#endif

  // compute the velocity
  double velocity[3] = {0., 0., 0.};
  //cpy3(qLocal,velocity);
  //mvp3x3(MLocal,velocity)

  for (i = 0; i < 3; i++) velocity[i] = MLocal[i + 0 * 3] * R[0] + qLocal[i]
                                          + MLocal[i + 1 * 3] * R[1] +
                                          + MLocal[i + 2 * 3] * R[2] ;

  DEBUG_EXPR_WE(for (int i =0 ; i < 3; i++) printf("R[%i]= %12.8e,\t velocity[%i]= %12.8e,\n",i,R[i],i,velocity[i]););
  DEBUG_PRINT("fc3d_onecontact_nonsmooth_Newton_solvers_solve_damped -- Start Newton iteration\n");
  assert(Function);

  for (inew = 0 ; inew < itermax ; ++inew) // Newton iteration
  {
    //Update function and gradient
    Function(R, velocity, mu, rho, F, A, B);

    DEBUG_EXPR_WE(for ( int i =0 ; i < 3; i++) printf("F[%i]=%12.8e\t",i,F[i]); printf("\n"););

    // compute -(A MLocal +B)
    for (i = 0; i < 3; i++)
    {
      for (j = 0; j < 3; j++)
      {
        AWplusB[i + 3 * j] = 0.0;
        for (k = 0; k < 3; k++)
        {
          AWplusB[i + 3 * j] -= A[i + 3 * k] * MLocal[k + j * 3];
        }
        AWplusB[i + 3 * j] -= B[i + 3 * j];
      }
    }

    if ( solv3x3(AWplusB, dR, F) )
    {
      // if determinant is zero, replace dR=NaN with zero (i.e. don't
      // modify R) and return early
      dR[0] = 0; dR[1] = 0; dR[2] = 0;
      inew = itermax;
      DEBUG_EXPR(
        assert(0 && "solv3x3 returned error, bad determinant found."));
    }
    else
    {
      // Perform Line Search

      t_opt = t_init;
      int infoLS = LineSearchGP(localproblem, Function, &t_opt, R, dR,
                                rho, LSitermax, F, A, B, velocity);

      if (infoLS == 0)
        t = t_opt;
      else
      {
        NumberofLSfailed++;
        if (NumberofLSfailed > 5)
        {
          t = 100.0;
          if (verbose > 1)
            printf("-----------------------------------------  "
                   "Max Number of LineSearchGP failed =%i Tilt point\n ",
                   NumberofLSfailed);
          NumberofLSfailed = 0;
        }
      }
    }

    // upate iterates
    R[0] = R[0] + t * dR[0];
    R[1] = R[1] + t * dR[1];
    R[2] = R[2] + t * dR[2];

    // compute new residue
    for (i = 0; i < 3; i++) velocity[i] = MLocal[i + 0 * 3] * R[0] + qLocal[i]
                                            + MLocal[i + 1 * 3] * R[1] +
                                            + MLocal[i + 2 * 3] * R[2] ;

    Function(R, velocity, mu, rho, F, NULL, NULL);
    dparam[1] = 0.5 * (F[0] * F[0] + F[1] * F[1] + F[2] * F[2]) / (1.0 + sqrt(R[0] * R[0] + R[1] * R[1] + R[2] * R[2])) ; // improve with relative tolerance

    if (verbose > 1) printf("-----------------------------------  fc3d_onecontact_nonsmooth_Newton_solvers_solve_damped.  number of iteration = %i  error = %.10e \n", inew, dparam[1]);
    if (dparam[1] < Tol) return 0;


  }// End of the Newton iteration


  return 1;

}
int fc3d_onecontact_nonsmooth_Newton_solvers_solve_hybrid_pli_nsn_loop(FrictionContactProblem* localproblem, double * local_reaction, SolverOptions * options)
{

  int info = -1;
  double local_reaction_backup[3] = {local_reaction[0], local_reaction[1], local_reaction[2]};

  int max_loop = options->iparam[SICONOS_FRICTION_3D_NSN_HYBRID_MAX_LOOP];

  int newton_iteration_number = options->iparam[SICONOS_IPARAM_MAX_ITER];
  int pli_iteration_number = options->iparam[SICONOS_FRICTION_3D_NSN_HYBRID_MAX_ITER];

  double current_error = 1e+24;


  /* Perform a first call to NSN solver to see if is succeeds quickly */

  if (options->iparam[SICONOS_FRICTION_3D_NSN_HYBRID_STRATEGY ] ==  SICONOS_FRICTION_3D_NSN_HYBRID_STRATEGY_NSN_AND_NSN_PLI_LOOP)
  {
    options->iparam[SICONOS_IPARAM_MAX_ITER]= newton_iteration_number;
    info = fc3d_onecontact_nonsmooth_Newton_solvers_solve_damped(localproblem,  local_reaction, options->iparam, options->dparam);
    DEBUG_PRINTF("fc3d_onecontact_nonsmooth_Newton_solvers_solve_damped  ended with error = %e\n", options->dparam[SICONOS_DPARAM_RESIDU]);
    int nan3 = isnan(options->dparam[SICONOS_DPARAM_RESIDU]) || isinf(options->dparam[SICONOS_DPARAM_RESIDU]);
    if (nan3)
    {
      DEBUG_PRINTF("No Improvement after first call to nsn solver. get back to the local backup solution = %e\n", current_error);
      memcpy(local_reaction, local_reaction_backup, sizeof(double)*3);
    }
    else
    {
      if (options->dparam[SICONOS_DPARAM_RESIDU] <= options->dparam[SICONOS_DPARAM_TOL]
          || options->dparam[SICONOS_DPARAM_RESIDU] <= current_error)
      {
        DEBUG_PRINTF("Improvement after first call to nsn solve. Keep the new local solution  with error = %e\n", options->dparam[SICONOS_DPARAM_RESIDU]);
        current_error = options->dparam[SICONOS_DPARAM_RESIDU];
        memcpy(local_reaction_backup, local_reaction, sizeof(double)*3);
        /* getchar(); */
      }
      else
      {
        DEBUG_PRINTF("No Improvement after first call to nsn. Get back to the local backup solution = %e\n",  current_error);
        memcpy(local_reaction, local_reaction_backup, sizeof(double)*3);
      }
    }
  }

  int loop = 0 ;
  while (loop <  max_loop && current_error >= options->dparam[SICONOS_DPARAM_TOL] )
  {
    loop++;
    DEBUG_PRINTF("SICONOS_FRICTION_3D_ONECONTACT_NSN_GP_HYBRID:  loop = %i\n", loop);
    /* step 1 : fixed point projection solver */
    options->iparam[SICONOS_IPARAM_MAX_ITER]= pli_iteration_number;
    info = fc3d_projectionOnConeWithLocalIteration_solve (localproblem, local_reaction, options);
    DEBUG_PRINTF("fc3d_projectionOnConeWithLocalIteration_solve ended with error = %e\n", options->dparam[SICONOS_DPARAM_RESIDU]);
    int nan2 = isnan(options->dparam[SICONOS_DPARAM_RESIDU]) || isinf(options->dparam[SICONOS_DPARAM_RESIDU]);
    if (nan2) {
      DEBUG_PRINTF("No hope for contact %d, setting to zero.\n",
                   options->iparam[SICONOS_FRICTION_3D_NSGS_LOCALSOLVER_CONTACTNUMBER]);
      local_reaction[0] = 0;
      local_reaction[1] = 0;
      local_reaction[2] = 0;
    }
    else
    {
      if (options->dparam[SICONOS_DPARAM_RESIDU] < current_error)
      {
        DEBUG_PRINTF("Improvement. Keep the new local solution of loop %i with error = %e\n", loop, options->dparam[SICONOS_DPARAM_RESIDU]);
        current_error = options->dparam[SICONOS_DPARAM_RESIDU];
        memcpy(local_reaction_backup, local_reaction, sizeof(double)*3);

      }
      else
      {
        DEBUG_PRINTF("No Improvement in loop %i. Get back to the local backup solution = %e\n", loop, current_error);
        memcpy(local_reaction, local_reaction_backup, sizeof(double)*3);
      }
    }
    if (current_error < options->dparam[SICONOS_DPARAM_TOL])
    {
      options->iparam[SICONOS_IPARAM_MAX_ITER]= newton_iteration_number;
      break;
    }
    /* step 2 : nonsmooth Newton solver */
    options->iparam[SICONOS_IPARAM_MAX_ITER]= newton_iteration_number;
    info = fc3d_onecontact_nonsmooth_Newton_solvers_solve_damped(localproblem,  local_reaction, options->iparam, options->dparam);
    DEBUG_PRINTF("fc3d_onecontact_nonsmooth_Newton_solvers_solve_damped  ended with error = %e\n", options->dparam[SICONOS_DPARAM_RESIDU]);
    int nan3 = isnan(options->dparam[SICONOS_DPARAM_RESIDU]) || isinf(options->dparam[SICONOS_DPARAM_RESIDU]);
    if (nan3)
    {
      DEBUG_PRINTF("No Improvement. get back to the local backup solution = %e\n", current_error);
      memcpy(local_reaction, local_reaction_backup, sizeof(double)*3);
    }
    else
    {
      if (options->dparam[SICONOS_DPARAM_RESIDU] <= options->dparam[SICONOS_DPARAM_TOL]
          || options->dparam[SICONOS_DPARAM_RESIDU] <= current_error)
      {
        DEBUG_PRINTF("Improvement. Keep the new local solution of loop %i with error = %e\n", loop, options->dparam[SICONOS_DPARAM_RESIDU]);
        current_error = options->dparam[SICONOS_DPARAM_RESIDU];
        memcpy(local_reaction_backup, local_reaction, sizeof(double)*3);
        /* getchar(); */
      }
      else
      {
        if (loop ==1){
          DEBUG_PRINTF("No Improvement in loop %i. reset to zero local solution = %e\n", loop, current_error);
          local_reaction[0] = 0.0;
          local_reaction[1] = 0.0;
          local_reaction[2] = 0.0;
        }
        else
        {
          DEBUG_PRINTF("No Improvement in loop %i. Get back to the local backup solution = %e\n", loop, current_error);
          memcpy(local_reaction, local_reaction_backup, sizeof(double)*3);
        }
      }
    }
  }


  if (loop == max_loop && max_loop != 1)
  {
    printf("Maximum number of loop (%i) in SICONOS_FRICTION_3D_ONECONTACT_NSN_GP_HYBRID has been reached for contact %i with error = %e \n",max_loop,options->iparam[SICONOS_FRICTION_3D_NSGS_LOCALSOLVER_CONTACTNUMBER],current_error);
  }


  memcpy(local_reaction, local_reaction_backup, sizeof(double)*3);
  options->dparam[SICONOS_DPARAM_RESIDU] = current_error;

  return info;
}<|MERGE_RESOLUTION|>--- conflicted
+++ resolved
@@ -124,11 +124,6 @@
   fc3d_AC_free(problem, localproblem, localsolver_options);
   free(localsolver_options->dWork);
   localsolver_options->dWork=NULL;
-<<<<<<< HEAD
-  
-=======
-
->>>>>>> 825d0746
 }
 void fc3d_AC_post(int contact, double* reaction);
 void fc3d_AC_post(int contact, double* reaction)
