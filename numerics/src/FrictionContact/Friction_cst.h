#ifndef FRICTION_CST_H
#define FRICTION_CST_H
/** \file Friction_cst.h */
/** \enum FRICTION_SOLVER encode the list of solvers as integers, to avoid mispelling
 * with const char* const  variables
 */
enum FRICTION_SOLVER
{
  /** 2D Frictional Contact solvers */
  SICONOS_FRICTION_2D_NSGS = 400,
  SICONOS_FRICTION_2D_CPG = 402,
  SICONOS_FRICTION_2D_LEMKE = 404,
  SICONOS_FRICTION_2D_ENUM = 405,

  /* 3D frictional contact solvers on local formulation */

  /** Non-smooth Gauss Seidel, local formulation */
  SICONOS_FRICTION_3D_NSGS = 500,
  /** Non-smooth Gauss Seidel-velocity, local formulation */
  SICONOS_FRICTION_3D_NSGSV = 501,
  /** proximal, local formulation */
  SICONOS_FRICTION_3D_PROX = 502,
  /** Tresca, fixed point, local formulation */
  SICONOS_FRICTION_3D_TFP = 503,
  /** Non-smooth Newton Alart-Curnier, local formulation */
  SICONOS_FRICTION_3D_NSN_AC = 504,
  /** De Saxce fixed point, local formulation */
  SICONOS_FRICTION_3D_DSFP = 505,
  /** VI formulation, fixed point projection, local formulation */
  SICONOS_FRICTION_3D_VI_FPP = 506,
  /** VI formulation, Extra-gradient, local formulation */
  SICONOS_FRICTION_3D_VI_EG = 507,
  /** Hyperplane projection, local formulation */
  SICONOS_FRICTION_3D_HP = 508,
  /** Fischer Burmeister fixed point, local formulation */
  SICONOS_FRICTION_3D_NCPGlockerFBFixedPoint = 510,
  /** Fixed point projection, local formulation */
  SICONOS_FRICTION_3D_FPP = 511,
  /** Extra-gradient, local formulation */
  SICONOS_FRICTION_3D_EG = 512,
  /** Non-smooth Newton Fischer Burmeister, local formulation */
  SICONOS_FRICTION_3D_NSN_FB = 513,
  /** GAMS/Path (Ferris), local formulation */
  SICONOS_FRICTION_3D_GAMS_PATH = 514,
  /** VI formulation, GAMS/Path (Ferris), local formulation */
  SICONOS_FRICTION_3D_GAMS_PATHVI = 515,
  /** Alart-Curnier fixed point, local formulation */
  SICONOS_FRICTION_3D_ACLMFP = 516,
  /** Second-order Cone LCP, local formulation */
  SICONOS_FRICTION_3D_SOCLCP = 517,
  /** GAMS/PATH (Ferris) LCP, local formulation */
  SICONOS_FRICTION_3D_GAMS_LCP_PATH = 518,
  /** VI formulation, GAMS/PATH (Ferris) LCP, local formulation */
  SICONOS_FRICTION_3D_GAMS_LCP_PATHVI = 519,
  /** Non-smooth Newton, natural map, local formulation */
  SICONOS_FRICTION_3D_NSN_NM = 520,
  SICONOS_FRICTION_3D_NSN_AC_TEST = 521,
  /** Panagiotopoulos, fixed point, local formulation */
  SICONOS_FRICTION_3D_PFP = 522,
  /** ADMM local formulation */
  SICONOS_FRICTION_3D_ADMM = 523,

  /* 3D Frictional Contact solvers for one contact (used mainly inside NSGS solvers) */

  /** Non-smooth Newton Alart-Curnier, 'direct', one contact solver */
  SICONOS_FRICTION_3D_ONECONTACT_NSN= 550,
  /** Non-smooth Newton Alart-Curnier, 'damped', one contact solver */
  SICONOS_FRICTION_3D_ONECONTACT_NSN_GP = 551,
  /** Projection on cone, one contact solver */
  SICONOS_FRICTION_3D_ONECONTACT_ProjectionOnCone = 552,
  /** Projection on cone, one contact solver */
  SICONOS_FRICTION_3D_ONECONTACT_ProjectionOnConeWithLocalIteration = 553,
  SICONOS_FRICTION_3D_ONECONTACT_ProjectionOnConeWithRegularization = 554,
  SICONOS_FRICTION_3D_ONECONTACT_ProjectionOnConeWithDiagonalization = 555,
  SICONOS_FRICTION_3D_ONECONTACT_ProjectionOnCone_velocity = 558,

  /** Fischer Burmeister/Path, Glocker formulation, one contact solver */
  SICONOS_FRICTION_3D_NCPGlockerFBPATH = 556,
  /** Newton/Fischer Burmeister, Glocker formulation, one contact solver */
  SICONOS_FRICTION_3D_NCPGlockerFBNewton = 561,
  SICONOS_FRICTION_3D_ONECONTACT_QUARTIC = 562,
  SICONOS_FRICTION_3D_ONECONTACT_QUARTIC_NU = 563,
  SICONOS_FRICTION_3D_ONECONTACT_ProjectionOnCylinder = 557,
  SICONOS_FRICTION_3D_ONECONTACT_ProjectionOnCylinderWithLocalIteration = 564,
  SICONOS_FRICTION_3D_ONECONTACT_NSN_GP_HYBRID = 565,
  SICONOS_FRICTION_3D_VI_FPP_Cylinder = 566,
  SICONOS_FRICTION_3D_CONVEXQP_PG_CYLINDER = 567,

  /** 3D Frictional contact local solvers on global formulation */
  SICONOS_GLOBAL_FRICTION_3D_NSGS_WR = 600,
  SICONOS_GLOBAL_FRICTION_3D_NSGSV_WR = 601,
  SICONOS_GLOBAL_FRICTION_3D_PROX_WR = 602,
  SICONOS_GLOBAL_FRICTION_3D_DSFP_WR = 603,
  SICONOS_GLOBAL_FRICTION_3D_TFP_WR = 604,
  SICONOS_GLOBAL_FRICTION_3D_NSGS = 605,
  SICONOS_GLOBAL_FRICTION_3D_NSN_AC_WR = 606,
  SICONOS_GLOBAL_FRICTION_3D_NSN_AC = 607,
  SICONOS_GLOBAL_FRICTION_3D_GAMS_PATH = 608,
  SICONOS_GLOBAL_FRICTION_3D_GAMS_PATHVI = 609,
  /** VI formulation, Fixed Point Projection, local formulation */
  SICONOS_GLOBAL_FRICTION_3D_VI_FPP = 610,
  /** VI formulation, Extra-gradient, local formulation */
  SICONOS_GLOBAL_FRICTION_3D_VI_EG = 611,
  SICONOS_GLOBAL_FRICTION_3D_ACLMFP = 612,
  SICONOS_GLOBAL_FRICTION_3D_ADMM = 613,
  SICONOS_GLOBAL_FRICTION_3D_ADMM_WR = 614,
  SICONOS_GLOBAL_FRICTION_3D_IPM = 615,


  /** Non-smooth Gauss Seidel, local formulation */
  SICONOS_ROLLING_FRICTION_3D_NSGS = 3000,
  SICONOS_ROLLING_FRICTION_3D_ONECONTACT_ProjectionOnCone= 3001,
  SICONOS_ROLLING_FRICTION_3D_ONECONTACT_ProjectionOnConeWithLocalIteration = 3002,
  SICONOS_ROLLING_FRICTION_3D_ADMM = 3003,

  /** Non-smooth Gauss Seidel, local formulation */
  SICONOS_ROLLING_FRICTION_2D_NSGS = 4000,
  SICONOS_ROLLING_FRICTION_2D_ONECONTACT_ProjectionOnCone= 4001,
  SICONOS_ROLLING_FRICTION_2D_ONECONTACT_ProjectionOnConeWithLocalIteration = 4002,

  /** Non-smooth Gauss Seidel, global formulation */
  SICONOS_GLOBAL_ROLLING_FRICTION_3D_NSGS_WR = 5000,
  SICONOS_GLOBAL_ROLLING_FRICTION_3D_IPM = 5001

};



extern const char* const   SICONOS_FRICTION_2D_NSGS_STR ;
extern const char* const   SICONOS_FRICTION_2D_CPG_STR ;
extern const char* const   SICONOS_FRICTION_2D_LEMKE_STR ;
extern const char* const   SICONOS_FRICTION_2D_ENUM_STR ;

extern const char* const   SICONOS_FRICTION_3D_NSGS_STR ;
extern const char* const   SICONOS_FRICTION_3D_NSGSV_STR ;
extern const char* const   SICONOS_FRICTION_3D_PROX_STR;
extern const char* const   SICONOS_FRICTION_3D_TFP_STR ;
extern const char* const   SICONOS_FRICTION_3D_PFP_STR ;
extern const char* const   SICONOS_FRICTION_3D_NSN_AC_STR ;
extern const char* const   SICONOS_FRICTION_3D_NSN_AC_TEST_STR ;
extern const char* const   SICONOS_FRICTION_3D_NSN_FB_STR ;
extern const char* const   SICONOS_FRICTION_3D_NSN_NM_STR ;
extern const char* const   SICONOS_FRICTION_3D_DSFP_STR ;
extern const char* const   SICONOS_FRICTION_3D_VI_EG_STR ;
extern const char* const   SICONOS_FRICTION_3D_VI_FPP_STR ;
extern const char* const   SICONOS_FRICTION_3D_EG_STR ;
extern const char* const   SICONOS_FRICTION_3D_FPP_STR ;
extern const char* const   SICONOS_FRICTION_3D_HP_STR ;
extern const char* const   SICONOS_FRICTION_3D_NCPGlockerFBFixedPoint_STR;
extern const char* const   SICONOS_FRICTION_3D_ONECONTACT_NSN_STR;
extern const char* const   SICONOS_FRICTION_3D_ONECONTACT_NSN_GP_STR;
extern const char* const   SICONOS_FRICTION_3D_ONECONTACT_NSN_GP_HYBRID_STR;
extern const char* const   SICONOS_FRICTION_3D_NCPGlockerFBNewton_STR;
extern const char* const   SICONOS_FRICTION_3D_ONECONTACT_ProjectionOnConeWithDiagonalization_STR;
extern const char* const   SICONOS_FRICTION_3D_ONECONTACT_ProjectionOnCone_STR;
extern const char* const   SICONOS_FRICTION_3D_ONECONTACT_ProjectionOnConeWithLocalIteration_STR;
extern const char* const   SICONOS_FRICTION_3D_ONECONTACT_ProjectionOnConeWithRegularization_STR;
extern const char* const   SICONOS_FRICTION_3D_NCPGlockerFBPATH_STR;
extern const char* const   SICONOS_FRICTION_3D_ONECONTACT_ProjectionOnCylinder_STR;
extern const char* const   SICONOS_FRICTION_3D_ONECONTACT_ProjectionOnCylinderWithLocalIteration_STR;
extern const char* const   SICONOS_FRICTION_3D_ONECONTACT_ProjectionOnCone_velocity_STR;
extern const char* const   SICONOS_FRICTION_3D_CONVEXQP_PG_CYLINDER_STR;
extern const char* const   SICONOS_FRICTION_3D_VI_FPP_Cylinder_STR;
extern const char* const   SICONOS_FRICTION_3D_GAMS_PATH_STR;
extern const char* const   SICONOS_FRICTION_3D_GAMS_PATHVI_STR;
extern const char* const   SICONOS_FRICTION_3D_GAMS_LCP_PATH_STR;
extern const char* const   SICONOS_FRICTION_3D_GAMS_LCP_PATHVI_STR;
extern const char* const   SICONOS_FRICTION_3D_SOCLCP_STR;
extern const char* const   SICONOS_FRICTION_3D_ACLMFP_STR;
extern const char* const   SICONOS_FRICTION_3D_ADMM_STR;
extern const char* const   SICONOS_GLOBAL_FRICTION_3D_NSGS_WR_STR ;
extern const char* const   SICONOS_GLOBAL_FRICTION_3D_NSGSV_WR_STR ;
extern const char* const   SICONOS_GLOBAL_FRICTION_3D_PROX_WR_STR ;
extern const char* const   SICONOS_GLOBAL_FRICTION_3D_DSFP_WR_STR ;
extern const char* const   SICONOS_GLOBAL_FRICTION_3D_TFP_WR_STR ;
extern const char* const   SICONOS_GLOBAL_FRICTION_3D_NSGS_STR ;
extern const char* const   SICONOS_GLOBAL_FRICTION_3D_NSN_AC_WR_STR ;
extern const char* const   SICONOS_GLOBAL_FRICTION_3D_NSN_AC_STR;
extern const char* const   SICONOS_GLOBAL_FRICTION_3D_GAMS_PATH_STR;
extern const char* const   SICONOS_GLOBAL_FRICTION_3D_GAMS_PATHVI_STR;
extern const char* const   SICONOS_GLOBAL_FRICTION_3D_VI_FPP_STR;
extern const char* const   SICONOS_GLOBAL_FRICTION_3D_VI_EG_STR;
extern const char* const   SICONOS_GLOBAL_FRICTION_3D_ACLMFP_STR;
extern const char* const   SICONOS_GLOBAL_FRICTION_3D_ADMM_STR;
extern const char* const   SICONOS_GLOBAL_FRICTION_3D_ADMM_WR_STR;
extern const char* const   SICONOS_GLOBAL_FRICTION_3D_IPM_STR;
extern const char* const   SICONOS_FRICTION_3D_ONECONTACT_QUARTIC_STR ;
extern const char* const   SICONOS_FRICTION_3D_ONECONTACT_QUARTIC_NU_STR ;


extern const char* const   SICONOS_ROLLING_FRICTION_3D_NSGS_STR ;
extern const char* const   SICONOS_ROLLING_FRICTION_3D_ONECONTACT_ProjectionOnCone_STR;
extern const char* const   SICONOS_ROLLING_FRICTION_3D_ONECONTACT_ProjectionOnConeWithLocalIteration_STR;
extern const char* const   SICONOS_ROLLING_FRICTION_3D_ADMM_STR ;

extern const char* const   SICONOS_ROLLING_FRICTION_2D_NSGS_STR ;
extern const char* const   SICONOS_ROLLING_FRICTION_2D_ONECONTACT_ProjectionOnCone_STR;
extern const char* const   SICONOS_ROLLING_FRICTION_2D_ONECONTACT_ProjectionOnConeWithLocalIteration_STR;

extern const char* const   SICONOS_GLOBAL_ROLLING_FRICTION_3D_NSGS_WR_STR ;
extern const char* const   SICONOS_GLOBAL_ROLLING_FRICTION_3D_IPM_STR ;

enum SICONOS_FRICTION_3D_IPARAM
{
  /** index in iparam to store the error strategy for the internal solver */
  SICONOS_FRICTION_3D_IPARAM_INTERNAL_ERROR_STRATEGY =2,
  /** index in iparam to store the rescaling  */
  SICONOS_FRICTION_3D_IPARAM_RESCALING =3,
  /** index in iparam to store the rescaling  */
  SICONOS_FRICTION_3D_IPARAM_RESCALING_CONE =4,
  /** current contact number (example of use: one contact solvers) **/
  SICONOS_FRICTION_3D_CURRENT_CONTACT_NUMBER =5,
  /** index in iparam to store the error evaluation method */
  SICONOS_FRICTION_3D_IPARAM_ERROR_EVALUATION = 7,
  /** index in iparam to store the frequency of error evaluation method */
  SICONOS_FRICTION_3D_IPARAM_ERROR_EVALUATION_FREQUENCY = 8,
  SICONOS_FRICTION_3D_NUMBER_OF_CONTACTS = 17,
};

enum SICONOS_FRICTION_INTERNAL_ERROR_STRATEGY
{
  SICONOS_FRICTION_3D_INTERNAL_ERROR_STRATEGY_ADAPTIVE =0,
  SICONOS_FRICTION_3D_INTERNAL_ERROR_STRATEGY_GIVEN_VALUE =1,
  SICONOS_FRICTION_3D_INTERNAL_ERROR_STRATEGY_ADAPTIVE_N_CONTACT =2
};

enum SICONOS_FRICTION_3D_RESCALING_ENUM
{
  SICONOS_FRICTION_3D_RESCALING_NO =0,
  SICONOS_FRICTION_3D_RESCALING_SCALAR=1,
  SICONOS_FRICTION_3D_RESCALING_BALANCING_M=2,
  SICONOS_FRICTION_3D_RESCALING_BALANCING_MH=3,
  SICONOS_FRICTION_3D_RESCALING_BALANCING_MHHT=4
};

enum SICONOS_FRICTION_3D_RESCALING_CONE_ENUM
{
  SICONOS_FRICTION_3D_RESCALING_CONE_NO =0,
  SICONOS_FRICTION_3D_RESCALING_CONE_YES=1
};

enum SICONOS_FRICTION_3D_DPARAM
{
  /** index in dparam to store the internal solver error ratio*/
  SICONOS_FRICTION_3D_DPARAM_INTERNAL_ERROR_RATIO = 2
};


enum SICONOS_FRICTION_3D_NSGS_IPARAM
{
  /** index in iparam to store the relaxation strategy */
  SICONOS_FRICTION_3D_NSGS_RELAXATION=4,
  /** index in iparam to store the shuffle strategy */
  SICONOS_FRICTION_3D_NSGS_SHUFFLE=5,
  /** index in iparam to store the shuffle seed */
  SICONOS_FRICTION_3D_NSGS_SHUFFLE_SEED=6,
  /** index in iparam to store the  */
  SICONOS_FRICTION_3D_NSGS_FREEZING_CONTACT =19,
  /** index in iparam to store the  */
  SICONOS_FRICTION_3D_NSGS_FILTER_LOCAL_SOLUTION =14,
};
enum SICONOS_FRICTION_3D_NSGS_DPARAM
{
  /** index in dparam to store the relaxation strategy */
  SICONOS_FRICTION_3D_NSGS_RELAXATION_VALUE=8,
};


enum SICONOS_FRICTION_3D_NSGS_LOCALSOLVER_IPARAM
{
  SICONOS_FRICTION_3D_NSGS_LOCALSOLVER_IPARAM_USE_TRIVIAL_SOLUTION=10
};

enum SICONOS_FRICTION_3D_NSGS_LOCALSOLVER_USE_TRIVIAL_SOLUTION
{
  SICONOS_FRICTION_3D_NSGS_LOCALSOLVER_USE_TRIVIAL_SOLUTION_FALSE=0,
  SICONOS_FRICTION_3D_NSGS_LOCALSOLVER_USE_TRIVIAL_SOLUTION_TRUE=1
};

enum SICONOS_FRICTION_3D_NSGS_ERROR_EVALUATION_ENUM
{
  /** Evaluation of the error with the expensive function fc3d_compute_error **/
  SICONOS_FRICTION_3D_NSGS_ERROR_EVALUATION_FULL = 0,
  /** Evaluation of the error with the cheap incremental variation **/
  SICONOS_FRICTION_3D_NSGS_ERROR_EVALUATION_LIGHT = 1,
  /** Evaluation of the error with the cheap incremental variation but we modify
      the incremental toleranve to reach the requred accuracy **/
  SICONOS_FRICTION_3D_NSGS_ERROR_EVALUATION_LIGHT_WITH_FULL_FINAL = 2,
  /** Evaluation of the error with the expensive function fc3d_compute_error and
      an adaptive frequency for calling the error function  **/
  SICONOS_FRICTION_3D_NSGS_ERROR_EVALUATION_ADAPTIVE =3,
};
enum SICONOS_FRICTION_3D_NSGS_SHUFFLE_ENUM
{
  SICONOS_FRICTION_3D_NSGS_SHUFFLE_FALSE=0,
  SICONOS_FRICTION_3D_NSGS_SHUFFLE_TRUE=1,
  SICONOS_FRICTION_3D_NSGS_SHUFFLE_TRUE_EACH_LOOP=2
};

enum SICONOS_FRICTION_3D_NSGS_RELAXATION_ENUM
{
  SICONOS_FRICTION_3D_NSGS_RELAXATION_FALSE,
  SICONOS_FRICTION_3D_NSGS_RELAXATION_TRUE
};
enum SICONOS_FRICTION_3D_NSGS_FILTER_LOCAL_SOLUTION_ENUM
{

  SICONOS_FRICTION_3D_NSGS_FILTER_LOCAL_SOLUTION_FALSE =0,
  SICONOS_FRICTION_3D_NSGS_FILTER_LOCAL_SOLUTION_TRUE =1
};

enum SICONOS_FRICTION_3D_NSN_IPARAM
{
  /** index in iparam to store the strategy for computing rho */
  SICONOS_FRICTION_3D_NSN_RHO_STRATEGY = 9,
  /** index in iparam to store the formulation */
  SICONOS_FRICTION_3D_NSN_FORMULATION = 10,
  /** index in iparam to store the line-search */
  SICONOS_FRICTION_3D_NSN_LINESEARCH = 11,
  /** index in iparam to store the maximum number of iterations */
  SICONOS_FRICTION_3D_NSN_LINESEARCH_MAX_ITER = 12,
  /** index in iparam to set the linear solver used at each Newton iteration
   cs_lusol or mumps */
  SICONOS_FRICTION_3D_NSN_LINEAR_SOLVER = 13,
  /** index in iparam to store the strategy for the hybrid solver */
  SICONOS_FRICTION_3D_NSN_HYBRID_STRATEGY = 14,
  /** index in iparam to store the maximum number of loop for the hybrid solver */
  SICONOS_FRICTION_3D_NSN_HYBRID_MAX_LOOP = 15,
  /** index in iparam to store the maximum number of iterations for the projection solver */
  SICONOS_FRICTION_3D_NSN_HYBRID_MAX_ITER = 16,
  /** index in iparam used to check if memory allocation has already be done (if true/1) or not (if 0/false) for internal work array. */
  SICONOS_FRICTION_3D_NSN_MEMORY_ALLOCATED= 17,
  /** index in iparam to store the boolean to know if allocation of dwork is needed */
  SICONOS_FRICTION_3D_NSN_MPI_COM= 18

};

enum SICONOS_FC3D_NSN_LINEAR_SOLVER
  {
   SICONOS_FRICTION_3D_NSN_USE_CSLUSOL = 0,
   SICONOS_FRICTION_3D_NSN_USE_MUMPS = 1
  };

enum SICONOS_FRICTION_3D_NSN_DPARAM
{
  /** index in dparam to store the rho value for projection formulation */
  SICONOS_FRICTION_3D_NSN_RHO = 3,
};


enum SICONOS_FRICTION_3D_NSN_RHO_STRATEGY_ENUM
{
  /** A constant value given in dparam[SICONOS_FRICTION_3D_NSN_RHO] is used */
  SICONOS_FRICTION_3D_NSN_FORMULATION_RHO_STRATEGY_CONSTANT = 0,
  /** A computed value stored in dparam[SICONOS_FRICTION_3D_NSN_RHO] is used */
  SICONOS_FRICTION_3D_NSN_FORMULATION_RHO_STRATEGY_SPECTRAL_NORM =1,
  /** A computed value stored in dparam[SICONOS_FRICTION_3D_NSN_RHO] is used */
  SICONOS_FRICTION_3D_NSN_FORMULATION_RHO_STRATEGY_SPLIT_SPECTRAL_NORM_COND = 2,
  /** An adaptive strategy for rho is used */
  SICONOS_FRICTION_3D_NSN_FORMULATION_RHO_STRATEGY_SPLIT_SPECTRAL_NORM =3,
  /** An adaptive strategy for rho is used */
  SICONOS_FRICTION_3D_NSN_FORMULATION_RHO_STRATEGY_ADAPTIVE =4,
};


enum SICONOS_FRICTION_3D_NSN_FORMULATION_ENUM
{
  SICONOS_FRICTION_3D_NSN_FORMULATION_ALARTCURNIER_STD =0,
  SICONOS_FRICTION_3D_NSN_FORMULATION_JEANMOREAU_STD = 1,
  SICONOS_FRICTION_3D_NSN_FORMULATION_ALARTCURNIER_GENERATED =2,
  SICONOS_FRICTION_3D_NSN_FORMULATION_JEANMOREAU_GENERATED =3,
  SICONOS_FRICTION_3D_NSN_FORMULATION_NULL = 4 ,
};


enum SICONOS_FRICTION_3D_NSN_LINESEARCH_ENUM
{
  SICONOS_FRICTION_3D_NSN_LINESEARCH_GOLDSTEINPRICE = 0 ,
  SICONOS_FRICTION_3D_NSN_LINESEARCH_ARMIJO = 1,
  SICONOS_FRICTION_3D_NSN_LINESEARCH_NO=-1,
};

enum SICONOS_FRICTION_3D_NSN_HYBRID_ENUM
{
  /** No strategy for the hybrid solver */
  SICONOS_FRICTION_3D_NSN_HYBRID_STRATEGY_NO = 0,
  /** Loop PLI-NSN strategy for the hybrid solver */
  SICONOS_FRICTION_3D_NSN_HYBRID_STRATEGY_PLI_NSN_LOOP = 1,
  /** NSN and after Loop PLI-NSN strategy for the hybrid solver */
  SICONOS_FRICTION_3D_NSN_HYBRID_STRATEGY_NSN_AND_PLI_NSN_LOOP = 2,
  /** VI_EG preconditionning to NSN strategy for the hybrid solver */
  SICONOS_FRICTION_3D_NSN_HYBRID_STRATEGY_VI_EG_NSN =3
};



enum SICONOS_FRICTION_3D_PROXIMAL_IPARAM
{
  /** index in iparam to store the error strategy for the internal solver */
  SICONOS_FRICTION_3D_FP_ERROR_STRATEGY = 2,
  /** index in iparam to store the relaxation strategy*/
  SICONOS_FRICTION_3D_PROXIMAL_IPARAM_CUMULATIVE_ITER_DONE = 6,
  /** index in iparam to store the relaxation strategy*/
  SICONOS_FRICTION_3D_PROXIMAL_IPARAM_RELAXATION = 8,
  /** index in iparam to store the proximal strategy*/
  SICONOS_FRICTION_3D_PROXIMAL_IPARAM_STRATEGY = 9,
};


enum SICONOS_FRICTION_3D_PROXIMAL_DPARAM
{
  /** index in dparam to store the parameter alpha*/
  SICONOS_FRICTION_3D_PROXIMAL_DPARAM_ALPHA =3,
  SICONOS_FRICTION_3D_PROXIMAL_DPARAM_SIGMA =4,
  SICONOS_FRICTION_3D_PROXIMAL_DPARAM_NU =5,
  SICONOS_FRICTION_3D_PROXIMAL_DPARAM_RELAXATION =8,

};

enum SICONOS_FRICTION_3D_PROXIMAL
{
  /** Proximal algorithm */
  SICONOS_FRICTION_3D_PROXIMAL_PROX = 0,

  /** Regularization algorithm */
  SICONOS_FRICTION_3D_PROXIMAL_REGULARIZATION = 1

};

enum SICONOS_FRICTION_3D_ADMM_IPARAM_ENUM
{
  /** index in iparam to store the strategy for computing rho */
  SICONOS_FRICTION_3D_ADMM_IPARAM_RHO_STRATEGY = 9,
  /** index in iparam to store the strategy for computing rho */
  SICONOS_FRICTION_3D_ADMM_IPARAM_INITIAL_RHO = 10,
  /** index in iparam to store the acceleration parameter */
  SICONOS_FRICTION_3D_ADMM_IPARAM_ACCELERATION= 11,
  /** index in iparam to store the symmetry parameter */
  SICONOS_FRICTION_3D_ADMM_IPARAM_SYMMETRY= 12,
  /** index in iparam to store the sparse storage parameter */
  SICONOS_FRICTION_3D_ADMM_IPARAM_SPARSE_STORAGE= 13,
  /** index in iparam to get problem info */
  SICONOS_FRICTION_3D_ADMM_IPARAM_GET_PROBLEM_INFO= 14,
  SICONOS_FRICTION_3D_ADMM_IPARAM_UPDATE_S= 15,
  SICONOS_FRICTION_3D_ADMM_IPARAM_FULL_H= 17
};

enum SICONOS_FRICTION_3D_ADMM_DPARAM_ENUM
{
  /** index in dparam to store the rho value for projection formulation */
  SICONOS_FRICTION_3D_ADMM_RHO = 3,
  /** index in dparam to store the eta value for the restarting criteria */
  SICONOS_FRICTION_3D_ADMM_RESTART_ETA = 4,
  /** index in dparam to store the tau value for the balancing residual technique */
  SICONOS_FRICTION_3D_ADMM_BALANCING_RESIDUAL_TAU = 5,
  /** index in dparam to store the phi value for the balancing residual technique */
  SICONOS_FRICTION_3D_ADMM_BALANCING_RESIDUAL_PHI = 6
};

enum SICONOS_FRICTION_3D_ADMM_ACCELERATION_ENUM
{
  SICONOS_FRICTION_3D_ADMM_NO_ACCELERATION= 0,
  SICONOS_FRICTION_3D_ADMM_ACCELERATION= 1,
  SICONOS_FRICTION_3D_ADMM_ACCELERATION_AND_RESTART= 2
};

enum SICONOS_FRICTION_3D_ADMM_SYMMETRY_ENUM
{
  /* default choice. We check symmetry of the problem (Matrix M)
   * if the problem is not symmetric, we called an asymmetric
   * version of the algo is possible */
  SICONOS_FRICTION_3D_ADMM_CHECK_SYMMETRY= 0,
  /* The symmetric version of the algorithm is used even if
   *  the system is not symmetric using the LU solver */
  SICONOS_FRICTION_3D_ADMM_FORCED_SYMMETRY= 1,
  /* The asymmetric version of the algorithm is used even if
   *  the system is symmetric */
  SICONOS_FRICTION_3D_ADMM_FORCED_ASYMMETRY= 2,
  /* The symmetric version of the algorithm is used and the matrix
   *is systematically symmetrized*/
  SICONOS_FRICTION_3D_ADMM_SYMMETRIZE= 3,
  /* The symmetric version of the algorithm is used and we assume
   *  that the data are symmetric */
  SICONOS_FRICTION_3D_ADMM_ASSUME_SYMMETRY= 4
};

enum SICONOS_FRICTION_3D_ADMM_STORAGE_ENUM
{
  SICONOS_FRICTION_3D_ADMM_KEEP_STORAGE= 0,
  SICONOS_FRICTION_3D_ADMM_FORCED_SPARSE_STORAGE= 1
};

enum SICONOS_FRICTION_3D_ADMM_GET_PROBLEM_INFO_ENUM
{
  SICONOS_FRICTION_3D_ADMM_GET_PROBLEM_INFO_NO= 0,
  SICONOS_FRICTION_3D_ADMM_GET_PROBLEM_INFO_YES= 1
};

enum SICONOS_FRICTION_3D_ADMM_UPDATE_S_ENUM
{
  SICONOS_FRICTION_3D_ADMM_UPDATE_S_YES= 0,
  SICONOS_FRICTION_3D_ADMM_UPDATE_S_NO= 1
};

enum SICONOS_FRICTION_3D_ADMM_FULL_H_ENUM
{
  SICONOS_FRICTION_3D_ADMM_FULL_H_NO= 0,
  SICONOS_FRICTION_3D_ADMM_FULL_H_YES= 1
};

enum SICONOS_FRICTION_3D_ADMM_RHO_STRATEGY_ENUM
{
  /** A constant value given in dparam[SICONOS_FRICTION_3D_NSN_RHO] is used */
  SICONOS_FRICTION_3D_ADMM_RHO_STRATEGY_CONSTANT = 0,
  /** An adaptive strategy for rho is used */
  SICONOS_FRICTION_3D_ADMM_RHO_STRATEGY_RESIDUAL_BALANCING =2,
  /** An adaptive strategy for rho is used */
  SICONOS_FRICTION_3D_ADMM_RHO_STRATEGY_SCALED_RESIDUAL_BALANCING =3
};

enum SICONOS_FRICTION_3D_ADMM_INITIAL_RHO_ENUM
{
  /** A constant value given in dparam[SICONOS_FRICTION_3D_NSN_RHO] is used */
  SICONOS_FRICTION_3D_ADMM_INITIAL_RHO_GIVEN = 0,
  /** A computed value stored in dparam[SICONOS_FRICTION_3D_NSN_RHO] is used */
  SICONOS_FRICTION_3D_ADMM_INITIAL_RHO_NORM_INF =1,
  /** An adaptive strategy for rho is used */
  SICONOS_FRICTION_3D_ADMM_INITIAL_RHO_EIGENVALUES =2
};

enum SICONOS_FRICTION_3D_IPM_IPARAM_ENUM
{
  /** index in iparam to use NT scaling technique */
  SICONOS_FRICTION_3D_IPM_IPARAM_NESTEROV_TODD_SCALING= 11,
  /** index in iparam to store the sparse storage parameter */
  SICONOS_FRICTION_3D_IPM_IPARAM_SPARSE_STORAGE= 12,
  /** index in iparam to get problem info */
  SICONOS_FRICTION_3D_IPM_IPARAM_GET_PROBLEM_INFO= 13,
  /** index in iparam to print iterates (including problem data) into a Matlab file */
  SICONOS_FRICTION_3D_IPM_IPARAM_ITERATES_MATLAB_FILE= 14,
  /** index in iparam to use reduce the linear system */
  SICONOS_FRICTION_3D_IPM_IPARAM_REDUCED_SYSTEM= 15,
  /** index in iparam to finish the solution without scaling */
  SICONOS_FRICTION_3D_IPM_IPARAM_FINISH_WITHOUT_SCALING= 16,
<<<<<<< HEAD
  /** index in iparam to toggle between smooth or non-smooth cases */
  SICONOS_FRICTION_3D_IPM_IPARAM_UPDATE_S= 17
=======
  /** index in iparam to update the vector w for solving nonconvex problem */
  SICONOS_FRICTION_3D_IPM_IPARAM_UPDATE_S = 17,
  /** index in iparam to use Qp or F formula for computing Nesterov-Todd scaling **/
  SICONOS_FRICTION_3D_IPM_IPARAM_NESTEROV_TODD_SCALING_METHOD = 18
>>>>>>> 6ae55b7d
};

enum SICONOS_FRICTION_3D_IPM_DPARAM_ENUM
{
  /** index in dparam to store the parameter for computation the power of sigma */
  SICONOS_FRICTION_3D_IPM_SIGMA_PARAMETER_1 = 7,
  SICONOS_FRICTION_3D_IPM_SIGMA_PARAMETER_2 = 8,
  SICONOS_FRICTION_3D_IPM_SIGMA_PARAMETER_3 = 9,

  /** index in dparam to store the parameter for computation the safity coefficient of step length */
  SICONOS_FRICTION_3D_IPM_GAMMA_PARAMETER_1 = 10,
  SICONOS_FRICTION_3D_IPM_GAMMA_PARAMETER_2 = 11,
};

enum SICONOS_FRICTION_3D_IPM_STORAGE_ENUM
{
  SICONOS_FRICTION_3D_IPM_KEEP_STORAGE= 0,
  SICONOS_FRICTION_3D_IPM_FORCED_SPARSE_STORAGE= 1
};

enum SICONOS_FRICTION_3D_IPM_GET_PROBLEM_INFO_ENUM
{
  SICONOS_FRICTION_3D_IPM_GET_PROBLEM_INFO_NO= 0,
  SICONOS_FRICTION_3D_IPM_GET_PROBLEM_INFO_YES= 1
};

enum SICONOS_FRICTION_3D_IPM_NESTEROV_TODD_SCALING_METHOD_ENUM
  {
    SICONOS_FRICTION_3D_IPM_NESTEROV_TODD_SCALING_WITH_QP = 0,
    SICONOS_FRICTION_3D_IPM_NESTEROV_TODD_SCALING_WITH_F = 1
  };

#endif<|MERGE_RESOLUTION|>--- conflicted
+++ resolved
@@ -542,15 +542,10 @@
   SICONOS_FRICTION_3D_IPM_IPARAM_REDUCED_SYSTEM= 15,
   /** index in iparam to finish the solution without scaling */
   SICONOS_FRICTION_3D_IPM_IPARAM_FINISH_WITHOUT_SCALING= 16,
-<<<<<<< HEAD
-  /** index in iparam to toggle between smooth or non-smooth cases */
-  SICONOS_FRICTION_3D_IPM_IPARAM_UPDATE_S= 17
-=======
   /** index in iparam to update the vector w for solving nonconvex problem */
   SICONOS_FRICTION_3D_IPM_IPARAM_UPDATE_S = 17,
   /** index in iparam to use Qp or F formula for computing Nesterov-Todd scaling **/
   SICONOS_FRICTION_3D_IPM_IPARAM_NESTEROV_TODD_SCALING_METHOD = 18
->>>>>>> 6ae55b7d
 };
 
 enum SICONOS_FRICTION_3D_IPM_DPARAM_ENUM
