#ifndef FRICTION_CST_H
#define FRICTION_CST_H
/** \file Friction_cst.h */
/** \enum FRICTION_SOLVER encode the list of solvers as integers, to avoid mispelling
 * with const char* const  variables
 */
enum FRICTION_SOLVER {
  /** 2D Frictional Contact solvers */
  SICONOS_FRICTION_2D_NSGS = 400,
  SICONOS_FRICTION_2D_CPG = 402,
  SICONOS_FRICTION_2D_LEMKE = 404,
  SICONOS_FRICTION_2D_ENUM = 405,

  /* 3D frictional contact solvers on local formulation */

  /** Non-smooth Gauss Seidel, local formulation */
  SICONOS_FRICTION_3D_NSGS = 500,
  /** Non-smooth Gauss Seidel-velocity, local formulation */
  SICONOS_FRICTION_3D_NSGSV = 501,
  /** proximal, local formulation */
  SICONOS_FRICTION_3D_PROX = 502,
  /** Tresca, fixed point, local formulation */
  SICONOS_FRICTION_3D_TFP = 503,
  /** Non-smooth Newton Alart-Curnier, local formulation */
  SICONOS_FRICTION_3D_NSN_AC = 504,
  /** De Saxce fixed point, local formulation */
  SICONOS_FRICTION_3D_DSFP = 505,
  /** VI formulation, fixed point projection, local formulation */
  SICONOS_FRICTION_3D_VI_FPP = 506,
  /** VI formulation, Extra-gradient, local formulation */
  SICONOS_FRICTION_3D_VI_EG = 507,
  /** Hyperplane projection, local formulation */
  SICONOS_FRICTION_3D_HP = 508,
  /** Fischer Burmeister fixed point, local formulation */
  SICONOS_FRICTION_3D_NCPGlockerFBFixedPoint = 510,
  /** Fixed point projection, local formulation */
  SICONOS_FRICTION_3D_FPP = 511,
  /** Extra-gradient, local formulation */
  SICONOS_FRICTION_3D_EG = 512,
  /** Non-smooth Newton Fischer Burmeister, local formulation */
  SICONOS_FRICTION_3D_NSN_FB = 513,
  /** GAMS/Path (Ferris), local formulation */
  SICONOS_FRICTION_3D_GAMS_PATH = 514,
  /** VI formulation, GAMS/Path (Ferris), local formulation */
  SICONOS_FRICTION_3D_GAMS_PATHVI = 515,
  /** Alart-Curnier fixed point, local formulation */
  SICONOS_FRICTION_3D_ACLMFP = 516,
  /** Second-order Cone LCP, local formulation */
  SICONOS_FRICTION_3D_SOCLCP = 517,
  /** GAMS/PATH (Ferris) LCP, local formulation */
  SICONOS_FRICTION_3D_GAMS_LCP_PATH = 518,
  /** VI formulation, GAMS/PATH (Ferris) LCP, local formulation */
  SICONOS_FRICTION_3D_GAMS_LCP_PATHVI = 519,
  /** Non-smooth Newton, natural map, local formulation */
  SICONOS_FRICTION_3D_NSN_NM = 520,
  SICONOS_FRICTION_3D_NSN_AC_NEW = 521,
  /** Panagiotopoulos, fixed point, local formulation */
  SICONOS_FRICTION_3D_PFP = 522,
  /** ADMM local formulation */
  SICONOS_FRICTION_3D_ADMM = 523,
  /** IPM local formulation */
  SICONOS_FRICTION_3D_IPM = 524,
  /** IPM-SNM local formulation */
  SICONOS_FRICTION_3D_IPM_SNM = 525,

  /* 3D Frictional Contact solvers for one contact (used mainly inside NSGS solvers) */

  /** Non-smooth Newton Alart-Curnier, 'direct', one contact solver */
  SICONOS_FRICTION_3D_ONECONTACT_NSN = 550,
  /** Non-smooth Newton Alart-Curnier, 'damped', one contact solver */
  SICONOS_FRICTION_3D_ONECONTACT_NSN_GP = 551,
  /** Projection on cone, one contact solver */
  SICONOS_FRICTION_3D_ONECONTACT_ProjectionOnCone = 552,
  /** Projection on cone, one contact solver */
  SICONOS_FRICTION_3D_ONECONTACT_ProjectionOnConeWithLocalIteration = 553,
  SICONOS_FRICTION_3D_ONECONTACT_ProjectionOnConeWithRegularization = 554,
  SICONOS_FRICTION_3D_ONECONTACT_ProjectionOnConeWithDiagonalization = 555,
  SICONOS_FRICTION_3D_ONECONTACT_ProjectionOnCone_velocity = 558,

  /** Fischer Burmeister/Path, Glocker formulation, one contact solver */
  SICONOS_FRICTION_3D_NCPGlockerFBPATH = 556,
  /** Newton/Fischer Burmeister, Glocker formulation, one contact solver */
  SICONOS_FRICTION_3D_NCPGlockerFBNewton = 561,
  SICONOS_FRICTION_3D_ONECONTACT_QUARTIC = 562,
  SICONOS_FRICTION_3D_ONECONTACT_QUARTIC_NU = 563,
  SICONOS_FRICTION_3D_ONECONTACT_ProjectionOnCylinder = 557,
  SICONOS_FRICTION_3D_ONECONTACT_ProjectionOnCylinderWithLocalIteration = 564,
  SICONOS_FRICTION_3D_ONECONTACT_NSN_GP_HYBRID = 565,
  SICONOS_FRICTION_3D_VI_FPP_Cylinder = 566,
  SICONOS_FRICTION_3D_CONVEXQP_PG_CYLINDER = 567,

  /** 3D Frictional contact local solvers on global formulation */
  SICONOS_GLOBAL_FRICTION_3D_NSGS_WR = 600,
  SICONOS_GLOBAL_FRICTION_3D_NSGSV_WR = 601,
  SICONOS_GLOBAL_FRICTION_3D_PROX_WR = 602,
  SICONOS_GLOBAL_FRICTION_3D_DSFP_WR = 603,
  SICONOS_GLOBAL_FRICTION_3D_TFP_WR = 604,
  SICONOS_GLOBAL_FRICTION_3D_NSGS = 605,
  SICONOS_GLOBAL_FRICTION_3D_NSN_AC_WR = 606,
  SICONOS_GLOBAL_FRICTION_3D_NSN_AC = 607,
  SICONOS_GLOBAL_FRICTION_3D_GAMS_PATH = 608,
  SICONOS_GLOBAL_FRICTION_3D_GAMS_PATHVI = 609,
  /** VI formulation, Fixed Point Projection, local formulation */
  SICONOS_GLOBAL_FRICTION_3D_VI_FPP = 610,
  /** VI formulation, Extra-gradient, local formulation */
  SICONOS_GLOBAL_FRICTION_3D_VI_EG = 611,
  SICONOS_GLOBAL_FRICTION_3D_ACLMFP = 612,
  SICONOS_GLOBAL_FRICTION_3D_ADMM = 613,
  SICONOS_GLOBAL_FRICTION_3D_ADMM_WR = 614,
  SICONOS_GLOBAL_FRICTION_3D_IPM = 615,
  SICONOS_GLOBAL_FRICTION_3D_IPM_WR = 616,
  SICONOS_GLOBAL_FRICTION_3D_IPM_SNM = 617,
  SICONOS_GLOBAL_FRICTION_3D_IPM_SNM_WR = 618,
  SICONOS_GLOBAL_FRICTION_3D_IPM_SNM_SEP = 619, // SEP = separate sub-problems
  SICONOS_GLOBAL_FRICTION_3D_IPM_SNM_PROX = 620,
  SICONOS_GLOBAL_FRICTION_3D_IPM_SEP = 621,
  SICONOS_GLOBAL_FRICTION_3D_NSGS_SEP_WR = 622,
  SICONOS_GLOBAL_FRICTION_3D_ADMM_SEP = 623,

  /** Non-smooth Gauss Seidel, local formulation */
  SICONOS_ROLLING_FRICTION_3D_NSGS = 3000,
  SICONOS_ROLLING_FRICTION_3D_ONECONTACT_ProjectionOnCone = 3001,
  SICONOS_ROLLING_FRICTION_3D_ONECONTACT_ProjectionOnConeWithLocalIteration = 3002,
  SICONOS_ROLLING_FRICTION_3D_ADMM = 3003,

  /** Non-smooth Gauss Seidel, local formulation */
  SICONOS_ROLLING_FRICTION_2D_NSGS = 4000,
  SICONOS_ROLLING_FRICTION_2D_ONECONTACT_ProjectionOnCone = 4001,
  SICONOS_ROLLING_FRICTION_2D_ONECONTACT_ProjectionOnConeWithLocalIteration = 4002,

  /** Non-smooth Gauss Seidel, global formulation */
  SICONOS_GLOBAL_ROLLING_FRICTION_3D_NSGS_WR = 5000,
  SICONOS_GLOBAL_ROLLING_FRICTION_3D_IPM = 5001

};

<<<<<<< HEAD


extern const char* const   SICONOS_FRICTION_2D_NSGS_STR ;
extern const char* const   SICONOS_FRICTION_2D_CPG_STR ;
extern const char* const   SICONOS_FRICTION_2D_LEMKE_STR ;
extern const char* const   SICONOS_FRICTION_2D_ENUM_STR ;

extern const char* const   SICONOS_FRICTION_3D_NSGS_STR ;
extern const char* const   SICONOS_FRICTION_3D_NSGSV_STR ;
extern const char* const   SICONOS_FRICTION_3D_PROX_STR;
extern const char* const   SICONOS_FRICTION_3D_TFP_STR ;
extern const char* const   SICONOS_FRICTION_3D_PFP_STR ;
extern const char* const   SICONOS_FRICTION_3D_NSN_AC_STR ;
extern const char* const   SICONOS_FRICTION_3D_NSN_AC_NEW_STR ;
extern const char* const   SICONOS_FRICTION_3D_NSN_FB_STR ;
extern const char* const   SICONOS_FRICTION_3D_NSN_NM_STR ;
extern const char* const   SICONOS_FRICTION_3D_DSFP_STR ;
extern const char* const   SICONOS_FRICTION_3D_VI_EG_STR ;
extern const char* const   SICONOS_FRICTION_3D_VI_FPP_STR ;
extern const char* const   SICONOS_FRICTION_3D_EG_STR ;
extern const char* const   SICONOS_FRICTION_3D_FPP_STR ;
extern const char* const   SICONOS_FRICTION_3D_HP_STR ;
extern const char* const   SICONOS_FRICTION_3D_NCPGlockerFBFixedPoint_STR;
extern const char* const   SICONOS_FRICTION_3D_ONECONTACT_NSN_STR;
extern const char* const   SICONOS_FRICTION_3D_ONECONTACT_NSN_GP_STR;
extern const char* const   SICONOS_FRICTION_3D_ONECONTACT_NSN_GP_HYBRID_STR;
extern const char* const   SICONOS_FRICTION_3D_NCPGlockerFBNewton_STR;
extern const char* const   SICONOS_FRICTION_3D_ONECONTACT_ProjectionOnConeWithDiagonalization_STR;
extern const char* const   SICONOS_FRICTION_3D_ONECONTACT_ProjectionOnCone_STR;
extern const char* const   SICONOS_FRICTION_3D_ONECONTACT_ProjectionOnConeWithLocalIteration_STR;
extern const char* const   SICONOS_FRICTION_3D_ONECONTACT_ProjectionOnConeWithRegularization_STR;
extern const char* const   SICONOS_FRICTION_3D_NCPGlockerFBPATH_STR;
extern const char* const   SICONOS_FRICTION_3D_ONECONTACT_ProjectionOnCylinder_STR;
extern const char* const   SICONOS_FRICTION_3D_ONECONTACT_ProjectionOnCylinderWithLocalIteration_STR;
extern const char* const   SICONOS_FRICTION_3D_ONECONTACT_ProjectionOnCone_velocity_STR;
extern const char* const   SICONOS_FRICTION_3D_CONVEXQP_PG_CYLINDER_STR;
extern const char* const   SICONOS_FRICTION_3D_VI_FPP_Cylinder_STR;
extern const char* const   SICONOS_FRICTION_3D_GAMS_PATH_STR;
extern const char* const   SICONOS_FRICTION_3D_GAMS_PATHVI_STR;
extern const char* const   SICONOS_FRICTION_3D_GAMS_LCP_PATH_STR;
extern const char* const   SICONOS_FRICTION_3D_GAMS_LCP_PATHVI_STR;
extern const char* const   SICONOS_FRICTION_3D_SOCLCP_STR;
extern const char* const   SICONOS_FRICTION_3D_ACLMFP_STR;
extern const char* const   SICONOS_FRICTION_3D_ADMM_STR;
extern const char* const   SICONOS_FRICTION_3D_IPM_STR;
extern const char* const   SICONOS_FRICTION_3D_IPM_SNM_STR;
extern const char* const   SICONOS_GLOBAL_FRICTION_3D_NSGS_WR_STR ;
extern const char* const   SICONOS_GLOBAL_FRICTION_3D_NSGS_SEP_WR_STR ;
extern const char* const   SICONOS_GLOBAL_FRICTION_3D_NSGSV_WR_STR ;
extern const char* const   SICONOS_GLOBAL_FRICTION_3D_PROX_WR_STR ;
extern const char* const   SICONOS_GLOBAL_FRICTION_3D_DSFP_WR_STR ;
extern const char* const   SICONOS_GLOBAL_FRICTION_3D_TFP_WR_STR ;
extern const char* const   SICONOS_GLOBAL_FRICTION_3D_NSGS_STR ;
extern const char* const   SICONOS_GLOBAL_FRICTION_3D_NSN_AC_WR_STR ;
extern const char* const   SICONOS_GLOBAL_FRICTION_3D_NSN_AC_STR;
extern const char* const   SICONOS_GLOBAL_FRICTION_3D_GAMS_PATH_STR;
extern const char* const   SICONOS_GLOBAL_FRICTION_3D_GAMS_PATHVI_STR;
extern const char* const   SICONOS_GLOBAL_FRICTION_3D_VI_FPP_STR;
extern const char* const   SICONOS_GLOBAL_FRICTION_3D_VI_EG_STR;
extern const char* const   SICONOS_GLOBAL_FRICTION_3D_ACLMFP_STR;
extern const char* const   SICONOS_GLOBAL_FRICTION_3D_ADMM_STR;
extern const char* const   SICONOS_GLOBAL_FRICTION_3D_ADMM_WR_STR;
extern const char* const   SICONOS_GLOBAL_FRICTION_3D_IPM_STR;
extern const char* const   SICONOS_GLOBAL_FRICTION_3D_IPM_WR_STR;
extern const char* const   SICONOS_GLOBAL_FRICTION_3D_IPM_SEP_STR;
extern const char* const   SICONOS_GLOBAL_FRICTION_3D_IPM_SNM_STR;
extern const char* const   SICONOS_GLOBAL_FRICTION_3D_IPM_SNM_SEP_STR;
extern const char* const   SICONOS_GLOBAL_FRICTION_3D_IPM_SNM_WR_STR;
extern const char* const   SICONOS_GLOBAL_FRICTION_3D_IPM_SNM_PROX_STR;
extern const char* const   SICONOS_FRICTION_3D_ONECONTACT_QUARTIC_STR ;
extern const char* const   SICONOS_FRICTION_3D_ONECONTACT_QUARTIC_NU_STR ;


extern const char* const   SICONOS_ROLLING_FRICTION_3D_NSGS_STR ;
extern const char* const   SICONOS_ROLLING_FRICTION_3D_ONECONTACT_ProjectionOnCone_STR;
extern const char* const   SICONOS_ROLLING_FRICTION_3D_ONECONTACT_ProjectionOnConeWithLocalIteration_STR;
extern const char* const   SICONOS_ROLLING_FRICTION_3D_ADMM_STR ;

extern const char* const   SICONOS_ROLLING_FRICTION_2D_NSGS_STR ;
extern const char* const   SICONOS_ROLLING_FRICTION_2D_ONECONTACT_ProjectionOnCone_STR;
extern const char* const   SICONOS_ROLLING_FRICTION_2D_ONECONTACT_ProjectionOnConeWithLocalIteration_STR;

extern const char* const   SICONOS_GLOBAL_ROLLING_FRICTION_3D_NSGS_WR_STR ;
extern const char* const   SICONOS_GLOBAL_ROLLING_FRICTION_3D_IPM_STR;

enum SICONOS_FRICTION_3D_IPARAM
{
=======
extern const char* const SICONOS_FRICTION_2D_NSGS_STR;
extern const char* const SICONOS_FRICTION_2D_CPG_STR;
extern const char* const SICONOS_FRICTION_2D_LEMKE_STR;
extern const char* const SICONOS_FRICTION_2D_ENUM_STR;

extern const char* const SICONOS_FRICTION_3D_NSGS_STR;
extern const char* const SICONOS_FRICTION_3D_NSGSV_STR;
extern const char* const SICONOS_FRICTION_3D_PROX_STR;
extern const char* const SICONOS_FRICTION_3D_TFP_STR;
extern const char* const SICONOS_FRICTION_3D_PFP_STR;
extern const char* const SICONOS_FRICTION_3D_NSN_AC_STR;
extern const char* const SICONOS_FRICTION_3D_NSN_AC_TEST_STR;
extern const char* const SICONOS_FRICTION_3D_NSN_FB_STR;
extern const char* const SICONOS_FRICTION_3D_NSN_NM_STR;
extern const char* const SICONOS_FRICTION_3D_DSFP_STR;
extern const char* const SICONOS_FRICTION_3D_VI_EG_STR;
extern const char* const SICONOS_FRICTION_3D_VI_FPP_STR;
extern const char* const SICONOS_FRICTION_3D_EG_STR;
extern const char* const SICONOS_FRICTION_3D_FPP_STR;
extern const char* const SICONOS_FRICTION_3D_HP_STR;
extern const char* const SICONOS_FRICTION_3D_NCPGlockerFBFixedPoint_STR;
extern const char* const SICONOS_FRICTION_3D_ONECONTACT_NSN_STR;
extern const char* const SICONOS_FRICTION_3D_ONECONTACT_NSN_GP_STR;
extern const char* const SICONOS_FRICTION_3D_ONECONTACT_NSN_GP_HYBRID_STR;
extern const char* const SICONOS_FRICTION_3D_NCPGlockerFBNewton_STR;
extern const char* const
    SICONOS_FRICTION_3D_ONECONTACT_ProjectionOnConeWithDiagonalization_STR;
extern const char* const SICONOS_FRICTION_3D_ONECONTACT_ProjectionOnCone_STR;
extern const char* const SICONOS_FRICTION_3D_ONECONTACT_ProjectionOnConeWithLocalIteration_STR;
extern const char* const SICONOS_FRICTION_3D_ONECONTACT_ProjectionOnConeWithRegularization_STR;
extern const char* const SICONOS_FRICTION_3D_NCPGlockerFBPATH_STR;
extern const char* const SICONOS_FRICTION_3D_ONECONTACT_ProjectionOnCylinder_STR;
extern const char* const
    SICONOS_FRICTION_3D_ONECONTACT_ProjectionOnCylinderWithLocalIteration_STR;
extern const char* const SICONOS_FRICTION_3D_ONECONTACT_ProjectionOnCone_velocity_STR;
extern const char* const SICONOS_FRICTION_3D_CONVEXQP_PG_CYLINDER_STR;
extern const char* const SICONOS_FRICTION_3D_VI_FPP_Cylinder_STR;
extern const char* const SICONOS_FRICTION_3D_GAMS_PATH_STR;
extern const char* const SICONOS_FRICTION_3D_GAMS_PATHVI_STR;
extern const char* const SICONOS_FRICTION_3D_GAMS_LCP_PATH_STR;
extern const char* const SICONOS_FRICTION_3D_GAMS_LCP_PATHVI_STR;
extern const char* const SICONOS_FRICTION_3D_SOCLCP_STR;
extern const char* const SICONOS_FRICTION_3D_ACLMFP_STR;
extern const char* const SICONOS_FRICTION_3D_ADMM_STR;
extern const char* const SICONOS_GLOBAL_FRICTION_3D_NSGS_WR_STR;
extern const char* const SICONOS_GLOBAL_FRICTION_3D_NSGSV_WR_STR;
extern const char* const SICONOS_GLOBAL_FRICTION_3D_PROX_WR_STR;
extern const char* const SICONOS_GLOBAL_FRICTION_3D_DSFP_WR_STR;
extern const char* const SICONOS_GLOBAL_FRICTION_3D_TFP_WR_STR;
extern const char* const SICONOS_GLOBAL_FRICTION_3D_NSGS_STR;
extern const char* const SICONOS_GLOBAL_FRICTION_3D_NSN_AC_WR_STR;
extern const char* const SICONOS_GLOBAL_FRICTION_3D_NSN_AC_STR;
extern const char* const SICONOS_GLOBAL_FRICTION_3D_GAMS_PATH_STR;
extern const char* const SICONOS_GLOBAL_FRICTION_3D_GAMS_PATHVI_STR;
extern const char* const SICONOS_GLOBAL_FRICTION_3D_VI_FPP_STR;
extern const char* const SICONOS_GLOBAL_FRICTION_3D_VI_EG_STR;
extern const char* const SICONOS_GLOBAL_FRICTION_3D_ACLMFP_STR;
extern const char* const SICONOS_GLOBAL_FRICTION_3D_ADMM_STR;
extern const char* const SICONOS_GLOBAL_FRICTION_3D_ADMM_WR_STR;
extern const char* const SICONOS_GLOBAL_FRICTION_3D_IPM_STR;
extern const char* const SICONOS_FRICTION_3D_ONECONTACT_QUARTIC_STR;
extern const char* const SICONOS_FRICTION_3D_ONECONTACT_QUARTIC_NU_STR;

extern const char* const SICONOS_ROLLING_FRICTION_3D_NSGS_STR;
extern const char* const SICONOS_ROLLING_FRICTION_3D_ONECONTACT_ProjectionOnCone_STR;
extern const char* const
    SICONOS_ROLLING_FRICTION_3D_ONECONTACT_ProjectionOnConeWithLocalIteration_STR;
extern const char* const SICONOS_ROLLING_FRICTION_3D_ADMM_STR;

extern const char* const SICONOS_ROLLING_FRICTION_2D_NSGS_STR;
extern const char* const SICONOS_ROLLING_FRICTION_2D_ONECONTACT_ProjectionOnCone_STR;
extern const char* const
    SICONOS_ROLLING_FRICTION_2D_ONECONTACT_ProjectionOnConeWithLocalIteration_STR;

extern const char* const SICONOS_GLOBAL_ROLLING_FRICTION_3D_NSGS_WR_STR;
extern const char* const SICONOS_GLOBAL_ROLLING_FRICTION_3D_IPM_STR;

enum SICONOS_FRICTION_3D_IPARAM {
>>>>>>> 747c75a0
  /** index in iparam to store the error strategy for the internal solver */
  SICONOS_FRICTION_3D_IPARAM_INTERNAL_ERROR_STRATEGY = 2,
  /** index in iparam to store the rescaling  */
  SICONOS_FRICTION_3D_IPARAM_RESCALING = 3,
  /** index in iparam to store the rescaling  */
  SICONOS_FRICTION_3D_IPARAM_RESCALING_CONE = 4,
  /** current contact number (example of use: one contact solvers) **/
  SICONOS_FRICTION_3D_CURRENT_CONTACT_NUMBER = 5,
  /** index in iparam to store the error evaluation method */
  SICONOS_FRICTION_3D_IPARAM_ERROR_EVALUATION = 7,
  /** index in iparam to store the frequency of error evaluation method */
  SICONOS_FRICTION_3D_IPARAM_ERROR_EVALUATION_FREQUENCY = 8,
  SICONOS_FRICTION_3D_NUMBER_OF_CONTACTS = 17,
};

enum SICONOS_FRICTION_INTERNAL_ERROR_STRATEGY {
  SICONOS_FRICTION_3D_INTERNAL_ERROR_STRATEGY_ADAPTIVE = 0,
  SICONOS_FRICTION_3D_INTERNAL_ERROR_STRATEGY_GIVEN_VALUE = 1,
  SICONOS_FRICTION_3D_INTERNAL_ERROR_STRATEGY_ADAPTIVE_N_CONTACT = 2
};

enum SICONOS_FRICTION_3D_RESCALING_ENUM {
  SICONOS_FRICTION_3D_RESCALING_NO = 0,
  SICONOS_FRICTION_3D_RESCALING_SCALAR = 1,
  SICONOS_FRICTION_3D_RESCALING_BALANCING_M = 2,
  SICONOS_FRICTION_3D_RESCALING_BALANCING_MH = 3,
  SICONOS_FRICTION_3D_RESCALING_BALANCING_MHHT = 4
};

enum SICONOS_FRICTION_3D_RESCALING_CONE_ENUM {
  SICONOS_FRICTION_3D_RESCALING_CONE_NO = 0,
  SICONOS_FRICTION_3D_RESCALING_CONE_YES = 1
};

enum SICONOS_FRICTION_3D_DPARAM {
  /** index in dparam to store the internal solver error ratio*/
  SICONOS_FRICTION_3D_DPARAM_INTERNAL_ERROR_RATIO = 2
};

enum SICONOS_FRICTION_3D_NSGS_IPARAM {
  /** index in iparam to store the relaxation strategy */
  SICONOS_FRICTION_3D_NSGS_RELAXATION = 4,
  /** index in iparam to store the shuffle strategy */
  SICONOS_FRICTION_3D_NSGS_SHUFFLE = 5,
  /** index in iparam to store the shuffle seed */
  SICONOS_FRICTION_3D_NSGS_SHUFFLE_SEED = 6,
  /** index in iparam to store the  */
  SICONOS_FRICTION_3D_NSGS_FREEZING_CONTACT = 19,
  /** index in iparam to store the  */
<<<<<<< HEAD
  SICONOS_FRICTION_3D_NSGS_FILTER_LOCAL_SOLUTION =14,
  /** index in iparam to print on screen the output in the same style as in IPM solver */
  SICONOS_FRICTION_3D_NSGS_PRINTING_LIKE_IPM = 20,
=======
  SICONOS_FRICTION_3D_NSGS_FILTER_LOCAL_SOLUTION = 14,
>>>>>>> 747c75a0
};
enum SICONOS_FRICTION_3D_NSGS_DPARAM {
  /** index in dparam to store the relaxation strategy */
  SICONOS_FRICTION_3D_NSGS_RELAXATION_VALUE = 8,
};

enum SICONOS_FRICTION_3D_NSGS_LOCALSOLVER_IPARAM {
  SICONOS_FRICTION_3D_NSGS_LOCALSOLVER_IPARAM_USE_TRIVIAL_SOLUTION = 10
};

enum SICONOS_FRICTION_3D_NSGS_LOCALSOLVER_USE_TRIVIAL_SOLUTION {
  SICONOS_FRICTION_3D_NSGS_LOCALSOLVER_USE_TRIVIAL_SOLUTION_FALSE = 0,
  SICONOS_FRICTION_3D_NSGS_LOCALSOLVER_USE_TRIVIAL_SOLUTION_TRUE = 1
};

enum SICONOS_FRICTION_3D_NSGS_ERROR_EVALUATION_ENUM {
  /** Evaluation of the error with the expensive function fc3d_compute_error **/
  SICONOS_FRICTION_3D_NSGS_ERROR_EVALUATION_FULL = 0,
  /** Evaluation of the error with the cheap incremental variation **/
  SICONOS_FRICTION_3D_NSGS_ERROR_EVALUATION_LIGHT = 1,
  /** Evaluation of the error with the cheap incremental variation but we modify
      the incremental toleranve to reach the requred accuracy **/
  SICONOS_FRICTION_3D_NSGS_ERROR_EVALUATION_LIGHT_WITH_FULL_FINAL = 2,
  /** Evaluation of the error with the expensive function fc3d_compute_error and
      an adaptive frequency for calling the error function  **/
  SICONOS_FRICTION_3D_NSGS_ERROR_EVALUATION_ADAPTIVE = 3,
};
enum SICONOS_FRICTION_3D_NSGS_SHUFFLE_ENUM {
  SICONOS_FRICTION_3D_NSGS_SHUFFLE_FALSE = 0,
  SICONOS_FRICTION_3D_NSGS_SHUFFLE_TRUE = 1,
  SICONOS_FRICTION_3D_NSGS_SHUFFLE_TRUE_EACH_LOOP = 2
};

enum SICONOS_FRICTION_3D_NSGS_RELAXATION_ENUM {
  SICONOS_FRICTION_3D_NSGS_RELAXATION_FALSE,
  SICONOS_FRICTION_3D_NSGS_RELAXATION_TRUE
};
enum SICONOS_FRICTION_3D_NSGS_FILTER_LOCAL_SOLUTION_ENUM {

  SICONOS_FRICTION_3D_NSGS_FILTER_LOCAL_SOLUTION_FALSE = 0,
  SICONOS_FRICTION_3D_NSGS_FILTER_LOCAL_SOLUTION_TRUE = 1
};
enum SICONOS_FRICTION_3D_NSGS_PRINTING_LIKE_IPM_ENUM
{

  SICONOS_FRICTION_3D_NSGS_PRINTING_LIKE_IPM_FALSE = 0,
  SICONOS_FRICTION_3D_NSGS_PRINTING_LIKE_IPM_TRUE = 1
};

enum SICONOS_FRICTION_3D_NSN_IPARAM {
  /** index in iparam to store the strategy for computing rho */
  SICONOS_FRICTION_3D_NSN_RHO_STRATEGY = 9,
  /** index in iparam to store the formulation */
  SICONOS_FRICTION_3D_NSN_FORMULATION = 10,
  /** index in iparam to store the line-search */
  SICONOS_FRICTION_3D_NSN_LINESEARCH = 11,
  /** index in iparam to store the maximum number of iterations */
  SICONOS_FRICTION_3D_NSN_LINESEARCH_MAX_ITER = 12,
  /** index in iparam to set the linear solver used at each Newton iteration
   cs_lusol or mumps */
  SICONOS_FRICTION_3D_NSN_LINEAR_SOLVER = 13,
  /** index in iparam to store the strategy for the hybrid solver */
  SICONOS_FRICTION_3D_NSN_HYBRID_STRATEGY = 14,
  /** index in iparam to store the maximum number of loop for the hybrid solver */
  SICONOS_FRICTION_3D_NSN_HYBRID_MAX_LOOP = 15,
  /** index in iparam to store the maximum number of iterations for the projection solver */
  SICONOS_FRICTION_3D_NSN_HYBRID_MAX_ITER = 16,
  /** index in iparam used to check if memory allocation has already be done (if true/1) or not
     (if 0/false) for internal work array. */
  SICONOS_FRICTION_3D_NSN_MEMORY_ALLOCATED = 17,
  /** index in iparam to store the boolean to know if allocation of dwork is needed */
  SICONOS_FRICTION_3D_NSN_MPI_COM = 18

};

enum SICONOS_FC3D_NSN_LINEAR_SOLVER {
  SICONOS_FRICTION_3D_NSN_USE_CSLUSOL = 0,
  SICONOS_FRICTION_3D_NSN_USE_MUMPS = 1
};

enum SICONOS_FRICTION_3D_NSN_DPARAM {
  /** index in dparam to store the rho value for projection formulation */
  SICONOS_FRICTION_3D_NSN_RHO = 3,
};

enum SICONOS_FRICTION_3D_NSN_RHO_STRATEGY_ENUM {
  /** A constant value given in dparam[SICONOS_FRICTION_3D_NSN_RHO] is used */
  SICONOS_FRICTION_3D_NSN_FORMULATION_RHO_STRATEGY_CONSTANT = 0,
  /** A computed value stored in dparam[SICONOS_FRICTION_3D_NSN_RHO] is used */
  SICONOS_FRICTION_3D_NSN_FORMULATION_RHO_STRATEGY_SPECTRAL_NORM = 1,
  /** A computed value stored in dparam[SICONOS_FRICTION_3D_NSN_RHO] is used */
  SICONOS_FRICTION_3D_NSN_FORMULATION_RHO_STRATEGY_SPLIT_SPECTRAL_NORM_COND = 2,
  /** An adaptive strategy for rho is used */
  SICONOS_FRICTION_3D_NSN_FORMULATION_RHO_STRATEGY_SPLIT_SPECTRAL_NORM = 3,
  /** An adaptive strategy for rho is used */
  SICONOS_FRICTION_3D_NSN_FORMULATION_RHO_STRATEGY_ADAPTIVE = 4,
};

enum SICONOS_FRICTION_3D_NSN_FORMULATION_ENUM {
  SICONOS_FRICTION_3D_NSN_FORMULATION_ALARTCURNIER_STD = 0,
  SICONOS_FRICTION_3D_NSN_FORMULATION_JEANMOREAU_STD = 1,
  SICONOS_FRICTION_3D_NSN_FORMULATION_ALARTCURNIER_GENERATED = 2,
  SICONOS_FRICTION_3D_NSN_FORMULATION_JEANMOREAU_GENERATED = 3,
  SICONOS_FRICTION_3D_NSN_FORMULATION_NULL = 4,
};

enum SICONOS_FRICTION_3D_NSN_LINESEARCH_ENUM {
  SICONOS_FRICTION_3D_NSN_LINESEARCH_GOLDSTEINPRICE = 0,
  SICONOS_FRICTION_3D_NSN_LINESEARCH_ARMIJO = 1,
  SICONOS_FRICTION_3D_NSN_LINESEARCH_NO = -1,
};

enum SICONOS_FRICTION_3D_NSN_HYBRID_ENUM {
  /** No strategy for the hybrid solver */
  SICONOS_FRICTION_3D_NSN_HYBRID_STRATEGY_NO = 0,
  /** Loop PLI-NSN strategy for the hybrid solver */
  SICONOS_FRICTION_3D_NSN_HYBRID_STRATEGY_PLI_NSN_LOOP = 1,
  /** NSN and after Loop PLI-NSN strategy for the hybrid solver */
  SICONOS_FRICTION_3D_NSN_HYBRID_STRATEGY_NSN_AND_PLI_NSN_LOOP = 2,
  /** VI_EG preconditionning to NSN strategy for the hybrid solver */
  SICONOS_FRICTION_3D_NSN_HYBRID_STRATEGY_VI_EG_NSN = 3
};

enum SICONOS_FRICTION_3D_PROXIMAL_IPARAM {
  /** index in iparam to store the error strategy for the internal solver */
  SICONOS_FRICTION_3D_FP_ERROR_STRATEGY = 2,
  /** index in iparam to store the relaxation strategy*/
  SICONOS_FRICTION_3D_PROXIMAL_IPARAM_CUMULATIVE_ITER_DONE = 6,
  /** index in iparam to store the relaxation strategy*/
  SICONOS_FRICTION_3D_PROXIMAL_IPARAM_RELAXATION = 8,
  /** index in iparam to store the proximal strategy*/
  SICONOS_FRICTION_3D_PROXIMAL_IPARAM_STRATEGY = 9,
};

enum SICONOS_FRICTION_3D_PROXIMAL_DPARAM {
  /** index in dparam to store the parameter alpha*/
  SICONOS_FRICTION_3D_PROXIMAL_DPARAM_ALPHA = 3,
  SICONOS_FRICTION_3D_PROXIMAL_DPARAM_SIGMA = 4,
  SICONOS_FRICTION_3D_PROXIMAL_DPARAM_NU = 5,
  SICONOS_FRICTION_3D_PROXIMAL_DPARAM_RELAXATION = 8,

};

enum SICONOS_FRICTION_3D_PROXIMAL {
  /** Proximal algorithm */
  SICONOS_FRICTION_3D_PROXIMAL_PROX = 0,

  /** Regularization algorithm */
  SICONOS_FRICTION_3D_PROXIMAL_REGULARIZATION = 1

};

enum SICONOS_FRICTION_3D_ADMM_IPARAM_ENUM {
  /** index in iparam to store the strategy for computing rho */
  SICONOS_FRICTION_3D_ADMM_IPARAM_RHO_STRATEGY = 9,
  /** index in iparam to store the strategy for computing rho */
  SICONOS_FRICTION_3D_ADMM_IPARAM_INITIAL_RHO = 10,
  /** index in iparam to store the acceleration parameter */
  SICONOS_FRICTION_3D_ADMM_IPARAM_ACCELERATION = 11,
  /** index in iparam to store the symmetry parameter */
  SICONOS_FRICTION_3D_ADMM_IPARAM_SYMMETRY = 12,
  /** index in iparam to store the sparse storage parameter */
  SICONOS_FRICTION_3D_ADMM_IPARAM_SPARSE_STORAGE = 13,
  /** index in iparam to get problem info */
<<<<<<< HEAD
  SICONOS_FRICTION_3D_ADMM_IPARAM_GET_PROBLEM_INFO= 14,
  SICONOS_FRICTION_3D_ADMM_IPARAM_UPDATE_S= 15,
  SICONOS_FRICTION_3D_ADMM_IPARAM_FULL_H= 17,
  /** index in iparam to print on screen the output in the same style as in IPM solver */
  SICONOS_FRICTION_3D_ADMM_PRINTING_LIKE_IPM = 18,
=======
  SICONOS_FRICTION_3D_ADMM_IPARAM_GET_PROBLEM_INFO = 14,
  SICONOS_FRICTION_3D_ADMM_IPARAM_UPDATE_S = 15,
  SICONOS_FRICTION_3D_ADMM_IPARAM_FULL_H = 17
>>>>>>> 747c75a0
};

enum SICONOS_FRICTION_3D_ADMM_DPARAM_ENUM {
  /** index in dparam to store the rho value for projection formulation */
  SICONOS_FRICTION_3D_ADMM_RHO = 3,
  /** index in dparam to store the eta value for the restarting criteria */
  SICONOS_FRICTION_3D_ADMM_RESTART_ETA = 4,
  /** index in dparam to store the tau value for the balancing residual technique */
  SICONOS_FRICTION_3D_ADMM_BALANCING_RESIDUAL_TAU = 5,
  /** index in dparam to store the phi value for the balancing residual technique */
  SICONOS_FRICTION_3D_ADMM_BALANCING_RESIDUAL_PHI = 6
};

enum SICONOS_FRICTION_3D_ADMM_ACCELERATION_ENUM {
  SICONOS_FRICTION_3D_ADMM_NO_ACCELERATION = 0,
  SICONOS_FRICTION_3D_ADMM_ACCELERATION = 1,
  SICONOS_FRICTION_3D_ADMM_ACCELERATION_AND_RESTART = 2
};

enum SICONOS_FRICTION_3D_ADMM_SYMMETRY_ENUM {
  /* default choice. We check symmetry of the problem (Matrix M)
   * if the problem is not symmetric, we called an asymmetric
   * version of the algo is possible */
  SICONOS_FRICTION_3D_ADMM_CHECK_SYMMETRY = 0,
  /* The symmetric version of the algorithm is used even if
   *  the system is not symmetric using the LU solver */
  SICONOS_FRICTION_3D_ADMM_FORCED_SYMMETRY = 1,
  /* The asymmetric version of the algorithm is used even if
   *  the system is symmetric */
  SICONOS_FRICTION_3D_ADMM_FORCED_ASYMMETRY = 2,
  /* The symmetric version of the algorithm is used and the matrix
   *is systematically symmetrized*/
  SICONOS_FRICTION_3D_ADMM_SYMMETRIZE = 3,
  /* The symmetric version of the algorithm is used and we assume
   *  that the data are symmetric */
  SICONOS_FRICTION_3D_ADMM_ASSUME_SYMMETRY = 4
};

enum SICONOS_FRICTION_3D_ADMM_STORAGE_ENUM {
  SICONOS_FRICTION_3D_ADMM_KEEP_STORAGE = 0,
  SICONOS_FRICTION_3D_ADMM_FORCED_SPARSE_STORAGE = 1
};

enum SICONOS_FRICTION_3D_ADMM_GET_PROBLEM_INFO_ENUM {
  SICONOS_FRICTION_3D_ADMM_GET_PROBLEM_INFO_NO = 0,
  SICONOS_FRICTION_3D_ADMM_GET_PROBLEM_INFO_YES = 1
};

enum SICONOS_FRICTION_3D_ADMM_UPDATE_S_ENUM {
  SICONOS_FRICTION_3D_ADMM_UPDATE_S_YES = 0,
  SICONOS_FRICTION_3D_ADMM_UPDATE_S_NO = 1
};

enum SICONOS_FRICTION_3D_ADMM_FULL_H_ENUM {
  SICONOS_FRICTION_3D_ADMM_FULL_H_NO = 0,
  SICONOS_FRICTION_3D_ADMM_FULL_H_YES = 1
};

enum SICONOS_FRICTION_3D_ADMM_RHO_STRATEGY_ENUM {
  /** A constant value given in dparam[SICONOS_FRICTION_3D_NSN_RHO] is used */
  SICONOS_FRICTION_3D_ADMM_RHO_STRATEGY_CONSTANT = 0,
  /** An adaptive strategy for rho is used */
  SICONOS_FRICTION_3D_ADMM_RHO_STRATEGY_RESIDUAL_BALANCING = 2,
  /** An adaptive strategy for rho is used */
  SICONOS_FRICTION_3D_ADMM_RHO_STRATEGY_SCALED_RESIDUAL_BALANCING = 3
};

enum SICONOS_FRICTION_3D_ADMM_INITIAL_RHO_ENUM {
  /** A constant value given in dparam[SICONOS_FRICTION_3D_NSN_RHO] is used */
  SICONOS_FRICTION_3D_ADMM_INITIAL_RHO_GIVEN = 0,
  /** A computed value stored in dparam[SICONOS_FRICTION_3D_NSN_RHO] is used */
  SICONOS_FRICTION_3D_ADMM_INITIAL_RHO_NORM_INF = 1,
  /** An adaptive strategy for rho is used */
  SICONOS_FRICTION_3D_ADMM_INITIAL_RHO_EIGENVALUES = 2
};

<<<<<<< HEAD
enum SICONOS_FRICTION_3D_ADMM_PRINTING_LIKE_IPM_ENUM
{

  SICONOS_FRICTION_3D_ADMM_PRINTING_LIKE_IPM_FALSE = 0,
  SICONOS_FRICTION_3D_ADMM_PRINTING_LIKE_IPM_TRUE = 1
};

enum SICONOS_FRICTION_3D_IPM_IPARAM_ENUM
{
=======
enum SICONOS_FRICTION_3D_IPM_IPARAM_ENUM {
>>>>>>> 747c75a0
  /** index in iparam to use NT scaling technique */
  SICONOS_FRICTION_3D_IPM_IPARAM_NESTEROV_TODD_SCALING = 11,
  /** index in iparam to store the sparse storage parameter */
  SICONOS_FRICTION_3D_IPM_IPARAM_SPARSE_STORAGE = 12,
  /** index in iparam to get problem info */
  SICONOS_FRICTION_3D_IPM_IPARAM_GET_PROBLEM_INFO = 13,
  /** index in iparam to print iterates (including problem data) into a Matlab file */
  SICONOS_FRICTION_3D_IPM_IPARAM_ITERATES_MATLAB_FILE = 14,
  /** index in iparam to use reduce the linear system */
  SICONOS_FRICTION_3D_IPM_IPARAM_REDUCED_SYSTEM = 15,
  /** index in iparam to finish the solution without scaling */
  SICONOS_FRICTION_3D_IPM_IPARAM_FINISH_WITHOUT_SCALING = 16,
  /** index in iparam to update the vector w for solving nonconvex problem */
  SICONOS_FRICTION_3D_IPM_IPARAM_UPDATE_S = 17,
  /** index in iparam to use Qp or F formula for computing Nesterov-Todd scaling **/
  SICONOS_FRICTION_3D_IPM_IPARAM_NESTEROV_TODD_SCALING_METHOD = 18,
  /** index in iparam to use a reduced symmetric system with Qp2 or QpH inside the matrix **/
  SICONOS_FRICTION_3D_IPM_IPARAM_REDUCED_SYSTEM_METHOD = 19,
  /** index in iparam to choose the linear system formulation **/
  SICONOS_FRICTION_3D_IPM_IPARAM_LS_FORM = 10,
  /** index in iparam to perform iterative refinement with MA57 (LDT) **/
  SICONOS_FRICTION_3D_IPM_IPARAM_REFINEMENT = 9,
  /** index in iparam to perform Cholesky factorization **/
  SICONOS_FRICTION_3D_IPM_IPARAM_CHOLESKY = 8,
  /** index in iparam to print iterates (including problem data) into a Python file */
<<<<<<< HEAD
  SICONOS_FRICTION_3D_IPM_IPARAM_ITERATES_PYTHON_FILE= 7,
  /** index in iparam to perform Mehrotra scheme **/
  SICONOS_FRICTION_3D_IPM_IPARAM_MEHROTRA = 6,
=======
  SICONOS_FRICTION_3D_IPM_IPARAM_ITERATES_PYTHON_FILE = 7,
>>>>>>> 747c75a0
};

enum SICONOS_FRICTION_3D_IPM_DPARAM_ENUM {
  /** index in dparam to store the parameter for computation the power of sigma */
  SICONOS_FRICTION_3D_IPM_SIGMA_PARAMETER_1 = 7,
  SICONOS_FRICTION_3D_IPM_SIGMA_PARAMETER_2 = 8,
  SICONOS_FRICTION_3D_IPM_SIGMA_PARAMETER_3 = 9,

  /** index in dparam to store the parameter for computation the safity coefficient of step
     length */
  SICONOS_FRICTION_3D_IPM_GAMMA_PARAMETER_1 = 10,
  SICONOS_FRICTION_3D_IPM_GAMMA_PARAMETER_2 = 11,
};

enum SICONOS_FRICTION_3D_IPM_STORAGE_ENUM {
  SICONOS_FRICTION_3D_IPM_KEEP_STORAGE = 0,
  SICONOS_FRICTION_3D_IPM_FORCED_SPARSE_STORAGE = 1
};

enum SICONOS_FRICTION_3D_IPM_GET_PROBLEM_INFO_ENUM {
  SICONOS_FRICTION_3D_IPM_GET_PROBLEM_INFO_NO = 0,
  SICONOS_FRICTION_3D_IPM_GET_PROBLEM_INFO_YES = 1
};

enum SICONOS_FRICTION_3D_IPM_NESTEROV_TODD_SCALING_METHOD_ENUM {
  SICONOS_FRICTION_3D_IPM_NESTEROV_TODD_SCALING_WITH_QP = 0,
  SICONOS_FRICTION_3D_IPM_NESTEROV_TODD_SCALING_WITH_F = 1
};

enum SICONOS_FRICTION_3D_IPM_IPARAM_REDUCED_SYSTEM_METHOD_ENUM {
  SICONOS_FRICTION_3D_IPM_IPARAM_REDUCED_SYSTEM_WITH_QP2 = 0,
  SICONOS_FRICTION_3D_IPM_IPARAM_REDUCED_SYSTEM_WITH_QPH = 1
};
enum SICONOS_FRICTION_3D_IPM_IPARAM_LS_FORM_ENUM {
  SICONOS_FRICTION_3D_IPM_IPARAM_LS_3X3_NOSCAL = 0,
  SICONOS_FRICTION_3D_IPM_IPARAM_LS_3X3_QP2 = 1,
  SICONOS_FRICTION_3D_IPM_IPARAM_LS_3X3_QPH = 2,
  SICONOS_FRICTION_3D_IPM_IPARAM_LS_2X2_QP2 = 3,
  SICONOS_FRICTION_3D_IPM_IPARAM_LS_2X2_QPH = 4,
  SICONOS_FRICTION_3D_IPM_IPARAM_LS_1X1_QPH = 5,
  SICONOS_FRICTION_3D_IPM_IPARAM_LS_1X1_JQJ = 6,
  SICONOS_FRICTION_3D_IPM_IPARAM_LS_2X2_JQJ = 7,
  SICONOS_FRICTION_3D_IPM_IPARAM_LS_2X2_invPH = 8,
  SICONOS_FRICTION_3D_IPM_IPARAM_LS_3X3_JQinv = 9,
  SICONOS_FRICTION_3D_IPM_IPARAM_LS_4X4_NOSCAL = 10,
  SICONOS_FRICTION_3D_IPM_IPARAM_LS_4X4_QP2 = 11,
};

enum SICONOS_FRICTION_3D_IPM_IPARAM_MEHROTRA_ENUM
{
  SICONOS_FRICTION_3D_IPM_IPARAM_MEHROTRA_NO = 0,
  SICONOS_FRICTION_3D_IPM_IPARAM_MEHROTRA_YES = 1
};

enum SICONOS_FRICTION_3D_IPM_IPARAM_FINISH_WITHOUT_SCALING_ENUM {
  SICONOS_FRICTION_3D_IPM_IPARAM_FINISH_WITHOUT_SCALING_NO = 0,
  SICONOS_FRICTION_3D_IPM_IPARAM_FINISH_WITHOUT_SCALING_YES = 1
};

enum SICONOS_FRICTION_3D_IPM_IPARAM_REFINEMENT_ENUM {
  SICONOS_FRICTION_3D_IPM_IPARAM_REFINEMENT_NO = 0,
  SICONOS_FRICTION_3D_IPM_IPARAM_REFINEMENT_YES = 1,
  SICONOS_FRICTION_3D_IPM_IPARAM_REFINEMENT_AFTER = 2
};

enum SICONOS_FRICTION_3D_IPM_IPARAM_CHOLESKY_ENUM {
  SICONOS_FRICTION_3D_IPM_IPARAM_CHOLESKY_NO = 0,
  SICONOS_FRICTION_3D_IPM_IPARAM_CHOLESKY_YES = 1
};

enum SICONOS_FRICTION_3D_IPM_IPARAM_UPDATE_S_ENUM
{
  SICONOS_FRICTION_3D_IPM_IPARAM_UPDATE_S_EXTERNAL = 1,
  SICONOS_FRICTION_3D_IPM_IPARAM_UPDATE_S_INTERNAL = 2,
};
#endif<|MERGE_RESOLUTION|>--- conflicted
+++ resolved
@@ -111,7 +111,7 @@
   SICONOS_GLOBAL_FRICTION_3D_IPM_WR = 616,
   SICONOS_GLOBAL_FRICTION_3D_IPM_SNM = 617,
   SICONOS_GLOBAL_FRICTION_3D_IPM_SNM_WR = 618,
-  SICONOS_GLOBAL_FRICTION_3D_IPM_SNM_SEP = 619, // SEP = separate sub-problems
+  SICONOS_GLOBAL_FRICTION_3D_IPM_SNM_SEP = 619,  // SEP = separate sub-problems
   SICONOS_GLOBAL_FRICTION_3D_IPM_SNM_PROX = 620,
   SICONOS_GLOBAL_FRICTION_3D_IPM_SEP = 621,
   SICONOS_GLOBAL_FRICTION_3D_NSGS_SEP_WR = 622,
@@ -134,95 +134,6 @@
 
 };
 
-<<<<<<< HEAD
-
-
-extern const char* const   SICONOS_FRICTION_2D_NSGS_STR ;
-extern const char* const   SICONOS_FRICTION_2D_CPG_STR ;
-extern const char* const   SICONOS_FRICTION_2D_LEMKE_STR ;
-extern const char* const   SICONOS_FRICTION_2D_ENUM_STR ;
-
-extern const char* const   SICONOS_FRICTION_3D_NSGS_STR ;
-extern const char* const   SICONOS_FRICTION_3D_NSGSV_STR ;
-extern const char* const   SICONOS_FRICTION_3D_PROX_STR;
-extern const char* const   SICONOS_FRICTION_3D_TFP_STR ;
-extern const char* const   SICONOS_FRICTION_3D_PFP_STR ;
-extern const char* const   SICONOS_FRICTION_3D_NSN_AC_STR ;
-extern const char* const   SICONOS_FRICTION_3D_NSN_AC_NEW_STR ;
-extern const char* const   SICONOS_FRICTION_3D_NSN_FB_STR ;
-extern const char* const   SICONOS_FRICTION_3D_NSN_NM_STR ;
-extern const char* const   SICONOS_FRICTION_3D_DSFP_STR ;
-extern const char* const   SICONOS_FRICTION_3D_VI_EG_STR ;
-extern const char* const   SICONOS_FRICTION_3D_VI_FPP_STR ;
-extern const char* const   SICONOS_FRICTION_3D_EG_STR ;
-extern const char* const   SICONOS_FRICTION_3D_FPP_STR ;
-extern const char* const   SICONOS_FRICTION_3D_HP_STR ;
-extern const char* const   SICONOS_FRICTION_3D_NCPGlockerFBFixedPoint_STR;
-extern const char* const   SICONOS_FRICTION_3D_ONECONTACT_NSN_STR;
-extern const char* const   SICONOS_FRICTION_3D_ONECONTACT_NSN_GP_STR;
-extern const char* const   SICONOS_FRICTION_3D_ONECONTACT_NSN_GP_HYBRID_STR;
-extern const char* const   SICONOS_FRICTION_3D_NCPGlockerFBNewton_STR;
-extern const char* const   SICONOS_FRICTION_3D_ONECONTACT_ProjectionOnConeWithDiagonalization_STR;
-extern const char* const   SICONOS_FRICTION_3D_ONECONTACT_ProjectionOnCone_STR;
-extern const char* const   SICONOS_FRICTION_3D_ONECONTACT_ProjectionOnConeWithLocalIteration_STR;
-extern const char* const   SICONOS_FRICTION_3D_ONECONTACT_ProjectionOnConeWithRegularization_STR;
-extern const char* const   SICONOS_FRICTION_3D_NCPGlockerFBPATH_STR;
-extern const char* const   SICONOS_FRICTION_3D_ONECONTACT_ProjectionOnCylinder_STR;
-extern const char* const   SICONOS_FRICTION_3D_ONECONTACT_ProjectionOnCylinderWithLocalIteration_STR;
-extern const char* const   SICONOS_FRICTION_3D_ONECONTACT_ProjectionOnCone_velocity_STR;
-extern const char* const   SICONOS_FRICTION_3D_CONVEXQP_PG_CYLINDER_STR;
-extern const char* const   SICONOS_FRICTION_3D_VI_FPP_Cylinder_STR;
-extern const char* const   SICONOS_FRICTION_3D_GAMS_PATH_STR;
-extern const char* const   SICONOS_FRICTION_3D_GAMS_PATHVI_STR;
-extern const char* const   SICONOS_FRICTION_3D_GAMS_LCP_PATH_STR;
-extern const char* const   SICONOS_FRICTION_3D_GAMS_LCP_PATHVI_STR;
-extern const char* const   SICONOS_FRICTION_3D_SOCLCP_STR;
-extern const char* const   SICONOS_FRICTION_3D_ACLMFP_STR;
-extern const char* const   SICONOS_FRICTION_3D_ADMM_STR;
-extern const char* const   SICONOS_FRICTION_3D_IPM_STR;
-extern const char* const   SICONOS_FRICTION_3D_IPM_SNM_STR;
-extern const char* const   SICONOS_GLOBAL_FRICTION_3D_NSGS_WR_STR ;
-extern const char* const   SICONOS_GLOBAL_FRICTION_3D_NSGS_SEP_WR_STR ;
-extern const char* const   SICONOS_GLOBAL_FRICTION_3D_NSGSV_WR_STR ;
-extern const char* const   SICONOS_GLOBAL_FRICTION_3D_PROX_WR_STR ;
-extern const char* const   SICONOS_GLOBAL_FRICTION_3D_DSFP_WR_STR ;
-extern const char* const   SICONOS_GLOBAL_FRICTION_3D_TFP_WR_STR ;
-extern const char* const   SICONOS_GLOBAL_FRICTION_3D_NSGS_STR ;
-extern const char* const   SICONOS_GLOBAL_FRICTION_3D_NSN_AC_WR_STR ;
-extern const char* const   SICONOS_GLOBAL_FRICTION_3D_NSN_AC_STR;
-extern const char* const   SICONOS_GLOBAL_FRICTION_3D_GAMS_PATH_STR;
-extern const char* const   SICONOS_GLOBAL_FRICTION_3D_GAMS_PATHVI_STR;
-extern const char* const   SICONOS_GLOBAL_FRICTION_3D_VI_FPP_STR;
-extern const char* const   SICONOS_GLOBAL_FRICTION_3D_VI_EG_STR;
-extern const char* const   SICONOS_GLOBAL_FRICTION_3D_ACLMFP_STR;
-extern const char* const   SICONOS_GLOBAL_FRICTION_3D_ADMM_STR;
-extern const char* const   SICONOS_GLOBAL_FRICTION_3D_ADMM_WR_STR;
-extern const char* const   SICONOS_GLOBAL_FRICTION_3D_IPM_STR;
-extern const char* const   SICONOS_GLOBAL_FRICTION_3D_IPM_WR_STR;
-extern const char* const   SICONOS_GLOBAL_FRICTION_3D_IPM_SEP_STR;
-extern const char* const   SICONOS_GLOBAL_FRICTION_3D_IPM_SNM_STR;
-extern const char* const   SICONOS_GLOBAL_FRICTION_3D_IPM_SNM_SEP_STR;
-extern const char* const   SICONOS_GLOBAL_FRICTION_3D_IPM_SNM_WR_STR;
-extern const char* const   SICONOS_GLOBAL_FRICTION_3D_IPM_SNM_PROX_STR;
-extern const char* const   SICONOS_FRICTION_3D_ONECONTACT_QUARTIC_STR ;
-extern const char* const   SICONOS_FRICTION_3D_ONECONTACT_QUARTIC_NU_STR ;
-
-
-extern const char* const   SICONOS_ROLLING_FRICTION_3D_NSGS_STR ;
-extern const char* const   SICONOS_ROLLING_FRICTION_3D_ONECONTACT_ProjectionOnCone_STR;
-extern const char* const   SICONOS_ROLLING_FRICTION_3D_ONECONTACT_ProjectionOnConeWithLocalIteration_STR;
-extern const char* const   SICONOS_ROLLING_FRICTION_3D_ADMM_STR ;
-
-extern const char* const   SICONOS_ROLLING_FRICTION_2D_NSGS_STR ;
-extern const char* const   SICONOS_ROLLING_FRICTION_2D_ONECONTACT_ProjectionOnCone_STR;
-extern const char* const   SICONOS_ROLLING_FRICTION_2D_ONECONTACT_ProjectionOnConeWithLocalIteration_STR;
-
-extern const char* const   SICONOS_GLOBAL_ROLLING_FRICTION_3D_NSGS_WR_STR ;
-extern const char* const   SICONOS_GLOBAL_ROLLING_FRICTION_3D_IPM_STR;
-
-enum SICONOS_FRICTION_3D_IPARAM
-{
-=======
 extern const char* const SICONOS_FRICTION_2D_NSGS_STR;
 extern const char* const SICONOS_FRICTION_2D_CPG_STR;
 extern const char* const SICONOS_FRICTION_2D_LEMKE_STR;
@@ -234,7 +145,7 @@
 extern const char* const SICONOS_FRICTION_3D_TFP_STR;
 extern const char* const SICONOS_FRICTION_3D_PFP_STR;
 extern const char* const SICONOS_FRICTION_3D_NSN_AC_STR;
-extern const char* const SICONOS_FRICTION_3D_NSN_AC_TEST_STR;
+extern const char* const SICONOS_FRICTION_3D_NSN_AC_NEW_STR;
 extern const char* const SICONOS_FRICTION_3D_NSN_FB_STR;
 extern const char* const SICONOS_FRICTION_3D_NSN_NM_STR;
 extern const char* const SICONOS_FRICTION_3D_DSFP_STR;
@@ -243,6 +154,8 @@
 extern const char* const SICONOS_FRICTION_3D_EG_STR;
 extern const char* const SICONOS_FRICTION_3D_FPP_STR;
 extern const char* const SICONOS_FRICTION_3D_HP_STR;
+extern const char* const SICONOS_FRICTION_3D_IPM_STR;
+extern const char* const SICONOS_FRICTION_3D_IPM_SNM_STR;
 extern const char* const SICONOS_FRICTION_3D_NCPGlockerFBFixedPoint_STR;
 extern const char* const SICONOS_FRICTION_3D_ONECONTACT_NSN_STR;
 extern const char* const SICONOS_FRICTION_3D_ONECONTACT_NSN_GP_STR;
@@ -267,6 +180,14 @@
 extern const char* const SICONOS_FRICTION_3D_SOCLCP_STR;
 extern const char* const SICONOS_FRICTION_3D_ACLMFP_STR;
 extern const char* const SICONOS_FRICTION_3D_ADMM_STR;
+extern const char* const SICONOS_GLOBAL_FRICTION_3D_IPM_STR;
+extern const char* const SICONOS_GLOBAL_FRICTION_3D_IPM_WR_STR;
+extern const char* const SICONOS_GLOBAL_FRICTION_3D_IPM_SEP_STR;
+extern const char* const SICONOS_GLOBAL_FRICTION_3D_IPM_SNM_STR;
+extern const char* const SICONOS_GLOBAL_FRICTION_3D_IPM_SNM_SEP_STR;
+extern const char* const SICONOS_GLOBAL_FRICTION_3D_NSGS_SEP_WR_STR;
+extern const char* const SICONOS_GLOBAL_FRICTION_3D_IPM_SNM_WR_STR;
+extern const char* const SICONOS_GLOBAL_FRICTION_3D_IPM_SNM_PROX_STR;
 extern const char* const SICONOS_GLOBAL_FRICTION_3D_NSGS_WR_STR;
 extern const char* const SICONOS_GLOBAL_FRICTION_3D_NSGSV_WR_STR;
 extern const char* const SICONOS_GLOBAL_FRICTION_3D_PROX_WR_STR;
@@ -301,7 +222,7 @@
 extern const char* const SICONOS_GLOBAL_ROLLING_FRICTION_3D_IPM_STR;
 
 enum SICONOS_FRICTION_3D_IPARAM {
->>>>>>> 747c75a0
+
   /** index in iparam to store the error strategy for the internal solver */
   SICONOS_FRICTION_3D_IPARAM_INTERNAL_ERROR_STRATEGY = 2,
   /** index in iparam to store the rescaling  */
@@ -351,13 +272,9 @@
   /** index in iparam to store the  */
   SICONOS_FRICTION_3D_NSGS_FREEZING_CONTACT = 19,
   /** index in iparam to store the  */
-<<<<<<< HEAD
-  SICONOS_FRICTION_3D_NSGS_FILTER_LOCAL_SOLUTION =14,
+  SICONOS_FRICTION_3D_NSGS_FILTER_LOCAL_SOLUTION = 14,
   /** index in iparam to print on screen the output in the same style as in IPM solver */
   SICONOS_FRICTION_3D_NSGS_PRINTING_LIKE_IPM = 20,
-=======
-  SICONOS_FRICTION_3D_NSGS_FILTER_LOCAL_SOLUTION = 14,
->>>>>>> 747c75a0
 };
 enum SICONOS_FRICTION_3D_NSGS_DPARAM {
   /** index in dparam to store the relaxation strategy */
@@ -400,8 +317,7 @@
   SICONOS_FRICTION_3D_NSGS_FILTER_LOCAL_SOLUTION_FALSE = 0,
   SICONOS_FRICTION_3D_NSGS_FILTER_LOCAL_SOLUTION_TRUE = 1
 };
-enum SICONOS_FRICTION_3D_NSGS_PRINTING_LIKE_IPM_ENUM
-{
+enum SICONOS_FRICTION_3D_NSGS_PRINTING_LIKE_IPM_ENUM {
 
   SICONOS_FRICTION_3D_NSGS_PRINTING_LIKE_IPM_FALSE = 0,
   SICONOS_FRICTION_3D_NSGS_PRINTING_LIKE_IPM_TRUE = 1
@@ -522,17 +438,11 @@
   /** index in iparam to store the sparse storage parameter */
   SICONOS_FRICTION_3D_ADMM_IPARAM_SPARSE_STORAGE = 13,
   /** index in iparam to get problem info */
-<<<<<<< HEAD
-  SICONOS_FRICTION_3D_ADMM_IPARAM_GET_PROBLEM_INFO= 14,
-  SICONOS_FRICTION_3D_ADMM_IPARAM_UPDATE_S= 15,
-  SICONOS_FRICTION_3D_ADMM_IPARAM_FULL_H= 17,
-  /** index in iparam to print on screen the output in the same style as in IPM solver */
-  SICONOS_FRICTION_3D_ADMM_PRINTING_LIKE_IPM = 18,
-=======
   SICONOS_FRICTION_3D_ADMM_IPARAM_GET_PROBLEM_INFO = 14,
   SICONOS_FRICTION_3D_ADMM_IPARAM_UPDATE_S = 15,
-  SICONOS_FRICTION_3D_ADMM_IPARAM_FULL_H = 17
->>>>>>> 747c75a0
+  SICONOS_FRICTION_3D_ADMM_IPARAM_FULL_H = 17,
+  /** index in iparam to print on screen the output in the same style as in IPM solver */
+  SICONOS_FRICTION_3D_ADMM_PRINTING_LIKE_IPM = 18
 };
 
 enum SICONOS_FRICTION_3D_ADMM_DPARAM_ENUM {
@@ -609,19 +519,12 @@
   SICONOS_FRICTION_3D_ADMM_INITIAL_RHO_EIGENVALUES = 2
 };
 
-<<<<<<< HEAD
-enum SICONOS_FRICTION_3D_ADMM_PRINTING_LIKE_IPM_ENUM
-{
-
+enum SICONOS_FRICTION_3D_ADMM_PRINTING_LIKE_IPM_ENUM {
   SICONOS_FRICTION_3D_ADMM_PRINTING_LIKE_IPM_FALSE = 0,
   SICONOS_FRICTION_3D_ADMM_PRINTING_LIKE_IPM_TRUE = 1
 };
 
-enum SICONOS_FRICTION_3D_IPM_IPARAM_ENUM
-{
-=======
 enum SICONOS_FRICTION_3D_IPM_IPARAM_ENUM {
->>>>>>> 747c75a0
   /** index in iparam to use NT scaling technique */
   SICONOS_FRICTION_3D_IPM_IPARAM_NESTEROV_TODD_SCALING = 11,
   /** index in iparam to store the sparse storage parameter */
@@ -647,13 +550,9 @@
   /** index in iparam to perform Cholesky factorization **/
   SICONOS_FRICTION_3D_IPM_IPARAM_CHOLESKY = 8,
   /** index in iparam to print iterates (including problem data) into a Python file */
-<<<<<<< HEAD
-  SICONOS_FRICTION_3D_IPM_IPARAM_ITERATES_PYTHON_FILE= 7,
+  SICONOS_FRICTION_3D_IPM_IPARAM_ITERATES_PYTHON_FILE = 7,
   /** index in iparam to perform Mehrotra scheme **/
-  SICONOS_FRICTION_3D_IPM_IPARAM_MEHROTRA = 6,
-=======
-  SICONOS_FRICTION_3D_IPM_IPARAM_ITERATES_PYTHON_FILE = 7,
->>>>>>> 747c75a0
+  SICONOS_FRICTION_3D_IPM_IPARAM_MEHROTRA = 6
 };
 
 enum SICONOS_FRICTION_3D_IPM_DPARAM_ENUM {
@@ -702,8 +601,7 @@
   SICONOS_FRICTION_3D_IPM_IPARAM_LS_4X4_QP2 = 11,
 };
 
-enum SICONOS_FRICTION_3D_IPM_IPARAM_MEHROTRA_ENUM
-{
+enum SICONOS_FRICTION_3D_IPM_IPARAM_MEHROTRA_ENUM {
   SICONOS_FRICTION_3D_IPM_IPARAM_MEHROTRA_NO = 0,
   SICONOS_FRICTION_3D_IPM_IPARAM_MEHROTRA_YES = 1
 };
@@ -724,8 +622,7 @@
   SICONOS_FRICTION_3D_IPM_IPARAM_CHOLESKY_YES = 1
 };
 
-enum SICONOS_FRICTION_3D_IPM_IPARAM_UPDATE_S_ENUM
-{
+enum SICONOS_FRICTION_3D_IPM_IPARAM_UPDATE_S_ENUM {
   SICONOS_FRICTION_3D_IPM_IPARAM_UPDATE_S_EXTERNAL = 1,
   SICONOS_FRICTION_3D_IPM_IPARAM_UPDATE_S_INTERNAL = 2,
 };
