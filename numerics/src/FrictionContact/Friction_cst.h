#ifndef FRICTION_CST_H
#define FRICTION_CST_H
/** \file Friction_cst.h */
/** \enum FRICTION_SOLVER encode the list of solvers as integers, to avoid mispelling
 * with const char* const  variables
 */
enum FRICTION_SOLVER
{
  /** 2D Frictional Contact solvers */
  SICONOS_FRICTION_2D_NSGS = 400,
  SICONOS_FRICTION_2D_CPG = 402,
  SICONOS_FRICTION_2D_LEMKE = 404,
  SICONOS_FRICTION_2D_ENUM = 405,

  /* 3D frictional contact solvers on local formulation */

  /** Non-smooth Gauss Seidel, local formulation */
  SICONOS_FRICTION_3D_NSGS = 500,
  /** Non-smooth Gauss Seidel-velocity, local formulation */
  SICONOS_FRICTION_3D_NSGSV = 501,
  /** proximal, local formulation */
  SICONOS_FRICTION_3D_PROX = 502,
  /** Tresca, fixed point, local formulation */
  SICONOS_FRICTION_3D_TFP = 503,
  /** Non-smooth Newton Alart-Curnier, local formulation */
  SICONOS_FRICTION_3D_NSN_AC = 504,
  /** De Saxce fixed point, local formulation */
  SICONOS_FRICTION_3D_DSFP = 505,
  /** VI formulation, fixed point projection, local formulation */
  SICONOS_FRICTION_3D_VI_FPP = 506,
  /** VI formulation, Extra-gradient, local formulation */
  SICONOS_FRICTION_3D_VI_EG = 507,
  /** Hyperplane projection, local formulation */
  SICONOS_FRICTION_3D_HP = 508,
  /** Fischer Burmeister fixed point, local formulation */
  SICONOS_FRICTION_3D_NCPGlockerFBFixedPoint = 510,
  /** Fixed point projection, local formulation */
  SICONOS_FRICTION_3D_FPP = 511,
  /** Extra-gradient, local formulation */
  SICONOS_FRICTION_3D_EG = 512,
  /** Non-smooth Newton Fischer Burmeister, local formulation */
  SICONOS_FRICTION_3D_NSN_FB = 513,
  /** GAMS/Path (Ferris), local formulation */
  SICONOS_FRICTION_3D_GAMS_PATH = 514,
  /** VI formulation, GAMS/Path (Ferris), local formulation */
  SICONOS_FRICTION_3D_GAMS_PATHVI = 515,
  /** Alart-Curnier fixed point, local formulation */
  SICONOS_FRICTION_3D_ACLMFP = 516,
  /** Second-order Cone LCP, local formulation */
  SICONOS_FRICTION_3D_SOCLCP = 517,
  /** GAMS/PATH (Ferris) LCP, local formulation */
  SICONOS_FRICTION_3D_GAMS_LCP_PATH = 518,
  /** VI formulation, GAMS/PATH (Ferris) LCP, local formulation */
  SICONOS_FRICTION_3D_GAMS_LCP_PATHVI = 519,
  /** Non-smooth Newton, natural map, local formulation */
  SICONOS_FRICTION_3D_NSN_NM = 520,
  SICONOS_FRICTION_3D_NSN_AC_TEST = 521,
  /** Panagiotopoulos, fixed point, local formulation */
  SICONOS_FRICTION_3D_PFP = 522,
  /** ADMM local formulation */
  SICONOS_FRICTION_3D_ADMM = 523,
  /** IPM local formulation */
  SICONOS_FRICTION_3D_IPM = 524,
  /** IPM-SNM local formulation */
  SICONOS_FRICTION_3D_IPM_SNM = 525,

  /* 3D Frictional Contact solvers for one contact (used mainly inside NSGS solvers) */

  /** Non-smooth Newton Alart-Curnier, 'direct', one contact solver */
  SICONOS_FRICTION_3D_ONECONTACT_NSN= 550,
  /** Non-smooth Newton Alart-Curnier, 'damped', one contact solver */
  SICONOS_FRICTION_3D_ONECONTACT_NSN_GP = 551,
  /** Projection on cone, one contact solver */
  SICONOS_FRICTION_3D_ONECONTACT_ProjectionOnCone = 552,
  /** Projection on cone, one contact solver */
  SICONOS_FRICTION_3D_ONECONTACT_ProjectionOnConeWithLocalIteration = 553,
  SICONOS_FRICTION_3D_ONECONTACT_ProjectionOnConeWithRegularization = 554,
  SICONOS_FRICTION_3D_ONECONTACT_ProjectionOnConeWithDiagonalization = 555,
  SICONOS_FRICTION_3D_ONECONTACT_ProjectionOnCone_velocity = 558,

  /** Fischer Burmeister/Path, Glocker formulation, one contact solver */
  SICONOS_FRICTION_3D_NCPGlockerFBPATH = 556,
  /** Newton/Fischer Burmeister, Glocker formulation, one contact solver */
  SICONOS_FRICTION_3D_NCPGlockerFBNewton = 561,
  SICONOS_FRICTION_3D_ONECONTACT_QUARTIC = 562,
  SICONOS_FRICTION_3D_ONECONTACT_QUARTIC_NU = 563,
  SICONOS_FRICTION_3D_ONECONTACT_ProjectionOnCylinder = 557,
  SICONOS_FRICTION_3D_ONECONTACT_ProjectionOnCylinderWithLocalIteration = 564,
  SICONOS_FRICTION_3D_ONECONTACT_NSN_GP_HYBRID = 565,
  SICONOS_FRICTION_3D_VI_FPP_Cylinder = 566,
  SICONOS_FRICTION_3D_CONVEXQP_PG_CYLINDER = 567,

  /** 3D Frictional contact local solvers on global formulation */
  SICONOS_GLOBAL_FRICTION_3D_NSGS_WR = 600,
  SICONOS_GLOBAL_FRICTION_3D_NSGSV_WR = 601,
  SICONOS_GLOBAL_FRICTION_3D_PROX_WR = 602,
  SICONOS_GLOBAL_FRICTION_3D_DSFP_WR = 603,
  SICONOS_GLOBAL_FRICTION_3D_TFP_WR = 604,
  SICONOS_GLOBAL_FRICTION_3D_NSGS = 605,
  SICONOS_GLOBAL_FRICTION_3D_NSN_AC_WR = 606,
  SICONOS_GLOBAL_FRICTION_3D_NSN_AC = 607,
  SICONOS_GLOBAL_FRICTION_3D_GAMS_PATH = 608,
  SICONOS_GLOBAL_FRICTION_3D_GAMS_PATHVI = 609,
  /** VI formulation, Fixed Point Projection, local formulation */
  SICONOS_GLOBAL_FRICTION_3D_VI_FPP = 610,
  /** VI formulation, Extra-gradient, local formulation */
  SICONOS_GLOBAL_FRICTION_3D_VI_EG = 611,
  SICONOS_GLOBAL_FRICTION_3D_ACLMFP = 612,
  SICONOS_GLOBAL_FRICTION_3D_ADMM = 613,
  SICONOS_GLOBAL_FRICTION_3D_ADMM_WR = 614,
  SICONOS_GLOBAL_FRICTION_3D_IPM = 615,
  SICONOS_GLOBAL_FRICTION_3D_IPM_WR = 616,
  SICONOS_GLOBAL_FRICTION_3D_IPM_SNM = 617,
  SICONOS_GLOBAL_FRICTION_3D_IPM_SNM_WR = 618,
<<<<<<< HEAD
  SICONOS_GLOBAL_FRICTION_3D_IPM_SNM_SEP = 619, // separate sub-problems

=======
  SICONOS_GLOBAL_FRICTION_3D_IPM_SNM_PROX = 619,
>>>>>>> b95efd61

  /** Non-smooth Gauss Seidel, local formulation */
  SICONOS_ROLLING_FRICTION_3D_NSGS = 3000,
  SICONOS_ROLLING_FRICTION_3D_ONECONTACT_ProjectionOnCone= 3001,
  SICONOS_ROLLING_FRICTION_3D_ONECONTACT_ProjectionOnConeWithLocalIteration = 3002,
  SICONOS_ROLLING_FRICTION_3D_ADMM = 3003,

  /** Non-smooth Gauss Seidel, local formulation */
  SICONOS_ROLLING_FRICTION_2D_NSGS = 4000,
  SICONOS_ROLLING_FRICTION_2D_ONECONTACT_ProjectionOnCone= 4001,
  SICONOS_ROLLING_FRICTION_2D_ONECONTACT_ProjectionOnConeWithLocalIteration = 4002,

  /** Non-smooth Gauss Seidel, global formulation */
  SICONOS_GLOBAL_ROLLING_FRICTION_3D_NSGS_WR = 5000,
  SICONOS_GLOBAL_ROLLING_FRICTION_3D_IPM = 5001

};



extern const char* const   SICONOS_FRICTION_2D_NSGS_STR ;
extern const char* const   SICONOS_FRICTION_2D_CPG_STR ;
extern const char* const   SICONOS_FRICTION_2D_LEMKE_STR ;
extern const char* const   SICONOS_FRICTION_2D_ENUM_STR ;

extern const char* const   SICONOS_FRICTION_3D_NSGS_STR ;
extern const char* const   SICONOS_FRICTION_3D_NSGSV_STR ;
extern const char* const   SICONOS_FRICTION_3D_PROX_STR;
extern const char* const   SICONOS_FRICTION_3D_TFP_STR ;
extern const char* const   SICONOS_FRICTION_3D_PFP_STR ;
extern const char* const   SICONOS_FRICTION_3D_NSN_AC_STR ;
extern const char* const   SICONOS_FRICTION_3D_NSN_AC_TEST_STR ;
extern const char* const   SICONOS_FRICTION_3D_NSN_FB_STR ;
extern const char* const   SICONOS_FRICTION_3D_NSN_NM_STR ;
extern const char* const   SICONOS_FRICTION_3D_DSFP_STR ;
extern const char* const   SICONOS_FRICTION_3D_VI_EG_STR ;
extern const char* const   SICONOS_FRICTION_3D_VI_FPP_STR ;
extern const char* const   SICONOS_FRICTION_3D_EG_STR ;
extern const char* const   SICONOS_FRICTION_3D_FPP_STR ;
extern const char* const   SICONOS_FRICTION_3D_HP_STR ;
extern const char* const   SICONOS_FRICTION_3D_NCPGlockerFBFixedPoint_STR;
extern const char* const   SICONOS_FRICTION_3D_ONECONTACT_NSN_STR;
extern const char* const   SICONOS_FRICTION_3D_ONECONTACT_NSN_GP_STR;
extern const char* const   SICONOS_FRICTION_3D_ONECONTACT_NSN_GP_HYBRID_STR;
extern const char* const   SICONOS_FRICTION_3D_NCPGlockerFBNewton_STR;
extern const char* const   SICONOS_FRICTION_3D_ONECONTACT_ProjectionOnConeWithDiagonalization_STR;
extern const char* const   SICONOS_FRICTION_3D_ONECONTACT_ProjectionOnCone_STR;
extern const char* const   SICONOS_FRICTION_3D_ONECONTACT_ProjectionOnConeWithLocalIteration_STR;
extern const char* const   SICONOS_FRICTION_3D_ONECONTACT_ProjectionOnConeWithRegularization_STR;
extern const char* const   SICONOS_FRICTION_3D_NCPGlockerFBPATH_STR;
extern const char* const   SICONOS_FRICTION_3D_ONECONTACT_ProjectionOnCylinder_STR;
extern const char* const   SICONOS_FRICTION_3D_ONECONTACT_ProjectionOnCylinderWithLocalIteration_STR;
extern const char* const   SICONOS_FRICTION_3D_ONECONTACT_ProjectionOnCone_velocity_STR;
extern const char* const   SICONOS_FRICTION_3D_CONVEXQP_PG_CYLINDER_STR;
extern const char* const   SICONOS_FRICTION_3D_VI_FPP_Cylinder_STR;
extern const char* const   SICONOS_FRICTION_3D_GAMS_PATH_STR;
extern const char* const   SICONOS_FRICTION_3D_GAMS_PATHVI_STR;
extern const char* const   SICONOS_FRICTION_3D_GAMS_LCP_PATH_STR;
extern const char* const   SICONOS_FRICTION_3D_GAMS_LCP_PATHVI_STR;
extern const char* const   SICONOS_FRICTION_3D_SOCLCP_STR;
extern const char* const   SICONOS_FRICTION_3D_ACLMFP_STR;
extern const char* const   SICONOS_FRICTION_3D_ADMM_STR;
extern const char* const   SICONOS_FRICTION_3D_IPM_STR;
extern const char* const   SICONOS_FRICTION_3D_IPM_SNM_STR;
extern const char* const   SICONOS_GLOBAL_FRICTION_3D_NSGS_WR_STR ;
extern const char* const   SICONOS_GLOBAL_FRICTION_3D_NSGSV_WR_STR ;
extern const char* const   SICONOS_GLOBAL_FRICTION_3D_PROX_WR_STR ;
extern const char* const   SICONOS_GLOBAL_FRICTION_3D_DSFP_WR_STR ;
extern const char* const   SICONOS_GLOBAL_FRICTION_3D_TFP_WR_STR ;
extern const char* const   SICONOS_GLOBAL_FRICTION_3D_NSGS_STR ;
extern const char* const   SICONOS_GLOBAL_FRICTION_3D_NSN_AC_WR_STR ;
extern const char* const   SICONOS_GLOBAL_FRICTION_3D_NSN_AC_STR;
extern const char* const   SICONOS_GLOBAL_FRICTION_3D_GAMS_PATH_STR;
extern const char* const   SICONOS_GLOBAL_FRICTION_3D_GAMS_PATHVI_STR;
extern const char* const   SICONOS_GLOBAL_FRICTION_3D_VI_FPP_STR;
extern const char* const   SICONOS_GLOBAL_FRICTION_3D_VI_EG_STR;
extern const char* const   SICONOS_GLOBAL_FRICTION_3D_ACLMFP_STR;
extern const char* const   SICONOS_GLOBAL_FRICTION_3D_ADMM_STR;
extern const char* const   SICONOS_GLOBAL_FRICTION_3D_ADMM_WR_STR;
extern const char* const   SICONOS_GLOBAL_FRICTION_3D_IPM_STR;
extern const char* const   SICONOS_GLOBAL_FRICTION_3D_IPM_WR_STR;
extern const char* const   SICONOS_GLOBAL_FRICTION_3D_IPM_SNM_STR;
extern const char* const   SICONOS_GLOBAL_FRICTION_3D_IPM_SNM_SEP_STR;
extern const char* const   SICONOS_GLOBAL_FRICTION_3D_IPM_SNM_WR_STR;
extern const char* const   SICONOS_GLOBAL_FRICTION_3D_IPM_SNM_PROX_STR;
extern const char* const   SICONOS_FRICTION_3D_ONECONTACT_QUARTIC_STR ;
extern const char* const   SICONOS_FRICTION_3D_ONECONTACT_QUARTIC_NU_STR ;


extern const char* const   SICONOS_ROLLING_FRICTION_3D_NSGS_STR ;
extern const char* const   SICONOS_ROLLING_FRICTION_3D_ONECONTACT_ProjectionOnCone_STR;
extern const char* const   SICONOS_ROLLING_FRICTION_3D_ONECONTACT_ProjectionOnConeWithLocalIteration_STR;
extern const char* const   SICONOS_ROLLING_FRICTION_3D_ADMM_STR ;

extern const char* const   SICONOS_ROLLING_FRICTION_2D_NSGS_STR ;
extern const char* const   SICONOS_ROLLING_FRICTION_2D_ONECONTACT_ProjectionOnCone_STR;
extern const char* const   SICONOS_ROLLING_FRICTION_2D_ONECONTACT_ProjectionOnConeWithLocalIteration_STR;

extern const char* const   SICONOS_GLOBAL_ROLLING_FRICTION_3D_NSGS_WR_STR ;
extern const char* const   SICONOS_GLOBAL_ROLLING_FRICTION_3D_IPM_STR;

enum SICONOS_FRICTION_3D_IPARAM
{
  /** index in iparam to store the error strategy for the internal solver */
  SICONOS_FRICTION_3D_IPARAM_INTERNAL_ERROR_STRATEGY =2,
  /** index in iparam to store the rescaling  */
  SICONOS_FRICTION_3D_IPARAM_RESCALING =3,
  /** index in iparam to store the rescaling  */
  SICONOS_FRICTION_3D_IPARAM_RESCALING_CONE =4,
  /** current contact number (example of use: one contact solvers) **/
  SICONOS_FRICTION_3D_CURRENT_CONTACT_NUMBER =5,
  /** index in iparam to store the error evaluation method */
  SICONOS_FRICTION_3D_IPARAM_ERROR_EVALUATION = 7,
  /** index in iparam to store the frequency of error evaluation method */
  SICONOS_FRICTION_3D_IPARAM_ERROR_EVALUATION_FREQUENCY = 8,
  SICONOS_FRICTION_3D_NUMBER_OF_CONTACTS = 17,
};

enum SICONOS_FRICTION_INTERNAL_ERROR_STRATEGY
{
  SICONOS_FRICTION_3D_INTERNAL_ERROR_STRATEGY_ADAPTIVE =0,
  SICONOS_FRICTION_3D_INTERNAL_ERROR_STRATEGY_GIVEN_VALUE =1,
  SICONOS_FRICTION_3D_INTERNAL_ERROR_STRATEGY_ADAPTIVE_N_CONTACT =2
};

enum SICONOS_FRICTION_3D_RESCALING_ENUM
{
  SICONOS_FRICTION_3D_RESCALING_NO =0,
  SICONOS_FRICTION_3D_RESCALING_SCALAR=1,
  SICONOS_FRICTION_3D_RESCALING_BALANCING_M=2,
  SICONOS_FRICTION_3D_RESCALING_BALANCING_MH=3,
  SICONOS_FRICTION_3D_RESCALING_BALANCING_MHHT=4
};

enum SICONOS_FRICTION_3D_RESCALING_CONE_ENUM
{
  SICONOS_FRICTION_3D_RESCALING_CONE_NO =0,
  SICONOS_FRICTION_3D_RESCALING_CONE_YES=1
};

enum SICONOS_FRICTION_3D_DPARAM
{
  /** index in dparam to store the internal solver error ratio*/
  SICONOS_FRICTION_3D_DPARAM_INTERNAL_ERROR_RATIO = 2
};


enum SICONOS_FRICTION_3D_NSGS_IPARAM
{
  /** index in iparam to store the relaxation strategy */
  SICONOS_FRICTION_3D_NSGS_RELAXATION=4,
  /** index in iparam to store the shuffle strategy */
  SICONOS_FRICTION_3D_NSGS_SHUFFLE=5,
  /** index in iparam to store the shuffle seed */
  SICONOS_FRICTION_3D_NSGS_SHUFFLE_SEED=6,
  /** index in iparam to store the  */
  SICONOS_FRICTION_3D_NSGS_FREEZING_CONTACT =19,
  /** index in iparam to store the  */
  SICONOS_FRICTION_3D_NSGS_FILTER_LOCAL_SOLUTION =14,
  /** index in iparam to print on screen the output in the same style as in IPM solver */
  SICONOS_FRICTION_3D_NSGS_PRINTING_LIKE_IPM = 20,
};
enum SICONOS_FRICTION_3D_NSGS_DPARAM
{
  /** index in dparam to store the relaxation strategy */
  SICONOS_FRICTION_3D_NSGS_RELAXATION_VALUE=8,
};


enum SICONOS_FRICTION_3D_NSGS_LOCALSOLVER_IPARAM
{
  SICONOS_FRICTION_3D_NSGS_LOCALSOLVER_IPARAM_USE_TRIVIAL_SOLUTION=10
};

enum SICONOS_FRICTION_3D_NSGS_LOCALSOLVER_USE_TRIVIAL_SOLUTION
{
  SICONOS_FRICTION_3D_NSGS_LOCALSOLVER_USE_TRIVIAL_SOLUTION_FALSE=0,
  SICONOS_FRICTION_3D_NSGS_LOCALSOLVER_USE_TRIVIAL_SOLUTION_TRUE=1
};

enum SICONOS_FRICTION_3D_NSGS_ERROR_EVALUATION_ENUM
{
  /** Evaluation of the error with the expensive function fc3d_compute_error **/
  SICONOS_FRICTION_3D_NSGS_ERROR_EVALUATION_FULL = 0,
  /** Evaluation of the error with the cheap incremental variation **/
  SICONOS_FRICTION_3D_NSGS_ERROR_EVALUATION_LIGHT = 1,
  /** Evaluation of the error with the cheap incremental variation but we modify
      the incremental toleranve to reach the requred accuracy **/
  SICONOS_FRICTION_3D_NSGS_ERROR_EVALUATION_LIGHT_WITH_FULL_FINAL = 2,
  /** Evaluation of the error with the expensive function fc3d_compute_error and
      an adaptive frequency for calling the error function  **/
  SICONOS_FRICTION_3D_NSGS_ERROR_EVALUATION_ADAPTIVE =3,
};
enum SICONOS_FRICTION_3D_NSGS_SHUFFLE_ENUM
{
  SICONOS_FRICTION_3D_NSGS_SHUFFLE_FALSE=0,
  SICONOS_FRICTION_3D_NSGS_SHUFFLE_TRUE=1,
  SICONOS_FRICTION_3D_NSGS_SHUFFLE_TRUE_EACH_LOOP=2
};

enum SICONOS_FRICTION_3D_NSGS_RELAXATION_ENUM
{
  SICONOS_FRICTION_3D_NSGS_RELAXATION_FALSE,
  SICONOS_FRICTION_3D_NSGS_RELAXATION_TRUE
};
enum SICONOS_FRICTION_3D_NSGS_FILTER_LOCAL_SOLUTION_ENUM
{

  SICONOS_FRICTION_3D_NSGS_FILTER_LOCAL_SOLUTION_FALSE =0,
  SICONOS_FRICTION_3D_NSGS_FILTER_LOCAL_SOLUTION_TRUE =1
};
enum SICONOS_FRICTION_3D_NSGS_PRINTING_LIKE_IPM_ENUM
{

  SICONOS_FRICTION_3D_NSGS_PRINTING_LIKE_IPM_FALSE = 0,
  SICONOS_FRICTION_3D_NSGS_PRINTING_LIKE_IPM_TRUE = 1
};

enum SICONOS_FRICTION_3D_NSN_IPARAM
{
  /** index in iparam to store the strategy for computing rho */
  SICONOS_FRICTION_3D_NSN_RHO_STRATEGY = 9,
  /** index in iparam to store the formulation */
  SICONOS_FRICTION_3D_NSN_FORMULATION = 10,
  /** index in iparam to store the line-search */
  SICONOS_FRICTION_3D_NSN_LINESEARCH = 11,
  /** index in iparam to store the maximum number of iterations */
  SICONOS_FRICTION_3D_NSN_LINESEARCH_MAX_ITER = 12,
  /** index in iparam to set the linear solver used at each Newton iteration
   cs_lusol or mumps */
  SICONOS_FRICTION_3D_NSN_LINEAR_SOLVER = 13,
  /** index in iparam to store the strategy for the hybrid solver */
  SICONOS_FRICTION_3D_NSN_HYBRID_STRATEGY = 14,
  /** index in iparam to store the maximum number of loop for the hybrid solver */
  SICONOS_FRICTION_3D_NSN_HYBRID_MAX_LOOP = 15,
  /** index in iparam to store the maximum number of iterations for the projection solver */
  SICONOS_FRICTION_3D_NSN_HYBRID_MAX_ITER = 16,
  /** index in iparam used to check if memory allocation has already be done (if true/1) or not (if 0/false) for internal work array. */
  SICONOS_FRICTION_3D_NSN_MEMORY_ALLOCATED= 17,
  /** index in iparam to store the boolean to know if allocation of dwork is needed */
  SICONOS_FRICTION_3D_NSN_MPI_COM= 18

};

enum SICONOS_FC3D_NSN_LINEAR_SOLVER
  {
   SICONOS_FRICTION_3D_NSN_USE_CSLUSOL = 0,
   SICONOS_FRICTION_3D_NSN_USE_MUMPS = 1
  };

enum SICONOS_FRICTION_3D_NSN_DPARAM
{
  /** index in dparam to store the rho value for projection formulation */
  SICONOS_FRICTION_3D_NSN_RHO = 3,
};


enum SICONOS_FRICTION_3D_NSN_RHO_STRATEGY_ENUM
{
  /** A constant value given in dparam[SICONOS_FRICTION_3D_NSN_RHO] is used */
  SICONOS_FRICTION_3D_NSN_FORMULATION_RHO_STRATEGY_CONSTANT = 0,
  /** A computed value stored in dparam[SICONOS_FRICTION_3D_NSN_RHO] is used */
  SICONOS_FRICTION_3D_NSN_FORMULATION_RHO_STRATEGY_SPECTRAL_NORM =1,
  /** A computed value stored in dparam[SICONOS_FRICTION_3D_NSN_RHO] is used */
  SICONOS_FRICTION_3D_NSN_FORMULATION_RHO_STRATEGY_SPLIT_SPECTRAL_NORM_COND = 2,
  /** An adaptive strategy for rho is used */
  SICONOS_FRICTION_3D_NSN_FORMULATION_RHO_STRATEGY_SPLIT_SPECTRAL_NORM =3,
  /** An adaptive strategy for rho is used */
  SICONOS_FRICTION_3D_NSN_FORMULATION_RHO_STRATEGY_ADAPTIVE =4,
};


enum SICONOS_FRICTION_3D_NSN_FORMULATION_ENUM
{
  SICONOS_FRICTION_3D_NSN_FORMULATION_ALARTCURNIER_STD =0,
  SICONOS_FRICTION_3D_NSN_FORMULATION_JEANMOREAU_STD = 1,
  SICONOS_FRICTION_3D_NSN_FORMULATION_ALARTCURNIER_GENERATED =2,
  SICONOS_FRICTION_3D_NSN_FORMULATION_JEANMOREAU_GENERATED =3,
  SICONOS_FRICTION_3D_NSN_FORMULATION_NULL = 4 ,
};


enum SICONOS_FRICTION_3D_NSN_LINESEARCH_ENUM
{
  SICONOS_FRICTION_3D_NSN_LINESEARCH_GOLDSTEINPRICE = 0 ,
  SICONOS_FRICTION_3D_NSN_LINESEARCH_ARMIJO = 1,
  SICONOS_FRICTION_3D_NSN_LINESEARCH_NO=-1,
};

enum SICONOS_FRICTION_3D_NSN_HYBRID_ENUM
{
  /** No strategy for the hybrid solver */
  SICONOS_FRICTION_3D_NSN_HYBRID_STRATEGY_NO = 0,
  /** Loop PLI-NSN strategy for the hybrid solver */
  SICONOS_FRICTION_3D_NSN_HYBRID_STRATEGY_PLI_NSN_LOOP = 1,
  /** NSN and after Loop PLI-NSN strategy for the hybrid solver */
  SICONOS_FRICTION_3D_NSN_HYBRID_STRATEGY_NSN_AND_PLI_NSN_LOOP = 2,
  /** VI_EG preconditionning to NSN strategy for the hybrid solver */
  SICONOS_FRICTION_3D_NSN_HYBRID_STRATEGY_VI_EG_NSN =3
};



enum SICONOS_FRICTION_3D_PROXIMAL_IPARAM
{
  /** index in iparam to store the error strategy for the internal solver */
  SICONOS_FRICTION_3D_FP_ERROR_STRATEGY = 2,
  /** index in iparam to store the relaxation strategy*/
  SICONOS_FRICTION_3D_PROXIMAL_IPARAM_CUMULATIVE_ITER_DONE = 6,
  /** index in iparam to store the relaxation strategy*/
  SICONOS_FRICTION_3D_PROXIMAL_IPARAM_RELAXATION = 8,
  /** index in iparam to store the proximal strategy*/
  SICONOS_FRICTION_3D_PROXIMAL_IPARAM_STRATEGY = 9,
};


enum SICONOS_FRICTION_3D_PROXIMAL_DPARAM
{
  /** index in dparam to store the parameter alpha*/
  SICONOS_FRICTION_3D_PROXIMAL_DPARAM_ALPHA =3,
  SICONOS_FRICTION_3D_PROXIMAL_DPARAM_SIGMA =4,
  SICONOS_FRICTION_3D_PROXIMAL_DPARAM_NU =5,
  SICONOS_FRICTION_3D_PROXIMAL_DPARAM_RELAXATION =8,

};

enum SICONOS_FRICTION_3D_PROXIMAL
{
  /** Proximal algorithm */
  SICONOS_FRICTION_3D_PROXIMAL_PROX = 0,

  /** Regularization algorithm */
  SICONOS_FRICTION_3D_PROXIMAL_REGULARIZATION = 1

};

enum SICONOS_FRICTION_3D_ADMM_IPARAM_ENUM
{
  /** index in iparam to store the strategy for computing rho */
  SICONOS_FRICTION_3D_ADMM_IPARAM_RHO_STRATEGY = 9,
  /** index in iparam to store the strategy for computing rho */
  SICONOS_FRICTION_3D_ADMM_IPARAM_INITIAL_RHO = 10,
  /** index in iparam to store the acceleration parameter */
  SICONOS_FRICTION_3D_ADMM_IPARAM_ACCELERATION= 11,
  /** index in iparam to store the symmetry parameter */
  SICONOS_FRICTION_3D_ADMM_IPARAM_SYMMETRY= 12,
  /** index in iparam to store the sparse storage parameter */
  SICONOS_FRICTION_3D_ADMM_IPARAM_SPARSE_STORAGE= 13,
  /** index in iparam to get problem info */
  SICONOS_FRICTION_3D_ADMM_IPARAM_GET_PROBLEM_INFO= 14,
  SICONOS_FRICTION_3D_ADMM_IPARAM_UPDATE_S= 15,
  SICONOS_FRICTION_3D_ADMM_IPARAM_FULL_H= 17
};

enum SICONOS_FRICTION_3D_ADMM_DPARAM_ENUM
{
  /** index in dparam to store the rho value for projection formulation */
  SICONOS_FRICTION_3D_ADMM_RHO = 3,
  /** index in dparam to store the eta value for the restarting criteria */
  SICONOS_FRICTION_3D_ADMM_RESTART_ETA = 4,
  /** index in dparam to store the tau value for the balancing residual technique */
  SICONOS_FRICTION_3D_ADMM_BALANCING_RESIDUAL_TAU = 5,
  /** index in dparam to store the phi value for the balancing residual technique */
  SICONOS_FRICTION_3D_ADMM_BALANCING_RESIDUAL_PHI = 6
};

enum SICONOS_FRICTION_3D_ADMM_ACCELERATION_ENUM
{
  SICONOS_FRICTION_3D_ADMM_NO_ACCELERATION= 0,
  SICONOS_FRICTION_3D_ADMM_ACCELERATION= 1,
  SICONOS_FRICTION_3D_ADMM_ACCELERATION_AND_RESTART= 2
};

enum SICONOS_FRICTION_3D_ADMM_SYMMETRY_ENUM
{
  /* default choice. We check symmetry of the problem (Matrix M)
   * if the problem is not symmetric, we called an asymmetric
   * version of the algo is possible */
  SICONOS_FRICTION_3D_ADMM_CHECK_SYMMETRY= 0,
  /* The symmetric version of the algorithm is used even if
   *  the system is not symmetric using the LU solver */
  SICONOS_FRICTION_3D_ADMM_FORCED_SYMMETRY= 1,
  /* The asymmetric version of the algorithm is used even if
   *  the system is symmetric */
  SICONOS_FRICTION_3D_ADMM_FORCED_ASYMMETRY= 2,
  /* The symmetric version of the algorithm is used and the matrix
   *is systematically symmetrized*/
  SICONOS_FRICTION_3D_ADMM_SYMMETRIZE= 3,
  /* The symmetric version of the algorithm is used and we assume
   *  that the data are symmetric */
  SICONOS_FRICTION_3D_ADMM_ASSUME_SYMMETRY= 4
};

enum SICONOS_FRICTION_3D_ADMM_STORAGE_ENUM
{
  SICONOS_FRICTION_3D_ADMM_KEEP_STORAGE= 0,
  SICONOS_FRICTION_3D_ADMM_FORCED_SPARSE_STORAGE= 1
};

enum SICONOS_FRICTION_3D_ADMM_GET_PROBLEM_INFO_ENUM
{
  SICONOS_FRICTION_3D_ADMM_GET_PROBLEM_INFO_NO= 0,
  SICONOS_FRICTION_3D_ADMM_GET_PROBLEM_INFO_YES= 1
};

enum SICONOS_FRICTION_3D_ADMM_UPDATE_S_ENUM
{
  SICONOS_FRICTION_3D_ADMM_UPDATE_S_YES= 0,
  SICONOS_FRICTION_3D_ADMM_UPDATE_S_NO= 1
};

enum SICONOS_FRICTION_3D_ADMM_FULL_H_ENUM
{
  SICONOS_FRICTION_3D_ADMM_FULL_H_NO= 0,
  SICONOS_FRICTION_3D_ADMM_FULL_H_YES= 1
};

enum SICONOS_FRICTION_3D_ADMM_RHO_STRATEGY_ENUM
{
  /** A constant value given in dparam[SICONOS_FRICTION_3D_NSN_RHO] is used */
  SICONOS_FRICTION_3D_ADMM_RHO_STRATEGY_CONSTANT = 0,
  /** An adaptive strategy for rho is used */
  SICONOS_FRICTION_3D_ADMM_RHO_STRATEGY_RESIDUAL_BALANCING =2,
  /** An adaptive strategy for rho is used */
  SICONOS_FRICTION_3D_ADMM_RHO_STRATEGY_SCALED_RESIDUAL_BALANCING =3
};

enum SICONOS_FRICTION_3D_ADMM_INITIAL_RHO_ENUM
{
  /** A constant value given in dparam[SICONOS_FRICTION_3D_NSN_RHO] is used */
  SICONOS_FRICTION_3D_ADMM_INITIAL_RHO_GIVEN = 0,
  /** A computed value stored in dparam[SICONOS_FRICTION_3D_NSN_RHO] is used */
  SICONOS_FRICTION_3D_ADMM_INITIAL_RHO_NORM_INF =1,
  /** An adaptive strategy for rho is used */
  SICONOS_FRICTION_3D_ADMM_INITIAL_RHO_EIGENVALUES =2
};

enum SICONOS_FRICTION_3D_IPM_IPARAM_ENUM
{
  /** index in iparam to use NT scaling technique */
  SICONOS_FRICTION_3D_IPM_IPARAM_NESTEROV_TODD_SCALING= 11,
  /** index in iparam to store the sparse storage parameter */
  SICONOS_FRICTION_3D_IPM_IPARAM_SPARSE_STORAGE= 12,
  /** index in iparam to get problem info */
  SICONOS_FRICTION_3D_IPM_IPARAM_GET_PROBLEM_INFO= 13,
  /** index in iparam to print iterates (including problem data) into a Matlab file */
  SICONOS_FRICTION_3D_IPM_IPARAM_ITERATES_MATLAB_FILE= 14,
  /** index in iparam to use reduce the linear system */
  SICONOS_FRICTION_3D_IPM_IPARAM_REDUCED_SYSTEM= 15,
  /** index in iparam to finish the solution without scaling */
  SICONOS_FRICTION_3D_IPM_IPARAM_FINISH_WITHOUT_SCALING= 16,
  /** index in iparam to update the vector w for solving nonconvex problem */
  SICONOS_FRICTION_3D_IPM_IPARAM_UPDATE_S = 17,
  /** index in iparam to use Qp or F formula for computing Nesterov-Todd scaling **/
  SICONOS_FRICTION_3D_IPM_IPARAM_NESTEROV_TODD_SCALING_METHOD = 18,
  /** index in iparam to use a reduced symmetric system with Qp2 or QpH inside the matrix **/
  SICONOS_FRICTION_3D_IPM_IPARAM_REDUCED_SYSTEM_METHOD = 19,
  /** index in iparam to choose the linear system formulation **/
  SICONOS_FRICTION_3D_IPM_IPARAM_LS_FORM = 10,
  /** index in iparam to perform iterative refinement with MA57 (LDT) **/
  SICONOS_FRICTION_3D_IPM_IPARAM_REFINEMENT = 9,
  /** index in iparam to perform Cholesky factorization **/
  SICONOS_FRICTION_3D_IPM_IPARAM_CHOLESKY = 8,
  /** index in iparam to print iterates (including problem data) into a Python file */
  SICONOS_FRICTION_3D_IPM_IPARAM_ITERATES_PYTHON_FILE= 7,
  /** index in iparam to perform Mehrotra scheme **/
  SICONOS_FRICTION_3D_IPM_IPARAM_MEHROTRA = 6,
};

enum SICONOS_FRICTION_3D_IPM_DPARAM_ENUM
{
  /** index in dparam to store the parameter for computation the power of sigma */
  SICONOS_FRICTION_3D_IPM_SIGMA_PARAMETER_1 = 7,
  SICONOS_FRICTION_3D_IPM_SIGMA_PARAMETER_2 = 8,
  SICONOS_FRICTION_3D_IPM_SIGMA_PARAMETER_3 = 9,

  /** index in dparam to store the parameter for computation the safity coefficient of step length */
  SICONOS_FRICTION_3D_IPM_GAMMA_PARAMETER_1 = 10,
  SICONOS_FRICTION_3D_IPM_GAMMA_PARAMETER_2 = 11,
};

enum SICONOS_FRICTION_3D_IPM_STORAGE_ENUM
{
  SICONOS_FRICTION_3D_IPM_KEEP_STORAGE= 0,
  SICONOS_FRICTION_3D_IPM_FORCED_SPARSE_STORAGE= 1
};

enum SICONOS_FRICTION_3D_IPM_GET_PROBLEM_INFO_ENUM
{
  SICONOS_FRICTION_3D_IPM_GET_PROBLEM_INFO_NO= 0,
  SICONOS_FRICTION_3D_IPM_GET_PROBLEM_INFO_YES= 1
};

enum SICONOS_FRICTION_3D_IPM_NESTEROV_TODD_SCALING_METHOD_ENUM
{
  SICONOS_FRICTION_3D_IPM_NESTEROV_TODD_SCALING_WITH_QP = 0,
  SICONOS_FRICTION_3D_IPM_NESTEROV_TODD_SCALING_WITH_F = 1
};

enum SICONOS_FRICTION_3D_IPM_IPARAM_REDUCED_SYSTEM_METHOD_ENUM
{
  SICONOS_FRICTION_3D_IPM_IPARAM_REDUCED_SYSTEM_WITH_QP2 = 0,
  SICONOS_FRICTION_3D_IPM_IPARAM_REDUCED_SYSTEM_WITH_QPH = 1
};
enum SICONOS_FRICTION_3D_IPM_IPARAM_LS_FORM_ENUM
{
  SICONOS_FRICTION_3D_IPM_IPARAM_LS_3X3_NOSCAL = 0,
  SICONOS_FRICTION_3D_IPM_IPARAM_LS_3X3_QP2 = 1,
  SICONOS_FRICTION_3D_IPM_IPARAM_LS_3X3_QPH = 2,
  SICONOS_FRICTION_3D_IPM_IPARAM_LS_2X2_QP2 = 3,
  SICONOS_FRICTION_3D_IPM_IPARAM_LS_2X2_QPH = 4,
  SICONOS_FRICTION_3D_IPM_IPARAM_LS_1X1_QPH = 5,
  SICONOS_FRICTION_3D_IPM_IPARAM_LS_1X1_JQJ = 6,
  SICONOS_FRICTION_3D_IPM_IPARAM_LS_2X2_JQJ = 10,
  SICONOS_FRICTION_3D_IPM_IPARAM_LS_2X2_invPH = 11,
  SICONOS_FRICTION_3D_IPM_IPARAM_LS_3X3_JQinv = 12,
  SICONOS_FRICTION_3D_IPM_IPARAM_LS_4X4_NOSCAL = 13,
  SICONOS_FRICTION_3D_IPM_IPARAM_LS_4X4_QP2 = 14,
  SICONOS_FRICTION_3D_IPM_IPARAM_LS_3X3_NOSCAL_REDUCED = 15,
  SICONOS_FRICTION_3D_IPM_IPARAM_LS_4X4_TEST1 = 16,
  SICONOS_FRICTION_3D_IPM_IPARAM_LS_4X4_TEST2 = 17,
  SICONOS_FRICTION_3D_IPM_IPARAM_LS_4X4_TEST3 = 18,
  SICONOS_FRICTION_3D_IPM_IPARAM_LS_4X4_TEST4 = 19,
  SICONOS_FRICTION_3D_IPM_IPARAM_LS_4X4_TEST5 = 20,
  SICONOS_FRICTION_3D_IPM_IPARAM_LS_3X3_TEST6 = 21,
  SICONOS_FRICTION_3D_IPM_IPARAM_LS_2X2_QPH_TEST = 22,
};

enum SICONOS_FRICTION_3D_IPM_IPARAM_MEHROTRA_ENUM
{
  SICONOS_FRICTION_3D_IPM_IPARAM_MEHROTRA_NO = 0,
  SICONOS_FRICTION_3D_IPM_IPARAM_MEHROTRA_YES = 1
};

enum SICONOS_FRICTION_3D_IPM_IPARAM_FINISH_WITHOUT_SCALING_ENUM
{
  SICONOS_FRICTION_3D_IPM_IPARAM_FINISH_WITHOUT_SCALING_NO = 0,
  SICONOS_FRICTION_3D_IPM_IPARAM_FINISH_WITHOUT_SCALING_YES = 1
};

enum SICONOS_FRICTION_3D_IPM_IPARAM_REFINEMENT_ENUM
{
  SICONOS_FRICTION_3D_IPM_IPARAM_REFINEMENT_NO = 0,
  SICONOS_FRICTION_3D_IPM_IPARAM_REFINEMENT_YES = 1,
  SICONOS_FRICTION_3D_IPM_IPARAM_REFINEMENT_AFTER = 2
};

enum SICONOS_FRICTION_3D_IPM_IPARAM_CHOLESKY_ENUM
{
  SICONOS_FRICTION_3D_IPM_IPARAM_CHOLESKY_NO = 0,
  SICONOS_FRICTION_3D_IPM_IPARAM_CHOLESKY_YES = 1
};

enum SICONOS_FRICTION_3D_IPM_IPARAM_UPDATE_S_ENUM
{
  SICONOS_FRICTION_3D_IPM_IPARAM_UPDATE_S_AFTER_SOLVING_LS = 1,
  SICONOS_FRICTION_3D_IPM_IPARAM_UPDATE_S_AT_EACH_ITE = 2,
};
#endif<|MERGE_RESOLUTION|>--- conflicted
+++ resolved
@@ -112,12 +112,9 @@
   SICONOS_GLOBAL_FRICTION_3D_IPM_WR = 616,
   SICONOS_GLOBAL_FRICTION_3D_IPM_SNM = 617,
   SICONOS_GLOBAL_FRICTION_3D_IPM_SNM_WR = 618,
-<<<<<<< HEAD
   SICONOS_GLOBAL_FRICTION_3D_IPM_SNM_SEP = 619, // separate sub-problems
-
-=======
-  SICONOS_GLOBAL_FRICTION_3D_IPM_SNM_PROX = 619,
->>>>>>> b95efd61
+  SICONOS_GLOBAL_FRICTION_3D_IPM_SNM_PROX = 620,
+
 
   /** Non-smooth Gauss Seidel, local formulation */
   SICONOS_ROLLING_FRICTION_3D_NSGS = 3000,
