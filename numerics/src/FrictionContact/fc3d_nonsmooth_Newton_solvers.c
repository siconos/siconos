--- conflicted
+++ resolved
@@ -18,6 +18,7 @@
 
 /* Factorisation with Newton_methods.c is needed */
 #include "fc3d_nonsmooth_Newton_solvers.h"
+#include "FischerBurmeisterGenerated.h"
 
 #include <assert.h>  // for assert
 #include <math.h>    // for isnan, isinf, pow
@@ -27,7 +28,7 @@
 #include <stdio.h>   // for printf, NULL
 #include <stdlib.h>  // for free, calloc, exit
 
-#include "CSparseMatrix.h"  // for CSparseMatrix_z...
+#include "CSparseMatrix.h"           // for CSparseMatrix_z...
 #include "FrictionContactProblem.h"  // for FrictionContact...
 #include "Friction_cst.h"            // for SICONOS_FRICTIO...
 #include "NumericsMatrix.h"          // for NumericsMatrix
@@ -41,11 +42,7 @@
 #include "fc3d_compute_error.h"                       // for fc3d_compute_error
 #include "fc3d_local_problem_tools.h"                 // for fc3d_local_prob...
 #include "fc3d_nonsmooth_Newton_FischerBurmeister.h"  // for fc3d_FischerBur...
-<<<<<<< HEAD
-#include "FischerBurmeisterGenerated.h"                                                      // 
-=======
 #include "float.h"                                    // for DBL_EPSILON
->>>>>>> 747c75a0
 #include "numerics_verbose.h"                         // for verbose, numeri...
 #include "op3x3.h"                                    // for extract3x3, add3x3
 #include "sanitizer.h"                                // for cblas_dcopy_msan
@@ -169,58 +166,8 @@
   free(Bmat);
 }
 
-<<<<<<< HEAD
-void fc3d_nonsmooth_Newton_computeAWpB(
-  double *A,
-  NumericsMatrix *W,
-  double *B,
-  NumericsMatrix *AWpB)
-{
-  switch(W->storageType)
-  {
-  case NM_DENSE:
-  {
-    computeDenseAWpB(A, W, B, AWpB);
-    break;
-  }
-  case NM_SPARSE_BLOCK:
-  {
-    computeSparseBlockAWpB(A, W, B, AWpB);
-    break;
-  }
-  case NM_SPARSE:
-  {
-    computeSparseAWpB(A, W, B, AWpB);
-    break;
-  }
-  default:
-  {
-    printf("computeAWpB :: Unsupported storage type %d, exiting!\n", W->storageType);
-    exit(EXIT_FAILURE);
-  }
-  }
-}
-
-
-
-int fc3d_nonsmooth_Newton_linesearch_GoldsteinPrice(fc3d_nonsmooth_Newton_solvers* equation,
-						    double *reaction,
-						    double *velocity,
-						    double *mu,
-						    double *rho,
-						    double *F,
-						    double *A,
-						    double *B,
-						    NumericsMatrix *W,
-						    double *qfree,
-						    NumericsMatrix *AWpB,
-						    double *direction,
-						    double *tmp,
-						    double alpha[1],
-						    unsigned int maxiter_ls)
-{
-=======
-void computeAWpB(double *A, NumericsMatrix *W, double *B, NumericsMatrix *AWpB) {
+void fc3d_nonsmooth_Newton_computeAWpB(double *A, NumericsMatrix *W, double *B,
+                                       NumericsMatrix *AWpB) {
   switch (W->storageType) {
     case NM_DENSE: {
       computeDenseAWpB(A, W, B, AWpB);
@@ -241,17 +188,13 @@
   }
 }
 
-int globalLineSearchGP(fc3d_nonsmooth_Newton_solvers *equation, double *reaction,
-                       double *velocity, double *mu, double *rho, double *F, double *A,
-                       double *B, NumericsMatrix *W, double *qfree, NumericsMatrix *AWpB,
-                       double *direction, double *tmp, double alpha[1],
-                       unsigned int maxiter_ls);
-int globalLineSearchGP(fc3d_nonsmooth_Newton_solvers *equation, double *reaction,
-                       double *velocity, double *mu, double *rho, double *F, double *A,
-                       double *B, NumericsMatrix *W, double *qfree, NumericsMatrix *AWpB,
-                       double *direction, double *tmp, double alpha[1],
-                       unsigned int maxiter_ls) {
->>>>>>> 747c75a0
+int fc3d_nonsmooth_Newton_linesearch_GoldsteinPrice(fc3d_nonsmooth_Newton_solvers *equation,
+                                                    double *reaction, double *velocity,
+                                                    double *mu, double *rho, double *F,
+                                                    double *A, double *B, NumericsMatrix *W,
+                                                    double *qfree, NumericsMatrix *AWpB,
+                                                    double *direction, double *tmp,
+                                                    double alpha[1], unsigned int maxiter_ls) {
   unsigned problemSize = W->size0;
 
   double inf = 1e10;
@@ -301,22 +244,12 @@
     int C1 = (slope >= m2 * dqdt0);
     int C2 = (slope <= m1 * dqdt0);
 
-<<<<<<< HEAD
-    if(C1 && C2)
-    {
-      numerics_printf_verbose(2,"fc3d_nonsmooth_Newton_linesearch_GoldsteinPrice. success. ls_iter = %i  alpha = %.10e, q = %.10e\n", iter, alpha[0], q);
+    if (C1 && C2) {
+      numerics_printf_verbose(2,
+                              "fc3d_nonsmooth_Newton_linesearch_GoldsteinPrice. success. "
+                              "ls_iter = %i  alpha = %.10e, q = %.10e\n",
+                              iter, alpha[0], q);
       return iter;
-=======
-    if (C1 && C2) {
-      if (verbose > 0) {
-        printf(
-            "             globalLineSearchGP. success. ls_iter = %i  alpha = %.10e, q = "
-            "%.10e\n",
-            iter, alpha[0], q);
-      }
-
-      return 0;
->>>>>>> 747c75a0
 
     } else if (!C1) {
       alphamin = alpha[0];
@@ -330,67 +263,31 @@
     } else {
       alpha[0] = alphamin;
     }
-<<<<<<< HEAD
-    
-=======
   }
   if (verbose > 0) {
     printf(
         "global line search reached the  max number of iteration  = %i  with alpha = %.10e \n",
         maxiter_ls, alpha[0]);
->>>>>>> 747c75a0
-  }
-
-  numerics_printf_verbose(1,"global line search reached the  max number of iteration  = %i  with alpha = %.10e \n", maxiter_ls, alpha[0]);
-  
+  }
+
+  numerics_printf_verbose(
+      1,
+      "global line search reached the  max number of iteration  = %i  with alpha = %.10e \n",
+      maxiter_ls, alpha[0]);
+
   return -1;
 }
 
-<<<<<<< HEAD
-=======
-void fc3d_FischerBurmeisterFunctionGenerated(double *reaction, double *velocity, double mu,
-                                             double *rho, double *f, double *A, double *B);
-
-void fc3d_FischerBurmeisterGradFMeritGenerated(double rn, double rt1, double rt2, double un,
-                                               double ut1, double ut2, double mu, double rhon,
-                                               double rhot1, double rhot2, double *result);
->>>>>>> 747c75a0
-
-void fc3d_FischerBurmeisterGradMeritFunctionGenerated(double *reaction, double *velocity,
-                                                      double mu, double *rho, double *gf);
-
-/* cf Fachicchinei & Pang, Finite-Dimensional Variational Inequalities
+/* cf Facchinei & Pang, Finite-Dimensional Variational Inequalities
  * and Complementarity Problems, Volume II, p 805. */
-<<<<<<< HEAD
-
-int fc3d_nonsmooth_Newton_linesearch_FBLSA(fc3d_nonsmooth_Newton_solvers* equation,
-					   double *reaction,
-					   double *velocity,
-					   double *mu,
-					   double *rho,
-					   double *F,
-					   double *A,
-					   double *B,
-					   NumericsMatrix *W,
-					   double *qfree,
-					   NumericsMatrix *blockAWpB,
-					   double *direction,
-					   double *tmp,
-					   double alpha[1],
-					   unsigned int maxiter_ls)
-{
-=======
-int frictionContactFBLSA(fc3d_nonsmooth_Newton_solvers *equation, double *reaction,
-                         double *velocity, double *mu, double *rho, double *F, double *A,
-                         double *B, NumericsMatrix *W, double *qfree,
-                         NumericsMatrix *blockAWpB, double *direction, double *tmp,
-                         double alpha[1], unsigned int maxiter_ls);
-int frictionContactFBLSA(fc3d_nonsmooth_Newton_solvers *equation, double *reaction,
-                         double *velocity, double *mu, double *rho, double *F, double *A,
-                         double *B, NumericsMatrix *W, double *qfree,
-                         NumericsMatrix *blockAWpB, double *direction, double *tmp,
-                         double alpha[1], unsigned int maxiter_ls) {
->>>>>>> 747c75a0
+
+int fc3d_nonsmooth_Newton_linesearch_FBLSA(fc3d_nonsmooth_Newton_solvers *equation,
+                                           double *reaction, double *velocity, double *mu,
+                                           double *rho, double *F, double *A, double *B,
+                                           NumericsMatrix *W, double *qfree,
+                                           NumericsMatrix *blockAWpB, double *direction,
+                                           double *tmp, double alpha[1],
+                                           unsigned int maxiter_ls) {
   unsigned problemSize = W->size0;
 
   // notes :
@@ -463,38 +360,21 @@
     cblas_daxpy(problemSize, scal, direction, 1, tmp, 1);
     double grad_meritf_reaction = cblas_ddot(problemSize, F, 1, tmp, 1);
 
-<<<<<<< HEAD
-    if(!isinf(grad_meritf_reaction) && !isnan(grad_meritf_reaction) &&
-       thetafb < thetafb0 + gamma * scal * grad_meritf_reaction)
-    {
-      numerics_printf_verbose(2,"fc3d FBLSA success. iteration  = %i, thetafb=%g, thetafb0=%g, gradmeritf_reaction=%g",
-			      iter, thetafb, thetafb0, gamma*scal*grad_meritf_reaction);
-=======
     if (!isinf(grad_meritf_reaction) && !isnan(grad_meritf_reaction) &&
         thetafb < thetafb0 + gamma * scal * grad_meritf_reaction) {
-      if (verbose > 0) {
-        printf(
-            "fc3d FBLSA success. iteration  = %i, thetafb=%g, thetafb0=%g, "
-            "gradmeritf,reaction=%g\n",
-            iter, thetafb, thetafb0, gamma * scal * grad_meritf_reaction);
-      }
->>>>>>> 747c75a0
+      numerics_printf_verbose(2,
+                              "fc3d FBLSA success. iteration  = %i, thetafb=%g, thetafb0=%g, "
+                              "gradmeritf_reaction=%g",
+                              iter, thetafb, thetafb0, gamma * scal * grad_meritf_reaction);
       // tmp <- reaction + tmp
       cblas_daxpy(problemSize, 1, reaction, 1, tmp, 1);
-      *alpha=scal;
+      *alpha = scal;
       return iter;
     }
   }
-<<<<<<< HEAD
-  
-  numerics_printf_verbose(1,"fc3d FBLSA reached the max number of iteration reached  = %i", maxiter_ls);
-				  
-=======
-
-  if (verbose > 0) {
-    printf("fc3d FBLSA reached the max number of iteration reached  = %i\n", maxiter_ls);
-  }
->>>>>>> 747c75a0
+
+  numerics_printf_verbose(1, "fc3d FBLSA reached the max number of iteration reached  = %i",
+                          maxiter_ls);
 
   return -1;
 }
@@ -537,13 +417,7 @@
   double tolerance = options->dparam[SICONOS_DPARAM_TOL];
   assert(tolerance > 0);
 
-<<<<<<< HEAD
-  numerics_printf_verbose(1,"---- FC3D - NSN - start with tolerance = %g", tolerance);
-=======
-  if (verbose > 0)
-    printf("---- FC3D - _nonsmooth_Newton_solversSolve - Start with tolerance = %g\n",
-           tolerance);
->>>>>>> 747c75a0
+  numerics_printf_verbose(1, "---- FC3D - NSN - start with tolerance = %g", tolerance);
 
   unsigned int _3problemSize = 3 * problemSize;
   double norm_q = cblas_dnrm2(problemSize, problem->q, 1);
@@ -560,17 +434,11 @@
   } else {
     buffer = options->dWork;
   }
-<<<<<<< HEAD
-  double *F = (double *) buffer;
-  double *direction = (double *) F + problemSize;
-  double *reaction_ls_tmp = (double *) direction + problemSize;
-  double *tmp3 = (double *) reaction_ls_tmp + problemSize;
-=======
   double *F = (double *)buffer;
-  double *tmp1 = (double *)F + problemSize;
-  double *tmp2 = (double *)tmp1 + problemSize;
-  double *tmp3 = (double *)tmp2 + problemSize;
->>>>>>> 747c75a0
+  double *direction = (double *)F + problemSize;
+  double *reaction_ls_tmp = (double *)direction + problemSize;
+  double *tmp3 = (double *)reaction_ls_tmp + problemSize;
+
   double *Ax = tmp3 + problemSize;
   double *Bx = Ax + _3problemSize;
   double *rho = Bx + _3problemSize;
@@ -602,24 +470,20 @@
   }
 
   // compute rho here
-  FrictionContactProblem * localproblem =fc3d_local_problem_allocate(problem);
-  assert(options->dparam[SICONOS_FRICTION_3D_NSN_RHO]>0.0);
-  SparseBlockStructuredMatrix* matrix1 = problem->M->matrix1;
+  FrictionContactProblem *localproblem = fc3d_local_problem_allocate(problem);
+  assert(options->dparam[SICONOS_FRICTION_3D_NSN_RHO] > 0.0);
+  SparseBlockStructuredMatrix *matrix1 = problem->M->matrix1;
   if (problem->M->storageType == NM_SPARSE) {
-
-    if (problem->M->matrix1)
-      {
-	printf("Warning matrix 1 different from NULL");
-      }
+    if (problem->M->matrix1) {
+      printf("Warning matrix 1 different from NULL");
+    }
 
     problem->M->matrix1 = NM_extract_diagonal_blocks(problem->M, problem->dimension);
   }
 
-
-  for(int contact = 0; contact < problem->numberOfContacts; ++contact)
-  {
-    if(options->iparam[SICONOS_FRICTION_3D_NSN_RHO_STRATEGY] == SICONOS_FRICTION_3D_NSN_FORMULATION_RHO_STRATEGY_SPLIT_SPECTRAL_NORM_COND)
-    {
+  for (int contact = 0; contact < problem->numberOfContacts; ++contact) {
+    if (options->iparam[SICONOS_FRICTION_3D_NSN_RHO_STRATEGY] ==
+        SICONOS_FRICTION_3D_NSN_FORMULATION_RHO_STRATEGY_SPLIT_SPECTRAL_NORM_COND) {
       fc3d_local_problem_fill_M(problem, localproblem, contact);
       compute_rho_split_spectral_norm_cond(localproblem, &rho[3 * contact]);
     } else if (options->iparam[SICONOS_FRICTION_3D_NSN_RHO_STRATEGY] ==
@@ -629,24 +493,6 @@
     } else if (options->iparam[SICONOS_FRICTION_3D_NSN_RHO_STRATEGY] ==
                SICONOS_FRICTION_3D_NSN_FORMULATION_RHO_STRATEGY_SPECTRAL_NORM) {
       fc3d_local_problem_fill_M(problem, localproblem, contact);
-<<<<<<< HEAD
-      compute_rho_spectral_norm(localproblem, &rho[3*contact]);
-    }
-    else if(options->iparam[SICONOS_FRICTION_3D_NSN_RHO_STRATEGY] == SICONOS_FRICTION_3D_NSN_FORMULATION_RHO_STRATEGY_CONSTANT)
-    {
-      rho[3*contact] = options->dparam[SICONOS_FRICTION_3D_NSN_RHO];
-      rho[3*contact+1] = options->dparam[SICONOS_FRICTION_3D_NSN_RHO];
-      rho[3*contact+2] = options->dparam[SICONOS_FRICTION_3D_NSN_RHO];
-    }
-    else if(options->iparam[SICONOS_FRICTION_3D_NSN_RHO_STRATEGY] == SICONOS_FRICTION_3D_NSN_FORMULATION_RHO_STRATEGY_ADAPTIVE)
-    {
-      numerics_error("fc3d_nonsmooth_Newton_solvers_solve", "Adaptive strategy for computing rho not yet implemented");
-    }
-    else
-      numerics_error("fc3d_nonsmooth_Newton_solvers_solve", "unknown strategy for computing rho");
-    numerics_printf_verbose(2,"fc3d_AC_initialize""contact = %i, rho[0] = %4.2e, rho[1] = %4.2e, rho[2] = %4.2e", contact, rho[3*contact], rho[3*contact+1], rho[3*contact+2]);
-
-=======
       compute_rho_spectral_norm(localproblem, &rho[3 * contact]);
     } else if (options->iparam[SICONOS_FRICTION_3D_NSN_RHO_STRATEGY] ==
                SICONOS_FRICTION_3D_NSN_FORMULATION_RHO_STRATEGY_CONSTANT) {
@@ -660,21 +506,21 @@
     } else
       numerics_error("fc3d_nonsmooth_Newton_solvers_solve",
                      "unknown strategy for computing rho");
-    numerics_printf(
-        "fc3d_AC_initialize"
-        "contact = %i, rho[0] = %4.2e, rho[1] = %4.2e, rho[2] = %4.2e",
-        contact, rho[3 * contact], rho[3 * contact + 1], rho[3 * contact + 2]);
->>>>>>> 747c75a0
+    numerics_printf_verbose(2,
+                            "fc3d_AC_initialize"
+                            "contact = %i, rho[0] = %4.2e, rho[1] = %4.2e, rho[2] = %4.2e",
+                            contact, rho[3 * contact], rho[3 * contact + 1],
+                            rho[3 * contact + 2]);
   }
   if (problem->M->storageType == NM_SPARSE) {
     SBM_clear_block(problem->M->matrix1);
     SBM_clear(problem->M->matrix1);
-    problem->M->matrix1= matrix1;
+    problem->M->matrix1 = matrix1;
     localproblem->M->matrix0 = NULL;
   }
-  if(problem->M->storageType == NM_SPARSE_BLOCK)
-  {
-    /* we release the pointer to avoid deallocation of the diagonal blocks of the original matrix of the problem*/
+  if (problem->M->storageType == NM_SPARSE_BLOCK) {
+    /* we release the pointer to avoid deallocation of the diagonal blocks of the original
+     * matrix of the problem*/
     localproblem->M->matrix0 = NULL;
   }
   frictionContactProblem_free(localproblem);
@@ -682,9 +528,11 @@
   // velocity <- M*reaction + qfree
   cblas_dcopy(problemSize, problem->q, 1, velocity, 1);
   NM_gemv(1., problem->M, reaction, 1., velocity);
-  
-  numerics_printf_verbose(1, "---- FC3D - NSN | it  | residual | merit    | ls iter  | ls step  |  Ax=b error |");
-  numerics_printf_verbose(1, "---- FC3D - NSN |---------------------------------------------------------------|");
+
+  numerics_printf_verbose(
+      1, "---- FC3D - NSN | it  | residual | merit    | ls iter  | ls step  |  Ax=b error |");
+  numerics_printf_verbose(
+      1, "---- FC3D - NSN |---------------------------------------------------------------|");
 
   double linear_solver_residual = 0.0;
 
@@ -698,13 +546,9 @@
     cblas_dscal(problemSize, -1., direction, 1);
 
     /* Solve: AWpB X = -F */
-<<<<<<< HEAD
-//    NM_copy(AWpB, AWpB_backup);
+
+    //    NM_copy(AWpB, AWpB_backup);
     // int lsi = NM_gesv(AWpB, direction, true);
-=======
-    //    NM_copy(AWpB, AWpB_backup);
-    // int lsi = NM_gesv(AWpB, tmp1, true);
->>>>>>> 747c75a0
     NM_unpreserve(AWpB);
     NM_preserve(AWpB);
     NM_set_LU_factorized(AWpB, false);
@@ -720,14 +564,8 @@
       }
     }
 
-<<<<<<< HEAD
-
     // for verbose, we compute the residual of the linear solver
-    if(verbose > 0)
-    {
-=======
     if (verbose > 0) {
->>>>>>> 747c75a0
       cblas_dcopy_msan(problemSize, F, 1, tmp3, 1);
       NM_gemv(1., AWpB, direction, 1., tmp3);
       linear_solver_residual = cblas_dnrm2(problemSize, tmp3, 1);
@@ -742,76 +580,39 @@
 
     cblas_dcopy_msan(problemSize, direction, 1, tmp3, 1);
 
-<<<<<<< HEAD
-    switch(options->iparam[SICONOS_FRICTION_3D_NSN_LINESEARCH])
-    {
-    case SICONOS_FRICTION_3D_NSN_LINESEARCH_NO:
-      /* without line search */
-      info_ls = 1;
-      break;
-
-    case SICONOS_FRICTION_3D_NSN_LINESEARCH_GOLDSTEINPRICE:
-      /* Goldstein Price */
-      info_ls = fc3d_nonsmooth_Newton_linesearch_GoldsteinPrice(equation, reaction, velocity, problem->mu,
-								rho, F, Ax, Bx, problem->M, problem->q, AWpB,
-								direction, reaction_ls_tmp, &alpha, options->iparam[12]);
-      break;
-    case SICONOS_FRICTION_3D_NSN_LINESEARCH_ARMIJO:
-      /* FBLSA */
-      info_ls = fc3d_nonsmooth_Newton_linesearch_FBLSA(equation, reaction, velocity, problem->mu, rho, F, Ax, Bx,
-                                     problem->M, problem->q, AWpB, direction, reaction_ls_tmp, &alpha, options->iparam[12]);
-      break;
-    default:
-    {
-      numerics_error("fc3d_nonsmooth_Newton_solvers_solve",
-                     "Unknown line search option.\n");
-    }
-    }
-
-    if(info_ls >= 0 )
-      {
-	// line search success
-	// reaction_ls_tmp should contains the reaction iterate of the line search
-	// for GP this should be the same as
-	// cblas_daxpy(problemSize, alpha, direction, 1, reaction, 1);
-	cblas_dcopy(problemSize, reaction_ls_tmp, 1, reaction, 1);
-      }
-=======
     switch (options->iparam[SICONOS_FRICTION_3D_NSN_LINESEARCH]) {
       case SICONOS_FRICTION_3D_NSN_LINESEARCH_NO:
         /* without line search */
         info_ls = 1;
         break;
-
       case SICONOS_FRICTION_3D_NSN_LINESEARCH_GOLDSTEINPRICE:
         /* Goldstein Price */
-        info_ls = globalLineSearchGP(equation, reaction, velocity, problem->mu, rho, F, Ax, Bx,
-                                     problem->M, problem->q, AWpB, tmp1, tmp2, &alpha,
-                                     options->iparam[12]);
+        info_ls = fc3d_nonsmooth_Newton_linesearch_GoldsteinPrice(
+            equation, reaction, velocity, problem->mu, rho, F, Ax, Bx, problem->M, problem->q,
+            AWpB, direction, reaction_ls_tmp, &alpha, options->iparam[12]);
         break;
       case SICONOS_FRICTION_3D_NSN_LINESEARCH_ARMIJO:
         /* FBLSA */
-        info_ls = frictionContactFBLSA(equation, reaction, velocity, problem->mu, rho, F, Ax,
-                                       Bx, problem->M, problem->q, AWpB, tmp1, tmp2, &alpha,
-                                       options->iparam[12]);
+        info_ls = fc3d_nonsmooth_Newton_linesearch_FBLSA(
+            equation, reaction, velocity, problem->mu, rho, F, Ax, Bx, problem->M, problem->q,
+            AWpB, direction, reaction_ls_tmp, &alpha, options->iparam[12]);
         break;
       default: {
         numerics_error("fc3d_nonsmooth_Newton_solvers_solve", "Unknown line search option.\n");
       }
     }
 
-    if (!info_ls)
-      // tmp2 should contains the reaction iterate of the line search
-      //  for GP this should be the same as cblas_daxpy(problemSize, alpha, tmp1, 1, reaction,
-      //  1);
-      cblas_dcopy(problemSize, tmp2, 1, reaction, 1);
->>>>>>> 747c75a0
-    else
-      {
-	double alpha_ls_fail =1.;//1e-08;
-	//line search failed
-	cblas_daxpy(problemSize, alpha_ls_fail, tmp3, 1., reaction, 1); //full Newton step
-      }
+    if (info_ls >= 0) {
+      // line search success
+      // reaction_ls_tmp should contains the reaction iterate of the line search
+      // for GP this should be the same as
+      // cblas_daxpy(problemSize, alpha, direction, 1, reaction, 1);
+      cblas_dcopy(problemSize, reaction_ls_tmp, 1, reaction, 1);
+    } else {
+      double alpha_ls_fail = 1.;  // 1e-08;
+      // line search failed
+      cblas_daxpy(problemSize, alpha_ls_fail, tmp3, 1., reaction, 1);  // full Newton step
+    }
     // velocity <- M*reaction + qfree
     cblas_dcopy(problemSize, problem->q, 1, velocity, 1);
     NM_gemv(1., problem->M, reaction, 1., velocity);
@@ -832,26 +633,16 @@
           (10 * options->dparam[SICONOS_DPARAM_RESIDU] + 1e-15)));
     }
 
-<<<<<<< HEAD
-    if(verbose > 0)
-    {
-      equation->function(equation->data, problemSize,
-                         reaction, velocity, equation->problem->mu, rho,
-                         F, NULL, NULL);
-      numerics_printf_verbose(1, "---- FC3D - NSN | %3i | %.1e | %.1e | %8i | %.1e | %.1e |",
-			      iter, options->dparam[SICONOS_DPARAM_RESIDU], cblas_dnrm2(problemSize, F, 1), info_ls, alpha, linear_solver_residual);
-      /* printf("   ---- fc3d_nonsmooth_Newton_solvers_solve: iteration %d : , linear solver residual =%g, residual=%g, ||F||=%g\n", iter, linear_solver_residual, options->dparam[SICONOS_DPARAM_RESIDU],cblas_dnrm2(problemSize, F, 1)); */
-=======
     if (verbose > 0) {
       equation->function(equation->data, problemSize, reaction, velocity,
                          equation->problem->mu, rho, F, NULL, NULL);
-
-      printf(
-          "   ---- fc3d_nonsmooth_Newton_solvers_solve: iteration %d : , linear solver "
-          "residual =%g, residual=%g, ||F||=%g\n",
-          iter, linear_solver_residual, options->dparam[SICONOS_DPARAM_RESIDU],
-          cblas_dnrm2(problemSize, F, 1));
->>>>>>> 747c75a0
+      numerics_printf_verbose(1, "---- FC3D - NSN | %3i | %.1e | %.1e | %8i | %.1e | %.1e |",
+                              iter, options->dparam[SICONOS_DPARAM_RESIDU],
+                              cblas_dnrm2(problemSize, F, 1), info_ls, alpha,
+                              linear_solver_residual);
+      /* printf("   ---- fc3d_nonsmooth_Newton_solvers_solve: iteration %d : , linear solver
+       * residual =%g, residual=%g, ||F||=%g\n", iter, linear_solver_residual,
+       * options->dparam[SICONOS_DPARAM_RESIDU],cblas_dnrm2(problemSize, F, 1)); */
     }
 
     if (options->callback) {
@@ -877,23 +668,15 @@
     }
   }
 
-<<<<<<< HEAD
-  if(verbose > 0)
-  {
-    if(!info[0])
-      numerics_printf_verbose(1,"---- FC3D - NSN - convergence after %d iterations, residual : %g < %g",  iter, options->dparam[SICONOS_DPARAM_RESIDU],tolerance);
-    else
-    {
-      numerics_printf_verbose(1,"---- FC3D - NSN - no convergence after %d iterations, residual : %g  < %g ",  iter, options->dparam[SICONOS_DPARAM_RESIDU], tolerance);
-=======
   if (verbose > 0) {
     if (!info[0])
-      printf("---- FC3D - NSN - convergence after %d iterations, residual : %g < %g \n", iter,
-             options->dparam[SICONOS_DPARAM_RESIDU], tolerance);
+      numerics_printf_verbose(
+          1, "---- FC3D - NSN - convergence after %d iterations, residual : %g < %g", iter,
+          options->dparam[SICONOS_DPARAM_RESIDU], tolerance);
     else {
-      printf("---- FC3D - NSN - no convergence after %d iterations, residual : %g  < %g \n",
-             iter, options->dparam[SICONOS_DPARAM_RESIDU], tolerance);
->>>>>>> 747c75a0
+      numerics_printf_verbose(
+          1, "---- FC3D - NSN - no convergence after %d iterations, residual : %g  < %g ",
+          iter, options->dparam[SICONOS_DPARAM_RESIDU], tolerance);
     }
   }
 
@@ -912,8 +695,4 @@
 
     free(AWpB);
   }
-<<<<<<< HEAD
-=======
-  if (verbose > 0) printf("---- FC3D - NSN - End\n");
->>>>>>> 747c75a0
 }