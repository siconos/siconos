--- conflicted
+++ resolved
@@ -35,7 +35,7 @@
 #include "fclib_interface.h"
 #endif
 
-//#define OUTPUT_DEBUG 1
+// #define OUTPUT_DEBUG 1
 #ifdef OUTPUT_DEBUG
 #include "NumericsVector.h"
 #endif
@@ -259,8 +259,7 @@
   if (problem->M_inverse) {
     NM_copy(problem->M_inverse, new->M_inverse);
   }
-  if (problem->name)
-    new->name=problem->name;
+  if (problem->name) new->name = problem->name;
   new->env = NULL;
   return new;
 }
@@ -462,64 +461,40 @@
 
     // Product M^-1 H
     DEBUG_EXPR(NM_display(H););
-<<<<<<< HEAD
-
-
-
-
-    NumericsMatrix * Minv;
-    if (problem->M_inverse)
-    {
-      numerics_printf_verbose(1,"use the given inverse of the matrix M ...");
-      Minv = problem->M_inverse;
-    }
-    else
-    {
-
-      unsigned int block_number;
-      unsigned int * blocksizes= NULL;
-      int is_diagonal_block_matrix = NM_is_diagonal_block_matrix(problem->M, &block_number,
-								 &blocksizes);
-
-      if (is_diagonal_block_matrix){
-	printf("the matrix is block diagonal\n");
-	printf("block_number = %i\n", block_number );
-	/* for (unsigned int k = 0; k < block_number; k++) */
-	/*   printf("blocksize[%i] = %i\n", k , (blocksizes)[k]); */
-  block_number = M->size0/3;
-  for (unsigned int k = 0; k < block_number; k++)
-    blocksizes[k] = 3;
-	Minv =  NM_inverse_diagonal_block_matrix(M, block_number, blocksizes);
-	free(blocksizes);
-	blocksizes=NULL;
-      }
-      else
-	{
-	  printf("the matrix is not block diagonal\n");
-	  numerics_printf_verbose(1,"inversion of the matrix M ...");
-	  Minv  = NM_LU_inv(M);
-	}
-    }
-    DEBUG_EXPR(NM_display(Minv););
-// printf("\nNSGS: M = \n"); NM_display(problem->M);
-// printf("\nNSGS: H = \n"); NM_display(problem->H);
-// printf("\nNSGS: Minv = \n"); NM_display(Minv);
-    numerics_printf_verbose(1,"multiplication  H^T M^{-1} H ...");
-    NumericsMatrix* MinvH = NM_multiply(Minv,H);
-=======
+
     NumericsMatrix* Minv;
     if (problem->M_inverse) {
       numerics_printf_verbose(1, "use the given inverse of the matrix M ...");
       Minv = problem->M_inverse;
     } else {
-      numerics_printf_verbose(1, "inversion of the matrix M ...");
-      Minv = NM_LU_inv(M);
+      unsigned int block_number;
+      unsigned int* blocksizes = NULL;
+      int is_diagonal_block_matrix =
+          NM_is_diagonal_block_matrix(problem->M, &block_number, &blocksizes);
+
+      if (is_diagonal_block_matrix) {
+        printf("the matrix is block diagonal\n");
+        printf("block_number = %i\n", block_number);
+        /* for (unsigned int k = 0; k < block_number; k++) */
+        /*   printf("blocksize[%i] = %i\n", k , (blocksizes)[k]); */
+        block_number = M->size0 / 3;
+        for (unsigned int k = 0; k < block_number; k++) blocksizes[k] = 3;
+        Minv = NM_inverse_diagonal_block_matrix(M, block_number, blocksizes);
+        free(blocksizes);
+        blocksizes = NULL;
+      } else {
+        printf("the matrix is not block diagonal\n");
+        numerics_printf_verbose(1, "inversion of the matrix M ...");
+        Minv = NM_LU_inv(M);
+      }
     }
     DEBUG_EXPR(NM_display(Minv););
-
+    // printf("\nNSGS: M = \n"); NM_display(problem->M);
+    // printf("\nNSGS: H = \n"); NM_display(problem->H);
+    // printf("\nNSGS: Minv = \n"); NM_display(Minv);
     numerics_printf_verbose(1, "multiplication  H^T M^{-1} H ...");
     NumericsMatrix* MinvH = NM_multiply(Minv, H);
->>>>>>> 747c75a0
+
     DEBUG_EXPR(NM_display(MinvH););
 
     // Product H^T M^-1 H
