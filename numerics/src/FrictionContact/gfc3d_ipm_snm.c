/* Siconos is a program dedicated to modeling, simulation and control
 * of non smooth dynamical systems.
 *
 * Copyright 2022 INRIA.
 *
 * Licensed under the Apache License, Version 2.0 (the "License");
 * you may not use this file except in compliance with the License.
 * You may obtain a copy of the License at
 *
 * http://www.apache.org/licenses/LICENSE-2.0
 *
 * Unless required by applicable law or agreed to in writing, software
 * distributed under the License is distributed on an "AS IS" BASIS,
 * WITHOUT WARRANTIES OR CONDITIONS OF ANY KIND, either express or implied.
 * See the License for the specific language governing permissions and
 * limitations under the License.
 */

#include "CSparseMatrix_internal.h"
#include "gfc3d_Solvers.h"
#include "gfc3d_compute_error.h"
#include "SiconosLapack.h"

#include "SparseBlockMatrix.h"
#include <stdio.h>
#include <assert.h>
#include <math.h>
#include <float.h>
#include <string.h>

#include "numerics_verbose.h"
#include "NumericsVector.h"
#include "float.h"
#include "JordanAlgebra.h"

#include "NumericsSparseMatrix.h"
#include "NumericsMatrix.h"

#include "projectionOnCone.h"

/* #define DEBUG_MESSAGES */
/* #define DEBUG_STDOUT */
#include "siconos_debug.h"
#include "gfc3d_ipm.h"

const char* const   SICONOS_GLOBAL_FRICTION_3D_IPM_SEMISMOOTH_STR = "GFC3D IPM SNM";

/* ------------------------- Helper functions implementation ------------------------------ */

/* Returns the maximum step-length to the boundary reduced by a factor gamma. Uses long double. */
double *array_getStepLength(const double * const x, const double * const dx, const unsigned int vecSize,
                     const unsigned int varsCount, const double gamma)
{
  unsigned int dimension = (int)(vecSize / varsCount);
  unsigned int pos;
  float_type aL, bL, cL, dL, alphaL;
  double *arr_alpha = (double*)calloc(varsCount,sizeof(double));

  double alpha = 1e20; //1.0;

  for(unsigned int i = 0; i < varsCount; ++i)
  {
    pos = i * dimension;
    aL = dnrm2l(dimension-1, dx+pos+1);
    aL = (dx[pos] - aL)*(dx[pos] + aL);
    bL = x[pos]*dx[pos];
    for (int k = 1; k < dimension; bL -= x[pos+k]*dx[pos+k], k++);
    cL = dnrm2l(dimension-1, x+pos+1);
    cL = (x[pos] - cL)*(x[pos] + cL);
    dL = bL*bL - aL*cL;
    if(aL < 0 || (bL < 0 && dL > 0 ))
      if (bL>0)
        alphaL = -(bL+sqrtl(dL))/aL;
      else
        alphaL = cL/(-bL+sqrtl(dL));
    else if((fabsl(aL) == 0.0) && (bL < 0))
      alphaL = -cL/bL/2;
    else
      alphaL = DBL_MAX;
    // printf("Cone %i: alpha = %Le\n", i, alphaL);
    // alpha = ((alphaL < alpha) ? alphaL : alpha);
    // alpha = gamma*alpha;
    // alpha = ((alpha < 1.0) ? alpha : 1.0);

    arr_alpha[i] = alphaL;
  }

  return arr_alpha;
}

/* Returns the primal constraint vector for global fricprob: out = velocity - H x globalVelocity - w - phi(s)*/
/* and the relative 2-norm of this vector: |out|/max{|velocity|, |H x globalVelocity|, |w|, |phi(s)|} */
void primalResidual_s(const double * velocity, NumericsMatrix * H, const double * globalVelocity, const double * w,
                    const double * s, double * out, double * rnorm, const double tol)
{
  size_t nd = H->size0;
  double rn;


  /* The memory for the result vectors should be allocated using calloc
   * since H is a sparse matrix. In other case the behaviour will be undefined.*/
  //  double *Hv = (double*)calloc(nd, sizeof(double));
  //double *u_minus_Hv = (double*)calloc(nd, sizeof(double));

  NM_gemv(-1.0, H, globalVelocity, 0.0, out);
  rn = cblas_dnrm2(nd, out, 1);
  cblas_daxpy(nd, 1.0, velocity, 1, out, 1);
  cblas_daxpy(nd, -1.0, w, 1, out, 1);

  for(unsigned int i=0; i<nd; i+=3) out[i] -= s[i/3];

  rn = fmax(rn, cblas_dnrm2(nd, velocity, 1));
  rn = fmax(rn, cblas_dnrm2(nd, w, 1));
  rn = fmax(rn, cblas_dnrm2(nd/3, s, 1));
  *rnorm = (rn > tol ? cblas_dnrm2(nd, out, 1) : cblas_dnrm2(nd, out, 1));

  /* *rnorm = cblas_dnrm2(nd, out, 1);  */
  // printf("rn = %e, tol = %e\n", rn, tol);
}


/* Computation of the projection error |r - proj(r-u)|/max{|r|, |u|} */
static double projectionError(const double * velocity, const double * reaction, const unsigned int nc, const double tol)
{
   double worktmp[3];
   double out = 0.0;
   double norm_u, norm_r, relative_scaling;

   for(int ic = 0 ; ic < nc ; ic++)
     {
       worktmp[0] = reaction[3*ic] -  velocity[3*ic] ;
       worktmp[1] = reaction[3*ic+1] -  velocity[3*ic+1] ;
       worktmp[2] = reaction[3*ic+2] -  velocity[3*ic+2] ;
       projectionOnCone(worktmp, 1.0);
       worktmp[0] = reaction[3*ic] -  worktmp[0];
       worktmp[1] = reaction[3*ic+1] -  worktmp[1];
       worktmp[2] = reaction[3*ic+2] -  worktmp[2];
       out +=  worktmp[0] * worktmp[0] + worktmp[1] * worktmp[1] + worktmp[2] * worktmp[2];
     }
   out = sqrt(out);
   norm_u = cblas_dnrm2(3*nc, velocity, 1);
   norm_r = cblas_dnrm2(3*nc, reaction, 1);
   relative_scaling = fmax(norm_u, norm_r);
   if(relative_scaling > tol)
     out = out/relative_scaling;
   return out;
}


/* Writing problem data under a Matlab format in a file  */
/* The data are printed under the form of a dense format */
/* problem: min .5 v'*M*v + f'*v, s.t. H*v + w \in K (Lorentz cone)
   d = dimenion
   n = number of contact points
   m = number of degrees of freedom
   M = m x m matrix
   f = m-vector
   H = n*d x m matrix
   w = n*d-vector */
static void printDataProbMatlabFile(NumericsMatrix * M, double * f, NumericsMatrix * H, double * w, int d, int n, int m, double * mu, FILE * file)
{
  fprintf(file,"d = %3i;\n",d);
  fprintf(file,"n = %6i;\n",n);
  fprintf(file,"m = %6i;\n",m);

  fprintf(file,"M = [\n");
  CSparseMatrix_print_in_Matlab_file(NM_triplet(M), 0, file);
  fprintf(file,"];\n");
  fprintf(file,"M = sparse(int32(M(:,1)), int32(M(:,2)), M(:,3));\n");

  fprintf(file,"H = [\n");
  CSparseMatrix_print_in_Matlab_file(NM_triplet(H), 0, file);
  fprintf(file,"];\n");
  fprintf(file,"H = sparse(int32(H(:,1)), int32(H(:,2)), H(:,3));\n");

  fprintf(file,"f = [");
  for(int i = 0; i < m; i++)
  {
    fprintf(file,"%8.20e; ",f[i]);
  }
  fprintf(file,"];\n");

  fprintf(file,"w = [");
  for(int i = 0; i < n*d; i++)
  {
    fprintf(file,"%8.20e; ",w[i]);
  }
  fprintf(file,"];\n");

  fprintf(file,"mu = [");
  for(int i = 0; i < n; i++)
  {
    fprintf(file,"%8.20e; ",mu[i]);
  }
  fprintf(file,"];\n");
}

/* print iteres under a Matlab format in a file */
/* iteration = index of the iteration
   v = global velocity
   u = velocity
   r = reaction
   d = dimenion
   n = number of contact points
   m = number of degrees of freedom
*/

static void printIteresProbMatlabFile(int iteration, double * v, double * u, double * r, double * s, double * dv, double * du, double * dr, double * ds, int d, int n, int m, FILE * file)
// static void printIteresProbMatlabFile(int iteration, double pinfeas, double dinfeas, double udotr, double smub, int d, int n, int m, FILE * file)
{

  // fprintf(file,"v(%3i,:) = [",iteration+1);
  // for(int i = 0; i < m; i++)
  // {
  //   fprintf(file, "%8.20e, ", v[i]);
  // }
  // fprintf(file,"];\n");

  fprintf(file,"u(%3i,:) = [",iteration+1);
  for(int i = 0; i < n*d; i++)
  {
    fprintf(file, "%8.20e, ", u[i]);
  }
  fprintf(file,"];\n");

  fprintf(file,"r(%3i,:) = [",iteration+1);
  for(int i = 0; i < n*d; i++)
  {
    fprintf(file, "%8.20e, ", r[i]);
  }
  fprintf(file,"];\n");

  fprintf(file,"s(%3i,:) = [",iteration+1);
  for(int i = 0; i < n; i++)
  {
    fprintf(file, "%8.20e, ", s[i]);
  }
  fprintf(file,"];\n");

  // fprintf(file,"dv(%3i,:) = [",iteration+1);
  // for(int i = 0; i < m; i++)
  // {
  //   fprintf(file, "%8.20e, ", dv[i]);
  // }
  // fprintf(file,"];\n");

  // fprintf(file,"du(%3i,:) = [",iteration+1);
  // for(int i = 0; i < n*d; i++)
  // {
  //   fprintf(file, "%8.20e, ", du[i]);
  // }
  // fprintf(file,"];\n");

  // fprintf(file,"dr(%3i,:) = [",iteration+1);
  // for(int i = 0; i < n*d; i++)
  // {
  //   fprintf(file, "%8.20e, ", dr[i]);
  // }
  // fprintf(file,"];\n");

  // fprintf(file,"ds(%3i,:) = [",iteration+1);
  // for(int i = 0; i < n; i++)
  // {
  //   fprintf(file, "%8.20e, ", ds[i]);
  // }
  // fprintf(file,"];\n");

  // fprintf(file,"pinfeas(%3i) = %20.16e;\n",iteration+1,pinfeas);
  // fprintf(file,"dinfeas(%3i) = %20.16e;\n",iteration+1,dinfeas);
  // fprintf(file,"udotr(%3i) = %20.16e;\n",iteration+1,udotr);
  // // fprintf(file,"residu(%3i) = %20.16e;\n",iteration+1,totalresidual);
  // fprintf(file,"smub(%3i) = %20.16e;\n",iteration+1,smub);



  return;
}

static void printVectorMatlabFile(int iteration, double * vec, int vecSize, FILE * file)
{
  fprintf(file,"vector(%4i,:) = [",iteration+1);
  for(int i = 0; i < vecSize; i++)
  {
    fprintf(file, "%24.16e, ", vec[i]);
  }
  fprintf(file,"];\n");
  return;
}

// cl: classify
static void printBlockVec(double * vec, int vecSize, int sizeBlock, int cl)
{
  if (cl > 0)
  {
    for(unsigned int i=0; i<vecSize; i++)
    {
      if (i%sizeBlock == 0) printf("\n%i-%i: ", i, i+sizeBlock-1);
      printf(" %.8e,", vec[i]);
      if ((i+1)%sizeBlock == 0) printf("\t\t x0 - |xb| = %.2e", vec[((i+1)/sizeBlock-1)*sizeBlock] - cblas_dnrm2(sizeBlock-1, vec+((i+1)/sizeBlock-1)*sizeBlock+1, 1));
    }
  }

  else
  {
    for(unsigned int i=0; i<vecSize; i++)
    {
      if (i%sizeBlock == 0) printf("\n%i-%i: ", i, i+sizeBlock-1);
      printf(" %.15e", vec[i]);
    }
  }
  return;
}



static CS_INT cs_print_2 (const cs *A, CS_INT brief)
{
    CS_INT p, j, m, n, nzmax, nz, *Ap, *Ai ;
    CS_ENTRY *Ax ;
    if (!A) { printf ("(null)\n") ; return (0) ; }
    m = A->m ; n = A->n ; Ap = A->p ; Ai = A->i ; Ax = A->x ;
    nzmax = A->nzmax ; nz = A->nz ;
    printf ("CXSparse Version %d.%d.%d, %s.  %s\n", CS_VER, CS_SUBVER,
        CS_SUBSUB, CS_DATE, CS_COPYRIGHT) ;
    if (nz < 0)
    {
        printf ("%g-by-%g, nzmax: %g nnz: %g, 1-norm: %g\n", (double) m,
            (double) n, (double) nzmax, (double) (Ap [n]), cs_norm (A)) ;
        for (j = 0 ; j < n ; j++)
        {
            printf ("    col %g : locations %g to %g\n", (double) j,
                (double) (Ap [j]), (double) (Ap [j+1]-1)) ;
            for (p = Ap [j] ; p < Ap [j+1] ; p++)
            {
                printf ("      %g : ", (double) (Ai [p])) ;
#ifdef CS_COMPLEX
                printf ("(%g, %g)\n",
                    Ax ? CS_REAL (Ax [p]) : 1, Ax ? CS_IMAG (Ax [p]) : 0) ;
#else
                printf ("%.30g\n", Ax ? Ax [p] : 1) ;
#endif
                if (brief && p > 20) { printf ("  ...\n") ; return (1) ; }
            }
        }
    }
    else
    {
        printf ("triplet: %g-by-%g, nzmax: %g nnz: %g\n", (double) m,
            (double) n, (double) nzmax, (double) nz) ;
        for (p = 0 ; p < nz ; p++)
        {

            printf ("    %g %g : ", (double) (Ai [p]), (double) (Ap [p])) ;
#ifdef CS_COMPLEX
            printf ("(%g, %g)\n",
                Ax ? CS_REAL (Ax [p]) : 1, Ax ? CS_IMAG (Ax [p]) : 0) ;
#else
            printf ("%g\n", Ax ? Ax [p] : 1) ;
#endif
            if (brief && p > 20) { printf ("  ...\n") ; return (1) ; }
        }
    }
    return (1) ;
}



// #include "NM_conversions.h"
// static CS_INT cs_lusol_2 (CS_INT order, const cs *A, CS_ENTRY *b, double tol, FILE * file)
// {
//     CS_ENTRY *x ;
//     css *S ;
//     csn *N ;
//     CS_INT n, ok ;
//     if (!CS_CSC (A) || !b) return (0) ;     /* check inputs */
//     n = A->n ;
//     S = cs_sqr (order, A, 0) ;              /* ordering and symbolic analysis */
//     N = cs_lu (A, S, tol) ;                 /* numeric LU factorization */
//     x = cs_malloc (n, sizeof (CS_ENTRY)) ;    /* get workspace */
//     ok = (S && N && x) ;
//     if (ok)
//     {
//         cs_ipvec (N->pinv, b, x, n) ;       /* x = b(p) */
//         cs_lsolve (N->L, x) ;               /* x = L\x */
//         cs_usolve (N->U, x) ;               /* x = U\x */
//         cs_ipvec (S->q, x, b, n) ;          /* b(q) = x */
//     }

//     // printf("\nP = "); for(int i=0; i<n; i++) printf("%ld, ", S->q[i]);
//     fprintf(file,"P_C = [");
//     for(int i = 0; i < n; i++)
//     {
//       fprintf(file,"%8.20ld ",N->pinv[i]);
//     }
//     fprintf(file,"];\n");

//     fprintf(file,"S_C = [");
//     for(int i = 0; i < n; i++)
//     {
//       fprintf(file,"%8.20ld ",S->q[i]);
//     }
//     fprintf(file,"];\n");


//     // printf("\nL = "); cs_print_2(N->L, 0);  printf("\n");
//     fprintf(file,"L_C = [\n");
//     CSparseMatrix_print_in_Matlab_file(NM_csc_to_triplet(N->L), 0, file);
//     fprintf(file,"];\n");
//     fprintf(file,"L_C = sparse(int32(L_C(:,1)), int32(L_C(:,2)), L_C(:,3));\n");

//     // printf("\nU = "); cs_print_2(N->U, 0); printf("\n");
//     fprintf(file,"U_C = [\n");
//     CSparseMatrix_print_in_Matlab_file(NM_csc_to_triplet(N->U), 0, file);
//     fprintf(file,"];\n");
//     fprintf(file,"U_C = sparse(int32(U_C(:,1)), int32(U_C(:,2)), U_C(:,3));\n");
//     cs_free (x) ;
//     cs_sfree (S) ;
//     cs_nfree (N) ;
//     return (ok) ;
// }








/* static int saveMatrix(NumericsMatrix* m, const char * filename) */
/* { */
/*     NumericsMatrix * md = NM_create(NM_DENSE, m->size0, m->size1); */
/*     NM_to_dense(m, md); */
/*     FILE *f; */
/*     f = fopen(filename, "wb"); */
/*     if (!f) */
/*         return 1; */
/*     for (int i = 0; i < m->size0; ++i) */
/*         for (int j = 0; j < m->size1; ++j) */
/*             fwrite(&(md->matrix0[i+j*md->size0]), sizeof(double), 1, f); */
/*     fclose(f); */
/*     NM_free(md); */
/*     return 0; */
/* } */


/* static int saveVector(double * vec, const unsigned int vecSize, const char * filename) */
/* { */
/*     FILE *f; */
/*     f = fopen(filename, "wb"); */
/*     if (!f) */
/*         return 1; */
/*     for (unsigned int i = 0; i < vecSize; ++i) */
/*         fwrite(&(vec[i]), sizeof(double), 1, f); */
/*     fclose(f); */
/*     return 0; */
/* } */


static float randomFloat(float min, float max) {
    return min + (float)rand() / ((float)RAND_MAX / (max - min));
}


/* --------------------------- Interior-point method implementation ------------------------------ */
/*
 * Implementation contains the following functions:
 *  - gfc3d_IPM_SNM_init - initialize solver (allocate memory)
 *  - gfc3d_IPM_SNM_free - deallocate memory
 *  - gfc3d_IPM_SNM_setDefaultSolverOptions - setup default solver parameters
 *  - gfc3d_IPM_SNM - optimization method
 */
void gfc3d_IPM_SNM_init(GlobalFrictionContactProblem* problem, SolverOptions* options)
{
  unsigned int m = problem->M->size0;
  unsigned int nd = problem->H->size1;
  unsigned int d = problem->dimension;

  if(!options->dWork || options->dWorkSize != (size_t)(m + nd + nd + nd/d))
  {
    options->dWork = (double*)calloc(m + nd + nd + nd/d, sizeof(double));
    options->dWorkSize = m + nd + nd + nd/d;
  }


  /* ------------- initialize starting point ------------- */
  options->solverData=(Gfc3d_IPM_init_data *)malloc(sizeof(Gfc3d_IPM_init_data));
  Gfc3d_IPM_init_data * data = (Gfc3d_IPM_init_data *)options->solverData;

  /* --------- allocate memory for tmp point ----------- */
  data->tmp_point = (IPM_tmp_point*)malloc(sizeof(IPM_tmp_point));
  data->tmp_point->t_globalVelocity = (double*)calloc(m, sizeof(double));
  data->tmp_point->t_velocity = (double*)calloc(nd, sizeof(double));
  data->tmp_point->t_reaction = (double*)calloc(nd, sizeof(double));

  /* 1. v */
  data->starting_point = (IPM_starting_point*)malloc(sizeof(IPM_starting_point));
  data->starting_point->globalVelocity = (double*)calloc(m, sizeof(double));
  for(unsigned int i = 0; i < m; ++ i)
    data->starting_point->globalVelocity[i] = 0.01;

  /* 2. u */
  data->starting_point->velocity = (double*)calloc(nd, sizeof(double));
  for(unsigned int i = 0; i < nd; ++ i)
  {
    data->starting_point->velocity[i] = 0.01;
    if(i % d == 0)
      data->starting_point->velocity[i] = 0.1;
  }

  /* 3. r */
  data->starting_point->reaction = (double*)calloc(nd, sizeof(double));
  for(unsigned int i = 0; i < nd; ++ i)
  {
    data->starting_point->reaction[i] = 0.01; //0.0351;
    if(i % d == 0)
      data->starting_point->reaction[i] = 0.1; //0.2056;
  }

  /* ------ initialize the change of variable matrix P_mu ------- */
  data->P_mu = (IPM_change_of_variable*)malloc(sizeof(IPM_change_of_variable));
  data->P_mu->mat = NM_create(NM_SPARSE, nd, nd);
  NM_triplet_alloc(data->P_mu->mat, nd);
  data->P_mu->mat->matrix2->origin = NSM_TRIPLET;
  for(unsigned int i = 0; i < nd; ++i)
    if(i % d == 0)
      /* NM_entry(data->P_mu->mat, i, i, 1. / problem->mu[(int)(i/d)]); */
      NM_entry(data->P_mu->mat, i, i, 1.);
    else
      /* NM_entry(data->P_mu->mat, i, i, 1.); */
      NM_entry(data->P_mu->mat, i, i, problem->mu[(int)(i/d)]);

  /* ------ initialize the inverse P_mu_inv of the change of variable matrix P_mu ------- */
  data->P_mu->inv_mat = NM_create(NM_SPARSE, nd, nd);
  NM_triplet_alloc(data->P_mu->inv_mat, nd);
  data->P_mu->inv_mat->matrix2->origin = NSM_TRIPLET;
  for(unsigned int i = 0; i < nd; ++i)
    if(i % d == 0)
      /* NM_entry(data->P_mu->inv_mat, i, i, problem->mu[(int)(i/d)]); */
      NM_entry(data->P_mu->inv_mat, i, i, 1.);
    else
      /* NM_entry(data->P_mu->inv_mat, i, i, 1.); */
      NM_entry(data->P_mu->inv_mat, i, i, 1.0/problem->mu[(int)(i/d)]);
  /* ------ initial parameters initialization ---------- */
  data->internal_params = (IPM_internal_params*)malloc(sizeof(IPM_internal_params));
  data->internal_params->alpha_primal = 1.0;
  data->internal_params->alpha_dual = 1.0;
  data->internal_params->sigma = 0.1;
  data->internal_params->barr_param = 1.0;


  /* ----- temporary vaults initialization ------- */
  data->tmp_vault_nd = (double**)malloc(17 * sizeof(double*));
  for(unsigned int i = 0; i < 17; ++i)
    data->tmp_vault_nd[i] = (double*)calloc(nd, sizeof(double));

  data->tmp_vault_m = (double**)malloc(2 * sizeof(double*));
  for(unsigned int i = 0; i < 2; ++i)
    data->tmp_vault_m[i] = (double*)calloc(m, sizeof(double));

}


void gfc3d_IPM_SNM_free(GlobalFrictionContactProblem* problem, SolverOptions* options)
{
  if(options->dWork)
  {
    free(options->dWork);
    options->dWork=NULL;
    options->dWorkSize = 0;
  }
  if(options->solverData)
  {
    Gfc3d_IPM_init_data * data = (Gfc3d_IPM_init_data *)options->solverData;

    free(data->starting_point->globalVelocity);
    data->starting_point->globalVelocity = NULL;

    free(data->starting_point->velocity);
    data->starting_point->velocity = NULL;

    free(data->starting_point->reaction);
    data->starting_point->reaction = NULL;

    free(data->starting_point);

    NM_clear(data->P_mu->mat);
    free(data->P_mu->mat);
    data->P_mu->mat = NULL;

    NM_clear(data->P_mu->inv_mat);
    free(data->P_mu->inv_mat);
    data->P_mu->inv_mat = NULL;

    free(data->P_mu);

    for(unsigned int i = 0; i < 17; ++i)
      free(data->tmp_vault_nd[i]);
    free(data->tmp_vault_nd);
    data->tmp_vault_nd = NULL;

    for(unsigned int i = 0; i < 2; ++i)
      free(data->tmp_vault_m[i]);
    free(data->tmp_vault_m);
    data->tmp_vault_m = NULL;

    free(data->tmp_point->t_globalVelocity);
    data->tmp_point->t_globalVelocity = NULL;

    free(data->tmp_point->t_velocity);
    data->tmp_point->t_velocity = NULL;

    free(data->tmp_point->t_reaction);
    data->tmp_point->t_reaction = NULL;

    free(data->tmp_point);

    free(data->internal_params);
  }

}

void gfc3d_IPM_SNM(GlobalFrictionContactProblem* restrict problem, double* restrict reaction,
               double* restrict velocity, double* restrict globalVelocity,
               int* restrict info, SolverOptions* restrict options, const char* problem_name)
{
  // verbose = 3;
  // printf("DBL_EPSILON %25.15e\n",DBL_EPSILON);
  // the size of the problem detection
  unsigned int m = problem->M->size0;
  unsigned int nd = problem->H->size1;
  unsigned int d = problem->dimension;
  unsigned int n = problem->numberOfContacts;

  NumericsMatrix* M = NULL;
  NumericsMatrix* H_tilde = NULL;

  /* globalFrictionContact_display(problem); */

  /* symmetrization of the matrix M */
  if(!(NM_is_symmetric(problem->M)))
  {
    printf("#################### SYMMETRIZATION ####################\n");
    NumericsMatrix *MT = NM_transpose(problem->M);
    NumericsMatrix * MSym = NM_add(1 / 2., problem->M, 1 / 2., MT);
    NM_free(problem->M);
    problem->M = MSym;
    NM_free(MT);
  }



  //for(int i = 0; i < n ; i++) printf("mu[%d] = %g\n", i, problem->mu[i]);
  //for(int i = 0; i < n ; i++) problem->mu[i]=0.75;

  /* if SICONOS_FRICTION_3D_IPM_FORCED_SPARSE_STORAGE = SICONOS_FRICTION_3D_IPM_FORCED_SPARSE_STORAGE,
     we force the copy into a NM_SPARSE storageType */
  DEBUG_PRINTF("problem->M->storageType : %i\n",problem->M->storageType);
  if(options->iparam[SICONOS_FRICTION_3D_IPM_IPARAM_SPARSE_STORAGE] == SICONOS_FRICTION_3D_IPM_FORCED_SPARSE_STORAGE
     && problem->M->storageType == NM_SPARSE_BLOCK)
  {
    DEBUG_PRINT("Force a copy to sparse storage type\n");
    printf("\n\n\n######################### FORCE SPARSE STORAGE #########################\n\n\n");
    M = NM_create(NM_SPARSE,  problem->M->size0,  problem->M->size1);
    NM_copy_to_sparse(problem->M, M, DBL_EPSILON);
  }
  else
  {
    M = problem->M;
  }

  NumericsMatrix * Minv = NULL;
  if ( options->iparam[SICONOS_FRICTION_3D_IPM_IPARAM_LS_FORM] == SICONOS_FRICTION_3D_IPM_IPARAM_LS_1X1_QPH )
  {
    int block_number_of_M = M->size0/3;
    unsigned int * blocksizes_of_M = (unsigned int*)malloc(block_number_of_M * sizeof(unsigned int));
    for (int i = 0; i < block_number_of_M; i++)
      *(blocksizes_of_M + i) = 3;
    Minv = NM_inverse_diagonal_block_matrix(M, block_number_of_M, blocksizes_of_M);
    free(blocksizes_of_M);
  }



  DEBUG_PRINTF("problem->M->storageType : %i\n",problem->H->storageType);
  if(options->iparam[SICONOS_FRICTION_3D_IPM_IPARAM_SPARSE_STORAGE] == SICONOS_FRICTION_3D_IPM_FORCED_SPARSE_STORAGE
     && problem->H->storageType == NM_SPARSE_BLOCK)
  {
    DEBUG_PRINT("Force a copy to sparse storage type\n");
    H_tilde = NM_create(NM_SPARSE,  problem->H->size1,  problem->H->size0);
    NM_copy_to_sparse(NM_transpose(problem->H), H_tilde, DBL_EPSILON);
  }
  else
  {
    H_tilde = NM_transpose(problem->H);
  }

  printf("nnz H = %8zu density = %9.4f\n",NM_nnz(problem->H), NM_nnz(problem->H)/1.0/nd/m);

  // initialize solver if it is not set
  int internal_allocation=0;
  if(!options->dWork || (options->dWorkSize != (size_t)(m + nd + nd)))
  {
    gfc3d_IPM_SNM_init(problem, options);
    internal_allocation = 1;
  }

  Gfc3d_IPM_init_data * data = (Gfc3d_IPM_init_data *)options->solverData;
  NumericsMatrix *P_mu = data->P_mu->mat;
  NumericsMatrix *P_mu_inv = data->P_mu->inv_mat;

  double *w_tilde = problem->b;
  double *w = data->tmp_vault_nd[0];
  double *f = problem->q;

  double *iden;

  // change of variable to eliminate the friction coefficients: H_tilde --> H and w_tilde --> w
  NumericsMatrix *H = NM_multiply(P_mu, H_tilde);
  NM_gemv(1.0, P_mu, w_tilde, 0.0, w);

  double *w_ori = (double*)calloc(nd, sizeof(double));
  NV_copy(w, nd, w_ori);

  // compute -H
  NumericsMatrix *minus_H = NM_create(H->storageType, H->size0, H->size1);
  NM_copy(H, minus_H);
  NM_scal(-1.0, minus_H);
  NumericsMatrix * minus_Ht = NM_transpose(minus_H);

  // compute H'
  NumericsMatrix * Ht = NM_transpose(H);


  double alpha_primal = data->internal_params->alpha_primal;
  double alpha_dual = data->internal_params->alpha_dual;
  double barr_param = data->internal_params->barr_param;
  double sigma = data->internal_params->sigma;
  sigma = 0.6;

  cblas_dcopy(nd, data->starting_point->reaction, 1, reaction, 1);
  cblas_dcopy(nd, data->starting_point->velocity, 1, velocity, 1);
  cblas_dcopy(m, data->starting_point->globalVelocity, 1, globalVelocity, 1);

  NumericsMatrix *minus_M = NM_create(
              M->storageType, M->size0,
              M->size1);  // store the matrix -M to build the matrix of the Newton linear system
  /* Create the matrix -M to build the matrix of the reduced linear system */
  NM_copy(M, minus_M);
  NM_scal(-1.0, minus_M);


  /* COMPUTATION OF A NEW STARTING POINT */

  // set the reaction vector to an arbitrary value in the interior of the cone
  for (unsigned int  i = 0; i<nd; i++)
      if (i % d == 0) reaction[i] = 0.1;
      else reaction[i] = 0.01;

  // computation of the global velocity vector: v = M\(H'*r+f)
  for (unsigned int  i = 0; i<m; i++) globalVelocity[i] = f[i];
  NM_tgemv(1.0, H, reaction, 1.0, globalVelocity);
  NM_Cholesky_solve(NM_preserve(M), globalVelocity, 1);

  // computation of the velocity u = proj(H*v + w), then move u in the interior of the cone
  /* for (unsigned int  i = 0; i<nd; i++) */
  /*   velocity[i] = w[i]; */
  /* NM_gemv(1.0, H, globalVelocity, 1.0, velocity); */
  /* for (unsigned int i = 0; i < n; i++) */
  /*   { */
  /*     projectionOnCone(velocity+3*i, 0.1); */
  /*     if (velocity[3*i] == 0) */
  /*     { */
  /*       velocity[3*i] = 0.1; */
  /*       velocity[3*i+1] = 0.01; */
  /*       velocity[3*i+2] = 0.01; */
  /*     } */
  /*   } */

  for (unsigned int  i = 0; i<nd; i++)
      if (i % d == 0) velocity[i] = 0.1;
      else velocity[i] = 0.01;


  double tol = options->dparam[SICONOS_DPARAM_TOL];
  unsigned int max_iter = options->iparam[SICONOS_IPARAM_MAX_ITER];

  double sgmp1 = options->dparam[SICONOS_FRICTION_3D_IPM_SIGMA_PARAMETER_1];
  double sgmp2 = options->dparam[SICONOS_FRICTION_3D_IPM_SIGMA_PARAMETER_2];
  double sgmp3 = options->dparam[SICONOS_FRICTION_3D_IPM_SIGMA_PARAMETER_3];
  double gmmp1 = options->dparam[SICONOS_FRICTION_3D_IPM_GAMMA_PARAMETER_1];
  double gmmp2 = options->dparam[SICONOS_FRICTION_3D_IPM_GAMMA_PARAMETER_2];

  int hasNotConverged = 1;
  unsigned int iteration = 0;
  double pinfeas = 1e300; double pinfeas_new = 1e300;
  double dinfeas = 1e300;
  double complem = 1e300;
  double complem_p = 1e300;
  double dualgap = 1e300;
  double udotr = 1e300, udotr_mu = 1e300; double *udotr_mu_vec = (double*)calloc(nd,sizeof(double));
  double projerr = 1e300;
  double error[6];
  double totalresidual = 1e300, totalresidual_mu = 1e300;

  double diff_fixp = 1e300;

  double *primalConstraint = data->tmp_vault_nd[1];
  double *dualConstraint = data->tmp_vault_m[0];
  double *complemConstraint = data->tmp_vault_nd[2];
  double *fixpConstraint = (double*)calloc(n,sizeof(double));

  double gmm = gmmp1+gmmp2;
  double barr_param_a, e;
  double norm_f = cblas_dnrm2(m, f, 1);
  double norm_w = cblas_dnrm2(nd, w, 1);

  double *velocity_inv = (double*)calloc(nd,sizeof(double));
  double *d_globalVelocity = (double*)calloc(m,sizeof(double));
  double *d_velocity = (double*)calloc(nd,sizeof(double));
  double *d_reaction = (double*)calloc(nd,sizeof(double));
  double *dw = (double*)calloc(nd,sizeof(double));
  double *d_s = (double*)calloc(n,sizeof(double));
  double *s = (double*)calloc(n,sizeof(double));
  for (unsigned int  i = 0; i<n; i++) s[i] = 0.014;

  double *rhs = options->dWork;
  double *rhs_2 = (double*)calloc(m+2*nd+n, sizeof(double));
  double *sol = (double*)calloc(m+2*nd+n, sizeof(double));
  double *gv_plus_dgv = data->tmp_vault_m[1];
  double *vr_jprod = data->tmp_vault_nd[3];
  double *v_plus_dv = data->tmp_vault_nd[4];
  double *r_plus_dr = data->tmp_vault_nd[5];
  double *vr_prod_sub_iden = data->tmp_vault_nd[6];
  double *dvdr_jprod = data->tmp_vault_nd[7];

  //double * r_p = (double*)calloc(nd,sizeof(double));                          // scaling vector p
  NumericsMatrix* r_Qp = NULL;                                                // matrix Qp
  double * r_rhs = (double*)calloc(m+nd, sizeof(double));
  double * r_rhs_2 = (double*)calloc(m+nd, sizeof(double));
  double *sr_rhs = (double*)calloc(nd,sizeof(double));
  double *sr_rhs_2 = (double*)calloc(nd,sizeof(double));
  double * r_dv = (double*)calloc(m,sizeof(double));
  double * r_dr = (double*)calloc(nd,sizeof(double));
  double * r_du = (double*)calloc(nd,sizeof(double));
  double * r_dv_a = (double*)calloc(m,sizeof(double));
  double * r_dr_a = (double*)calloc(nd,sizeof(double));
  double * r_du_a = (double*)calloc(nd,sizeof(double));
  double * r_adu = (double*)calloc(nd, sizeof(double));
  double * r_adr = (double*)calloc(nd, sizeof(double));
  double r_alpha_p, r_alpha_d; /* primal and dual steplengths */
  double *arr_alpha_primal = NULL, *arr_alpha_dual = NULL;
  double r_mu, r_mu_a; /* duality gap, affine duality gap */
  NumericsMatrix *JR = NULL; /* Reduced Jacobian with NT scaling */
  long JR_nzmax;
  double * Hvw = (double*)calloc(nd, sizeof(double));
  double err = 1e300;
  char fws = ' '; /* finish without scaling */

  /* list of active constraints : = 0 if x_0 <= epsilon, = 1 if lambda_2 <= epsilon , = 3 either */
  short * a_velo = (short*)calloc(n, sizeof(short));
  short * a_reac = (short*)calloc(n, sizeof(short));

  /* norm of the residuals of teh second linear system */
  double LS_norm_p = 0.; // primal feasibility
  double LS_norm_d = 0.; // dual feaqsibility
  double LS_norm_c = 0.; // complementarity
  double LS_norm_f = 0.; // fixed point

  NumericsMatrix *J = NULL, *J_dense = NULL;

  long J_nzmax;
  size_t H_nzmax = NM_nnz(H);
  size_t M_nzmax = NM_nnz(M);

  if(options->iparam[SICONOS_FRICTION_3D_IPM_IPARAM_GET_PROBLEM_INFO] == SICONOS_FRICTION_3D_IPM_GET_PROBLEM_INFO_YES)
  {
    numerics_printf_verbose(1,"---- GFC3D - IPM - Problem information");
    numerics_printf_verbose(1,"---- GFC3D - IPM - 1-norm of M = %g norm of f = %g ", NM_norm_1(M), norm_f);
    numerics_printf_verbose(1,"---- GFC3D - IPM - inf-norm of M = %g ", NM_norm_inf(M));

    numerics_printf_verbose(1,"---- GFC3D - IPM - 1-norm of H = %g norm of w = %g ", NM_norm_1(problem->H), norm_w);
    numerics_printf_verbose(1,"---- GFC3D - IPM - inf-norm of H = %g ", NM_norm_inf(problem->H));
    numerics_printf_verbose(1,"---- GFC3D - IPM - M is symmetric = %i ", NM_is_symmetric(M));

    numerics_printf_verbose(1,"---- GFC3D - IPM - M size = (%i, %i) ", M->size0, M->size1);
    numerics_printf_verbose(1,"---- GFC3D - IPM - H size = (%i, %i) ", problem->H->size0, problem->H->size1);
  }

  /* ---- IPM iterations ---- */
  numerics_printf_verbose(-1, "problem dimensions n, nd x m: %1i, %6i x %-6i",n, nd, m);
      switch ( options->iparam[SICONOS_FRICTION_3D_IPM_IPARAM_LS_FORM] )
    {
    case SICONOS_FRICTION_3D_IPM_IPARAM_LS_3X3_NOSCAL:
    {
      numerics_printf_verbose(-1,"LS solution: 3x3 no scaling\n");
      break;
    }
    case SICONOS_FRICTION_3D_IPM_IPARAM_LS_3X3_QP2:
    {
      numerics_printf_verbose(-1,"LS solution: 3x3 NT scaling with Qp2\n");
      break;
    }
    case SICONOS_FRICTION_3D_IPM_IPARAM_LS_3X3_QPH:
    {
      numerics_printf_verbose(-1,"LS solution: 3x3 NT scaling with QpH\n");
      break;
    }
    case SICONOS_FRICTION_3D_IPM_IPARAM_LS_2X2_QP2:
    {
      numerics_printf_verbose(-1,"LS solution: 2x2 NT scaling with Qp2\n");
      break;
    }
    case SICONOS_FRICTION_3D_IPM_IPARAM_LS_2X2_QPH:
    {
      numerics_printf_verbose(-1,"LS solution: 2x2 NT scaling with QpH\n");
      break;
    }
    case SICONOS_FRICTION_3D_IPM_IPARAM_LS_1X1_QPH:
    {
      numerics_printf_verbose(-1,"LS solution: 1x1 NT scaling with QpH\n");
      break;
    }
    case SICONOS_FRICTION_3D_IPM_IPARAM_LS_4X4_NOSCAL:
    {
      numerics_printf_verbose(-1,"LS solution: 4x4 no scaling\n");
      break;
    }
    case SICONOS_FRICTION_3D_IPM_IPARAM_LS_4X4_QP2:
    {
      numerics_printf_verbose(-1,"LS solution: 4x4 NT scaling with Qp2\n");
      break;
    }
    default:
    {
      printf("ERROR\n");
    }
    }

  numerics_printf_verbose(-1, "| it  | pinfeas | dinfeas |  |s-ub| | |uor-mu||2max|uor-mu||   4*mu  |  u'r/n  | prj err | barpram |  alpha  |  |dv|   |  |du|   |  |dr|   |  |ds|   | ls prim | ls dual | ls comp | ls fixP |");
  numerics_printf_verbose(-1, "----------------------------------------------------------------------------------------------------------------------------------------------------------------------------------------------");

  double * p = data->tmp_vault_nd[8];
  double * p2 = data->tmp_vault_nd[9];
  double * pinv = data->tmp_vault_nd[10];
  NumericsMatrix* Qp = NULL;
  NumericsMatrix* Qpinv = NULL;
  NumericsMatrix* F = NULL;
  NumericsMatrix* Finv = NULL;
  NumericsMatrix* tmpmat = NULL;
  NumericsMatrix* Qp_F = NULL;
  NumericsMatrix* Qp2 = NULL;
  NumericsMatrix* F2 = NULL;
  NumericsMatrix * eye_nd = NM_eye(nd);
  NumericsMatrix * eye_n = NM_eye(n);
  NumericsMatrix * subdiff_u = NULL;

  NumericsMatrix * minus_e = NULL;
  minus_e = NM_create(NM_SPARSE, nd, n);
  size_t minus_e_nzmax = n;
  NM_triplet_alloc(minus_e, minus_e_nzmax);
  NM_fill(minus_e, NM_SPARSE, nd, n, minus_e->matrix2);
  for(size_t i = 0; i < n; ++i)
  {
    NM_entry(minus_e, i*d, i, -1.);
  }

  double * velocity_t = data->tmp_vault_nd[11];
  double * d_velocity_t = data->tmp_vault_nd[12];
  double * d_reaction_t = data->tmp_vault_nd[13];
  double * velocity_t_inv = data->tmp_vault_nd[14];
  double * Qp_velocity_t_inv = data->tmp_vault_nd[15];
  //double * tmp1 = data->tmp_vault_nd[16];
  FILE * iterates;
  FILE * matrixH;
  FILE * iterates_2;
  FILE *sol_file;

  char *str = (char *) malloc(200);
  strcpy( str, problem_name );
  const char * separators = "/";
  char *strToken = strtok( str, separators );
  for(int i=0; i<5; i++)
  {
    if(strToken != NULL) strToken = strtok ( NULL, separators );
  }

  strToken = strtok ( strToken, "." );
  // for(int i=0; i<strlen(strToken); i++)
  // {
  //   if(strToken[i] == '-') strToken[i] = '_';
  // }

  char matlab_name[100], probName[100];

  // int count=0; for (int i = 13; problem_name[i] != '.'; i++) {probName[count] = problem_name[i]; count++;} probName[count] = '\0';
  // sprintf(matlab_name, "%s.m",probName);

  // sprintf(matlab_name, "%s.m",strToken);
  sprintf(matlab_name, "iterates_Spheres.m");

  iterates = fopen(matlab_name, "r+");
 
  if (iterates == NULL)
    {
    /* file doesn't exist */
      iterates = fopen(matlab_name, "w");
      fprintf(iterates,"data = [];\n");
    }
  fclose(iterates);

  /* writing data in a Matlab file */
  if (options->iparam[SICONOS_FRICTION_3D_IPM_IPARAM_ITERATES_MATLAB_FILE])
  {
    // iterates_2 = fopen("box466_s_u0_ub.m", "w");
    iterates = fopen(matlab_name, "a+");
<<<<<<< HEAD
    //fprintf(iterates,"%% data = struct;\n");
=======
    // iterates = fopen(matlab_name, "w");
    fprintf(iterates,"%% data = struct;\n");
>>>>>>> e1eb3219
    fprintf(iterates,"data(end+1).name = \"%s\";\n", strToken);
    fprintf(iterates,"data(end).val = [\n");
    // printDataProbMatlabFile(M, f, H, w, d, n, m, problem->mu, iterates_2);
  }

  // ComputeErrorGlobalPtr computeError = NULL;

  // if(options->iparam[SICONOS_FRICTION_3D_IPM_IPARAM_UPDATE_S] == 1)
  // {
  //   computeError = (ComputeErrorGlobalPtr)&gfc3d_compute_error;
  // }
  // else
  // {
  //   computeError = (ComputeErrorGlobalPtr)&gfc3d_compute_error_convex;
  // }
  /* check the full criterion */
  double norm_q = cblas_dnrm2(m, problem->q, 1);
  double norm_b = cblas_dnrm2(nd, problem->b, 1);

  double *phiu = (double*)calloc(n,sizeof(double));
  double phiu_val = 0.0, alpha_diff_phi = 0.0;
  double tol_int = 1.;
  double kappa_eps = 0.1, kappa_mu = 1.;
  double tmp_barr_param = 0.;
  double max_uor_2mu = 0., tmp_uor_2mu = 0.;
  int findKappa = 1;
  double old_diff_fixp = 0.;


  ComputeErrorGlobalPtr computeError = NULL;
  computeError = (ComputeErrorGlobalPtr)&gfc3d_compute_error;

  int load_starting_point = 0, save_sol_point = 0;

while(hasNotConverged != 0 && findKappa)
{
  findKappa = 0;
  // Reset vars
  // r
  for (unsigned int  i = 0; i<nd; i++)
      if (i % d == 0) reaction[i] = 0.1;
      else reaction[i] = 0.01;
  // v
  for (unsigned int  i = 0; i<m; i++) globalVelocity[i] = f[i];
  NM_tgemv(1.0, H, reaction, 1.0, globalVelocity);
  NM_Cholesky_solve(M, globalVelocity, 1);
  // u
  for (unsigned int  i = 0; i<nd; i++)
      if (i % d == 0) velocity[i] = 0.1;
      else velocity[i] = 0.01;



  if (load_starting_point)
  {
    sol_file = fopen("sol_data.res", "r");
    if (!sol_file) printf("\n\nSolution data file is not available!!! \n\n");
    else
    {
      // load v
      for (int i=0; i < m; i++)
      {
        fscanf(sol_file, "%lf ", globalVelocity+i);
      }
      fscanf(sol_file, "\n");

      // load u
      for (int i=0; i < nd; i++)
      {
        fscanf(sol_file, "%lf ", velocity+i);
      }
      fscanf(sol_file, "\n");

      // load r
      for (int i=0; i < nd; i++)
      {
        fscanf(sol_file, "%lf ", reaction+i);
      }
      fscanf(sol_file, "\n");

      // load s
      for (int i=0; i < n; i++)
      {
        fscanf(sol_file, "%lf ", s+i);
      }
      fscanf(sol_file, "\n");
    }

    fclose(sol_file);

    // printf("\nglobalVelocity = \n"); printBlockVec(globalVelocity, m, 5, 0);
    // printf("\nvelocity = \n"); printBlockVec(velocity, nd, 3, 0);
    // printf("\nreaction = \n"); printBlockVec(reaction, nd, 3, 0);
    // printf("\ns = \n"); printBlockVec(s, n, 3, 0);

    // Sol perturbation
    for (int i=0; i < m; i++)
    {
      globalVelocity[i] *= 1.1;
    }

    for (int i=0; i < nd; i++)
    {
      if (i%d == 0)
      {
        velocity[i] *= 1.2;
        reaction[i] *= 1.1;
      }
      else
      {
        velocity[i] *= 0.9;
        reaction[i] *= 0.8;
      }
    }

    for (int i=0; i < n; i++)
    {
      s[i] *= 1.05;
    }
  }




  // Reset params
  iteration = 0;
  hasNotConverged = 1;
  pinfeas = dinfeas = complem = udotr = projerr = diff_fixp = totalresidual = old_diff_fixp = 1e300;
  alpha_primal = alpha_dual = 1.;
<<<<<<< HEAD
  barr_param = 1.0;
=======
  barr_param = 1.;
>>>>>>> e1eb3219
  // barr_param = 1e-5;
  // kappa_mu = randomFloat(0.1, 0.99);
  // kappa_eps = randomFloat(0.7, 3.0)*n;
  // kappa_mu = 0.99;
<<<<<<< HEAD
  kappa_mu = 0.5;
=======
  // kappa_mu = 0.7;
>>>>>>> e1eb3219
  kappa_eps = n;
  // kappa_eps = 10;



  primalResidual_s(velocity, H, globalVelocity, w, s, primalConstraint, &pinfeas, tol);
  dualResidual(M, globalVelocity, H, reaction, f, dualConstraint, &dinfeas, tol);
  diff_fixp = 0.;
  for (unsigned int i = 0; i<nd; i+=d)
  {
    diff_fixp += (s[i/d] - cblas_dnrm2(2, velocity+i+1, 1))*(s[i/d] - cblas_dnrm2(2, velocity+i+1, 1));
  }
  diff_fixp = sqrt(diff_fixp);
  JA_prod(velocity, reaction, nd, n, complemConstraint);
  for (int k = 0; k < nd; complemConstraint[k] -= 2*barr_param, k+=d);
  // complem = complemResidualNorm(velocity, reaction, nd, n);
  // udotr = cblas_ddot(nd, velocity, 1, reaction, 1)/n;
  // projerr = projectionError(velocity, reaction, n, tol);


  while(iteration < max_iter)
  {
    // if (totalresidual >= 1e-2 && totalresidual < 1e-1)
    // {
    //   kappa_mu = 0.6;
    // }

    // if (totalresidual >= 1e-3 && totalresidual < 1e-2)
    // {
    //   kappa_mu = 0.4;
    // }

    // if (barr_param < 1e-3)
    // {
    //   kappa_mu = 0.99;
    // }



    // /* Computation of the values of
    //  - primal residual: u - H*v - w - phi(s)
    //  - dual residual: M*v - f - H'*r
    //  - duality gap: u'*r
    //  - true duality gap: (value_of_primal - value_of_dual)
    //  - complementarity: u o r
    //  - projection error: r - proj(r-u)
    // */
    // primalResidual(velocity, H, globalVelocity, w, s, primalConstraint, &pinfeas, tol);
    // dualResidual(M, globalVelocity, H, reaction, f, dualConstraint, &dinfeas, tol);
    // complem = complemResidualNorm(velocity, reaction, nd, n);
    // udotr = cblas_ddot(nd, velocity, 1, reaction, 1)/n;


    // JA_prod(velocity, reaction, nd, n, udotr_mu_vec);
    // for (int k = 0; k < nd; udotr_mu_vec[k] -= 2*barr_param, k+=d);
    // udotr_mu = cblas_dnrm2(2, udotr_mu_vec, 1);

    // diff_fixp = 0.;
    // for (unsigned int i = 0; i<nd; i+=d)
    // {
    //   diff_fixp += (s[i/d] - cblas_dnrm2(2, velocity+i+1, 1))*(s[i/d] - cblas_dnrm2(2, velocity+i+1, 1));
    // }
    // diff_fixp = sqrt(diff_fixp);


    // // for (unsigned int i = 0; i<nd; i+=d)
    // // {
    // //   printf("s[%i] = %8.20e,\t |ub[%i]| = %8.20e\n", i/d, s[i/d], i/d, cblas_dnrm2(2, velocity+i+1, 1));
    // // }
    // // printf("\n");



    // projerr = projectionError(velocity, reaction, n, tol);

    // totalresidual = fmax(fmax(fmax(pinfeas, dinfeas),udotr),diff_fixp);
    // totalresidual_mu = fmax(fmax(fmax(pinfeas, dinfeas),udotr_mu),diff_fixp);

    // // if (options->iparam[SICONOS_FRICTION_3D_IPM_IPARAM_ITERATES_MATLAB_FILE])
    // //   printIteresProbMatlabFile(iteration, globalVelocity, velocity, reaction, s, d_globalVelocity, d_velocity, d_reaction, d_s, d, n, m, iterates);


    // // kappa_mu = 0.852;
    // // kappa_eps = 2*n;
    // // scale = 100;
    // // if (totalresidual_mu <= kappa_eps*barr_param)
    // if (totalresidual_mu <= 1e-8)
    // {
    //   barr_param *= kappa_mu;
    //   // tmp_barr_param = barr_param;
    //   // barr_param = fmax(scale_tol*tmp_barr_param, pow(tmp_barr_param,1.3));
    //   // barr_param = udotr / n / 3;
    //   // barr_param = fmax(diff_fixp, udotr) / n / 3;
    //   // tol_int = scale*barr_param;
    //   printf("\n");
    //   numerics_printf_verbose(-1, "| it  | pinfeas | dinfeas |  |s-ub| | |uor-mu||  u'r/n  | complem | prj err | barpram |  alpha  |  |dv|   |  |du|   |  |dr|   |  |ds|   | ls prim | ls dual | ls comp | ls fixP |");
    // }

    // // if (totalresidual <=)


    // if ( totalresidual <= tol )
    // {
    //   numerics_printf_verbose(-1, "| %3i%c| %.1e | %.1e | %.1e | %.1e | %.1e | %.1e | %.1e | %.1e |",
    //                           iteration, fws, pinfeas, dinfeas, diff_fixp, udotr_mu, udotr, complem, projerr, barr_param);

    //   if (options->iparam[SICONOS_FRICTION_3D_IPM_IPARAM_ITERATES_MATLAB_FILE])
    //     printIteresProbMatlabFile(iteration, globalVelocity, velocity, reaction, s, d_globalVelocity, d_velocity, d_reaction, d_s, d, n, m, iterates);
    //     // printIteresProbMatlabFile(iteration, pinfeas, dinfeas, udotr, diff_fixp, d, n, m, iterates);

    //   double unitur;
    //   for (int i = 0; i < n; i++)
    //   {
    //      unitur = cblas_ddot(3, velocity+3*i, 1, reaction+3*i, 1);
    //      if (unitur<0)
    //        printf("UR NEGATIF %9.2e\n", unitur);
    //   }

    //   hasNotConverged = 0;
    //   break;
    // }
    // if (alpha_primal < 1e-8)
    // {
    //   printf("\nfailure\n\n");

    //   printf("u o r - 2 * mu * e = \n");
    //   printBlockVec(udotr_mu_vec, nd, 3, 1);
    //   printf("\n\n");
    //   break;
    // }
    /*  Build the Jacobian matrix without reducing the linear system.
     *
     *
     *  In the case where the NT scaling is not used, the matrix to factorize is the following:
     *
     *         m        nd        nd      n
     *      |  M        0        -H^T     0 | m
     *      |                               |
     *  J = |  0      Arw(r)    Arw(u)    0 | nd
     *      |                               |
     *      | -H        I          0     -E | nd
     *      |                               |
     *      |  0  [0 -ub'/|ub|]    0      I | n
     *
     *
     * Case of a non-reduced system. Building the right-hand side related to the first system

       without NT scaling
       rhs = -
       [      M*v - H'*r - f      ]  m         dualConstraint
       [      u o r - 2 mu e      ]  nd        complemConstraint
       [     u - H*v - w - Es     ]  nd        primalConstraint
       [         s - |ub|         ]  n
    */


    int jacobian_is_nan = 0;
    switch ( options->iparam[SICONOS_FRICTION_3D_IPM_IPARAM_LS_FORM] )
    {
    case SICONOS_FRICTION_3D_IPM_IPARAM_LS_4X4_NOSCAL:
    {
      // First linear linear system
      J = NM_create(NM_SPARSE, m + 2*nd + n, m + 2*nd + n);
      J_nzmax = M_nzmax + H_nzmax + 2*(d*3-2)*n + H_nzmax + nd + n + 2*n + n;
      NM_triplet_alloc(J, J_nzmax);
      J->matrix2->origin = NSM_TRIPLET;

      NumericsMatrix * arrow_r = Arrow_repr(reaction, nd, n);
      NumericsMatrix * arrow_u = Arrow_repr(velocity, nd, n) ;

      // Create subdiff_u
      subdiff_u = NM_create(NM_SPARSE, n, nd);
      size_t subdiff_u_nzmax = 2*n;
      NM_triplet_alloc(subdiff_u, subdiff_u_nzmax);
      NM_fill(subdiff_u, NM_SPARSE, n, nd, subdiff_u->matrix2);

      /* Matrix filling */
      size_t pos; double ub;
      double rbd = 0., scale = 0.9;
      for(size_t i = 0; i < n; ++i)
      {
        pos = i * d;
        ub = sqrt(velocity[pos+1]*velocity[pos+1]+velocity[pos+2]*velocity[pos+2]);
        rbd = reaction[pos] - sqrt(reaction[pos+1]*reaction[pos+1]+reaction[pos+2]*reaction[pos+2]);

        // if (ub > sqrt(DBL_EPSILON))    // subdiff_u = ub/|ub|
        // {
        //   NM_entry(subdiff_u, i, pos+1, -velocity[pos+1]/ub);
        //   NM_entry(subdiff_u, i, pos+2, -velocity[pos+2]/ub);
        // }

        // else      // // subdiff_u = arbitrary {x, |x| <= 1}
        // {
        //   NM_entry(subdiff_u, i, pos+1, -1/sqrt(2));
        //   NM_entry(subdiff_u, i, pos+2, -1/sqrt(2));
        //   // printf("Cone %zu: ub = 0\n",i);
        // }

        // if (ub < DBL_EPSILON)
        // {
        //   printf("Cone %zu: ub = %.1e, %.1e,\tub/|ub| = %.1e, %.1e\n",i, velocity[pos+1], velocity[pos+2], -velocity[pos+1]/ub, -velocity[pos+2]/ub);
        // }

        // if (rbd > 1e-8)
        // {
        //   scale = 0.9;
        //   // printf("\nScale!\n");
        // }
        // else scale = 1.;

        // if (rbd < 1e-5)
        // {
          NM_entry(subdiff_u, i, pos+1, -1.*scale*velocity[pos+1]/ub);
          NM_entry(subdiff_u, i, pos+2, -1.*scale*velocity[pos+2]/ub);
          // printf("\n nub = %e \n", ub);
        // }
        // fixpConstraint[i] = s[i] - ub;  // fixpConstraint = s - |u_bar|
        fixpConstraint[i] = s[i] - ub;  // fixpConstraint = s - |u_bar|
      }

      NM_insert(J, M, 0, 0);
      NM_insert(J, minus_H, m + nd, 0);

      NM_insert(J, arrow_r, m, m);
      NM_insert(J, eye_nd, m + nd, m);
      NM_insert(J, subdiff_u, m + 2*nd, m);

      NM_insert(J, minus_Ht, 0, m + nd);
      NM_insert(J, arrow_u, m, m + nd);

      NM_insert(J, minus_e, m + nd, m + 2*nd);
      NM_insert(J, eye_n, m + 2*nd, m + 2*nd);

      /* regularization */
<<<<<<< HEAD
      /* NM_insert(J, NM_scalar(nd, -1e-7), m + nd, m + nd); */
=======
      // NM_insert(J, NM_scalar(nd, -1e-7), m + nd, m + nd);
>>>>>>> e1eb3219

      // if (iteration == 0)
      // {
      //   printf("\n\n-E = \n"); NM_display(minus_e);
      //   printf("\n\nsubdiff_u = \n"); NM_display(subdiff_u);
      // }


      if(arrow_r) { NM_free(arrow_r); arrow_r = NULL; }
      if(arrow_u) { NM_free(arrow_u); arrow_u = NULL; }
      if(subdiff_u) { NM_free(subdiff_u); subdiff_u = NULL; }



      jacobian_is_nan = NM_isnan(J);
      if (jacobian_is_nan)
      {
        numerics_printf_verbose(0, "The Jacobian matrix J contains NaN");
        break;
      }



      cblas_dcopy(m, dualConstraint, 1, rhs, 1);

      JA_prod(velocity, reaction, nd, n, complemConstraint);
      for (int k = 0; k < nd; complemConstraint[k] -= 2*barr_param, k+=d);
      cblas_dcopy(nd, complemConstraint, 1, rhs+m, 1);


      cblas_dcopy(nd, primalConstraint, 1, rhs+m+nd, 1);
      cblas_dcopy(n, fixpConstraint, 1, rhs+m+2*nd, 1);



      cblas_dscal(m + 2*nd + n, -1.0, rhs, 1);
      cblas_dcopy(m + 2*nd + n, rhs, 1, rhs_2, 1);    // rhs_2 = old rhs


      // SOLVE
      // NM_LU_solve(J, rhs, 1);


      double * rhs_tmp = (double*)calloc(m+2*nd+n,sizeof(double));
      cblas_dcopy(m+2*nd+n, rhs_2, 1, rhs_tmp, 1);
      for (int k=0; k<m+2*nd+n; sol[k] = 0., k++);  // reset sol

      int max_refine = 1;
      if (options->iparam[SICONOS_FRICTION_3D_IPM_IPARAM_REFINEMENT] == SICONOS_FRICTION_3D_IPM_IPARAM_REFINEMENT_YES) max_refine = 10;

      for (int itr = 0; itr < max_refine; itr++)
      {
        NM_LU_solve(J, rhs_tmp, 1);
        cblas_daxpy(m+2*nd+n, 1.0, rhs_tmp, 1, sol, 1);
        cblas_dcopy(m+2*nd+n, rhs_2, 1, rhs_tmp, 1);
        NM_gemv(-1.0, J, sol, 1.0, rhs_tmp);
        //printf("refinement iterations = %i %8.2e\n",itr, cblas_dnrm2(m+2*nd, rhs_tmp, 1));
        if (cblas_dnrm2(m+2*nd+n, rhs_tmp, 1) <= 1e-14)
        {
          // printf("\nrefinement iterations = %d %8.2e\n",itr+1, cblas_dnrm2(m+2*nd+n, rhs_tmp, 1));
          free(rhs_tmp);
          break;
        }
      }

      // cblas_dcopy(m + 2*nd + n, rhs, 1, sol, 1);

      NM_gemv(1.0, J, sol, -1.0, rhs_2);

      LS_norm_d = cblas_dnrm2(m, rhs_2, 1);
      LS_norm_c = cblas_dnrm2(nd, rhs_2+m, 1);
      LS_norm_p = cblas_dnrm2(nd, rhs_2+m+nd, 1);
      LS_norm_f = cblas_dnrm2(n, rhs_2+m+2*nd, 1);

      // printf("\n\ndiff = "); printBlockVec(rhs_2, m + 2*nd + n, 5);
      // printf("\n\n");

      // double LS_norm = cblas_dnrm2(m+2*nd+n, rhs_2, 1);
      // printf("\t\t\t\t\t\t\t\t\t\t\tLS_norm = %.1e\n", LS_norm);

      cblas_dcopy(m, sol, 1, d_globalVelocity, 1);
      cblas_dcopy(nd, sol+m, 1, d_velocity, 1);
      cblas_dcopy(nd, sol+m+nd, 1, d_reaction, 1);
      cblas_dcopy(n, sol+m+2*nd, 1, d_s, 1);
      break;
    }




     /*  Build the Jacobian matrix without reducing the linear system.
     *
     *  NT scaling is used, the matrix to factorize is the following:
     *
     *         m        nd        nd      s
     *      |  M        0        -H^T     0 | m
     *      |                               |
     *  J = |  0       Qp2         I      0 | nd
     *      |                               |
     *      | -H        I          0     -e | nd
     *      |                               |
     *      |  0  [0 -ub'/|ub|]    0      I | n
     *
     *
     * Case of a non-reduced system. Building the right-hand side related to the first system

       with NT scaling
       rhs = -
       [      M*v - H'*r - f      ]  m         dualConstraint
       [            r             ]  nd        complemConstraint    r - 2 mu u^-1
       [   u - H*v - w - phi(s)   ]  nd        primalConstraint
       [         s - |ub|         ]  n
    */
    case SICONOS_FRICTION_3D_IPM_IPARAM_LS_4X4_QP2:
    {
      // First linear linear system
      J = NM_create(NM_SPARSE, m + 2*nd + n, m + 2*nd + n);
      J_nzmax = M_nzmax + H_nzmax + 2*(d*3-2)*n + H_nzmax + nd + n + 2*n + n;
      NM_triplet_alloc(J, J_nzmax);
      J->matrix2->origin = NSM_TRIPLET;

      // NumericsMatrix * arrow_r = Arrow_repr(reaction, nd, n);
      // NumericsMatrix * arrow_u = Arrow_repr(velocity, nd, n) ;

      // Create subdiff_u
      subdiff_u = NM_create(NM_SPARSE, n, nd);
      size_t subdiff_u_nzmax = 2*n;
      NM_triplet_alloc(subdiff_u, subdiff_u_nzmax);
      NM_fill(subdiff_u, NM_SPARSE, n, nd, subdiff_u->matrix2);

      /* Matrix filling */
      size_t pos; double ub;
      for(size_t i = 0; i < n; ++i)
      {
        pos = i * d;
        ub = sqrt(velocity[pos+1]*velocity[pos+1]+velocity[pos+2]*velocity[pos+2]);

        NM_entry(subdiff_u, i, pos+1, -velocity[pos+1]/ub);
        NM_entry(subdiff_u, i, pos+2, -velocity[pos+2]/ub);

        fixpConstraint[i] = s[i] - ub;  // fixpConstraint = s - |u_bar|
      }

      Nesterov_Todd_vector(2, velocity, reaction, nd, n, p2);
      Qp2 = QRmat(p2, nd, n);


      NM_insert(J, M, 0, 0);
      NM_insert(J, minus_H, m + nd, 0);

      NM_insert(J, Qp2, m, m);
      NM_insert(J, eye_nd, m + nd, m);
      NM_insert(J, subdiff_u, m + 2*nd, m);

      NM_insert(J, minus_Ht, 0, m + nd);
      NM_insert(J, eye_nd, m, m + nd);

      NM_insert(J, minus_e, m + nd, m + 2*nd);
      NM_insert(J, eye_n, m + 2*nd, m + 2*nd);



      // if(arrow_r) { NM_free(arrow_r); arrow_r = NULL; }
      // if(arrow_u) { NM_free(arrow_u); arrow_u = NULL; }
      if(subdiff_u) { NM_free(subdiff_u); subdiff_u = NULL; }
      if(Qp2) {NM_free(Qp2); Qp2 = NULL;}


      jacobian_is_nan = NM_isnan(J);
      if (jacobian_is_nan)
      {
        numerics_printf_verbose(0, "The Jacobian matrix J contains NaN");
        break;
      }


      cblas_dcopy(m, dualConstraint, 1, rhs, 1);

      cblas_dcopy(nd, reaction, 1, rhs+m, 1);
      JA_inv(velocity, nd, n, velocity_inv);
      for (int k = 0; k < nd; rhs[m+k] -= 2*barr_param*velocity_inv[k], k++);

      cblas_dcopy(nd, primalConstraint, 1, rhs+m+nd, 1);
      cblas_dcopy(n, fixpConstraint, 1, rhs+m+2*nd, 1);



      cblas_dscal(m + 2*nd + n, -1.0, rhs, 1);
      cblas_dcopy(m + 2*nd + n, rhs, 1, rhs_2, 1);    // rhs_2 = old rhs




      // SOLVE
      NM_LU_solve(J, rhs, 1);




      cblas_dcopy(m + 2*nd + n, rhs, 1, sol, 1);
      // cblas_dcopy(m + 2*nd + n, rhs_2, 1, rhs, 1);
      NM_gemv(1.0, J, sol, -1.0, rhs_2);

      LS_norm_d = cblas_dnrm2(m, rhs_2, 1);
      LS_norm_c = cblas_dnrm2(nd, rhs_2+m, 1);
      LS_norm_p = cblas_dnrm2(nd, rhs_2+m+nd, 1);
      LS_norm_f = cblas_dnrm2(n, rhs_2+m+2*nd, 1);

      cblas_dcopy(m, sol, 1, d_globalVelocity, 1);
      cblas_dcopy(nd, sol+m, 1, d_velocity, 1);
      cblas_dcopy(nd, sol+m+nd, 1, d_reaction, 1);
      cblas_dcopy(n, sol+m+2*nd, 1, d_s, 1);
      break;
    }



    /*  Build the Jacobian matrix without reducing the linear system.
     *
     *
     *  In the case where the NT scaling is not used, the matrix to factorize is the following:
     *
     *         m         nd         nd
     *      |  M         0         -H^T    | m
     *      |                              |
     *  J = |  0       Arw(r)     Arw(u)   | nd
     *      |                              |
     *      |      [1 -ub'/|ub|]           |
     *      | -H   [           ]    0      | nd
     *      |      [      I    ]           |
     *
     *
     * Case of a non-reduced system. Building the right-hand side related to the first system

       without NT scaling
       rhs = -
       [      M*v - H'*r - f      ]  m         dualConstraint
       [      u o r - 2 mu e      ]  nd        complemConstraint
       [    u - H*v - w - E|ub|   ]  nd        primalConstraint
    */
    case SICONOS_FRICTION_3D_IPM_IPARAM_LS_3X3_NOSCAL:
    {
      // First linear linear system
      J = NM_create(NM_SPARSE, m + 2*nd, m + 2*nd);
      J_nzmax = M_nzmax + H_nzmax + 2*(d*3-2)*n + H_nzmax + nd + 2*n;
      NM_triplet_alloc(J, J_nzmax);
      J->matrix2->origin = NSM_TRIPLET;

      NumericsMatrix * arrow_r = Arrow_repr(reaction, nd, n);
      NumericsMatrix * arrow_u = Arrow_repr(velocity, nd, n) ;

      // Create subdiff_u
      subdiff_u = NM_create(NM_SPARSE, nd, nd);
      size_t subdiff_u_nzmax = 2*n + nd;
      NM_triplet_alloc(subdiff_u, subdiff_u_nzmax);
      NM_fill(subdiff_u, NM_SPARSE, nd, nd, subdiff_u->matrix2);

      /* Matrix filling */
      size_t pos; double ub;
      for(size_t i = 0; i < n; ++i)
      {
        pos = i * d;
        ub = sqrt(velocity[pos+1]*velocity[pos+1]+velocity[pos+2]*velocity[pos+2]);

        NM_entry(subdiff_u, pos, pos, 1.);
        NM_entry(subdiff_u, pos+1, pos+1, 1.);
        NM_entry(subdiff_u, pos+2, pos+2, 1.);

        NM_entry(subdiff_u, pos, pos+1, -velocity[pos+1]/ub);
        NM_entry(subdiff_u, pos, pos+2, -velocity[pos+2]/ub);
      }

      NM_insert(J, M, 0, 0);
      NM_insert(J, minus_H, m + nd, 0);

      NM_insert(J, arrow_r, m, m);
      NM_insert(J, subdiff_u, m + nd, m);

      NM_insert(J, minus_Ht, 0, m + nd);
      NM_insert(J, arrow_u, m, m + nd);

      /* regularization */
      /* NM_insert(J, NM_scalar(nd, -barr_param), m + nd, m + nd); */

      // if (iteration == 0)
      // {
      //   printf("\n\n-E = \n"); NM_display(minus_e);
      //   printf("\n\nsubdiff_u = \n"); NM_display(subdiff_u);
      // }


      if(arrow_r) { NM_free(arrow_r); arrow_r = NULL; }
      if(arrow_u) { NM_free(arrow_u); arrow_u = NULL; }
      if(subdiff_u) { NM_free(subdiff_u); subdiff_u = NULL; }



      jacobian_is_nan = NM_isnan(J);
      if (jacobian_is_nan)
      {
        numerics_printf_verbose(0, "The Jacobian matrix J contains NaN");
        break;
      }

      // if(rhs)
      // {
      //   free(rhs); rhs = NULL;
      //   free(rhs_2); rhs_2 = NULL;
      //   free(sol); sol = NULL;
      // }
      // rhs = (double*)calloc(m + 2*nd, sizeof(double));
      // rhs_2 = (double*)calloc(m + 2*nd, sizeof(double));
      // sol = (double*)calloc(m + 2*nd, sizeof(double));

      cblas_dcopy(m, dualConstraint, 1, rhs, 1);

      JA_prod(velocity, reaction, nd, n, complemConstraint);
      for (int k = 0; k < nd; complemConstraint[k] -= 2*barr_param, k+=d);
      cblas_dcopy(nd, complemConstraint, 1, rhs+m, 1);

      cblas_dcopy(nd, primalConstraint, 1, rhs+m+nd, 1);



      cblas_dscal(m + 2*nd, -1.0, rhs, 1);
      cblas_dcopy(m + 2*nd, rhs, 1, rhs_2, 1);    // rhs_2 = old rhs


      // SOLVE
      NM_LU_solve(J, rhs, 1);

      cblas_dcopy(m + 2*nd, rhs, 1, sol, 1);
      NM_gemv(1.0, J, sol, -1.0, rhs_2);

      LS_norm_d = cblas_dnrm2(m, rhs_2, 1);
      LS_norm_c = cblas_dnrm2(nd, rhs_2+m, 1);
      LS_norm_p = cblas_dnrm2(nd, rhs_2+m+nd, 1);

      // printf("\n\ndiff = "); printBlockVec(rhs_2, m + 2*nd + n, 5);
      // printf("\n\n");

      // double LS_norm = cblas_dnrm2(m+2*nd+n, rhs_2, 1);
      // printf("\t\t\t\t\t\t\t\t\t\t\tLS_norm = %.1e\n", LS_norm);

      cblas_dcopy(m, sol, 1, d_globalVelocity, 1);
      cblas_dcopy(nd, sol+m, 1, d_velocity, 1);
      cblas_dcopy(nd, sol+m+nd, 1, d_reaction, 1);

      break;
    }




    default:
    {
      printf("ERROR\n");
    }
    }


    if (jacobian_is_nan)
    {
     hasNotConverged = 2;
     if (J) { J = NM_free(J); J = NULL; }
     break;
    }



    /* computing the affine step-length */
    // alpha_primal = getStepLength(velocity, d_velocity, nd, n, gmm);
    // alpha_dual = getStepLength(reaction, d_reaction, nd, n, gmm);

    // printf("alpha_primal:\n");
    alpha_primal = getStepLength(velocity, d_velocity, nd, n, 0.95);

    // printf("\nalpha_dual:\n");
    alpha_dual = getStepLength(reaction, d_reaction, nd, n, 0.95);

    // arr_alpha_primal = array_getStepLength(velocity, d_velocity, nd, n, 0.999);
    // arr_alpha_dual = array_getStepLength(reaction, d_reaction, nd, n, 0.999);
    // for(unsigned int i=0; i<n; i++)
    // {
    //   if (arr_alpha_primal[i] < 1.)
    //     printf("Cone %i: alpha_primal = %.1e\n", i, arr_alpha_primal[i]);

    //   if (arr_alpha_dual[i] < 1.)
    //     printf("Cone %i:                         , alpha_dual = %.1e\n", i, arr_alpha_dual[i]);

    // }
    // printf("\n");

    // double scale = 0.5;
    // for(unsigned int i=0; i<n; i++)
    // {
    //   // u
    //   if (arr_alpha_primal[i] <= 1e-2 && arr_alpha_dual[i] > 1.)
    //   {
    //     // d_velocity[i*d] = d_velocity[i*d+1] = d_velocity[i*d+2] = 0.;
    //     // velocity[i*d] *= scale; velocity[i*d+1] *= scale; velocity[i*d+2] *= scale;
    //   }
    //   else if (arr_alpha_primal[i] <= 1e-2 && arr_alpha_dual[i] < 1.)
    //   {
    //     // d_velocity[i*d] = d_velocity[i*d+1] = d_velocity[i*d+2] = 0.;
    //     // d_velocity[i*d] *= 1.1;
    //     // d_velocity[i*d+1] = d_velocity[i*d+2] = 0.;
    //   }

    //   // r
    //   if (arr_alpha_dual[i] <= 1e-2 && arr_alpha_primal[i] > 1.)
    //   {
    //     // d_reaction[i*d] = d_reaction[i*d+1] = d_reaction[i*d+2] = 0.;
    //     // reaction[i*d] *= scale; reaction[i*d+1] *= scale; reaction[i*d+2] *= scale;
    //   }

    //   else if (arr_alpha_dual[i] <= 1e-2 && arr_alpha_primal[i] < 1.)
    //   {
    //     // d_reaction[i*d] = d_reaction[i*d+1] = d_reaction[i*d+2] = 0.;
    //     // d_reaction[i*d] *= 1.1;
    //     // d_reaction[i*d+1] = d_reaction[i*d+2] = 0.;
    //   }
    // }

    // cblas_dscal(n, 0.999, arr_alpha_primal, 1);
    // cblas_dscal(n, 0.999, arr_alpha_dual, 1);

    // alpha_primal = alpha_dual = 1e10;
    // for(unsigned int i=0; i<n; i++)
    // {
    //   if (arr_alpha_primal[i] <= 1e-2 || arr_alpha_dual[i] <= 1e-2)
    //     printf("Cone %i: alpha_p = %e,\t\talpha_d = %e\n", i, arr_alpha_primal[i], arr_alpha_dual[i]);
    //   if (arr_alpha_primal[i] < alpha_primal) alpha_primal = arr_alpha_primal[i];
    //   alpha_primal = ((alpha_primal < 1.0) ? alpha_primal : 1.0);

    //   if (arr_alpha_dual[i] < alpha_dual) alpha_dual = arr_alpha_dual[i];
    //   alpha_dual = ((alpha_dual < 1.0) ? alpha_dual : 1.0);
    // }


    // if(arr_alpha_primal) {free(arr_alpha_primal); arr_alpha_primal = NULL;}
    // if(arr_alpha_dual) {free(arr_alpha_dual); arr_alpha_dual = NULL;}

    // printf("alpha_primal = %8.20e,\t alpha_dual = %8.20e\n", alpha_primal, alpha_dual);
    // printf("iteration = %d\n", iteration);
    // if (iteration == 0)
    // {
    //   printf("d_velocity = \n"); NV_display(d_velocity, nd);
    //   printf("\nd_reaction = \n"); NV_display(d_reaction, nd);
    //   printf("\nd_s = \n"); NV_display(d_s, n);
    //   printf("\n");
    // }



    if (alpha_primal < alpha_dual)
      alpha_dual = alpha_primal;
    else
      alpha_primal = alpha_dual;









    // /* updating the gamma parameter used to compute the step-length */
    // gmm = gmmp1 + gmmp2 * fmin(alpha_primal, alpha_dual);

    // /* ----- Predictor step of Mehrotra ----- */
    // cblas_dcopy(nd, velocity, 1, v_plus_dv, 1);
    // cblas_dcopy(nd, reaction, 1, r_plus_dr, 1);
    // cblas_daxpy(nd, alpha_primal, d_velocity, 1, v_plus_dv, 1);
    // cblas_daxpy(nd, alpha_dual, d_reaction, 1, r_plus_dr, 1);

    // /* affine barrier parameter */
    // barr_param_a = cblas_ddot(nd, v_plus_dv, 1, r_plus_dr, 1) / n / 3;

    // /* computing the centralization parameter */
    // e = barr_param > sgmp1 ? fmax(1.0, sgmp2 * pow(fmin(alpha_primal, alpha_dual),2)) : sgmp3;
    // sigma = fmin(1.0, pow(barr_param_a / barr_param, e));

    // /* Computing the corrector step of Mehrotra algorithm */

    // /*      without NT scaling */
    // /*      rhs = - */
    // /*      [         M*v - H'*r - f             ]  m         dualConstraint */
    // /*      [ u o r + da^u o da^r - 2*sigma*mu*e ]  nd        complemConstraint */
    // /*      [         u - H*v - w                ]  nd        primalConstraint */


    // switch ( options->iparam[SICONOS_FRICTION_3D_IPM_IPARAM_LS_FORM] )
    // {
    // case SICONOS_FRICTION_3D_IPM_IPARAM_LS_4X4_NOSCAL:
    // {
    //   // Second linear linear system
    //   JA_prod(d_velocity, d_reaction, nd, n, dvdr_jprod);
    //   cblas_daxpy(nd, -1.0, dvdr_jprod, 1, rhs+m, 1);
    //   for (int k = 0; k < nd; rhs[m+k] += 2*sigma*barr_param, k+=d);

    //   double * rhs_tmp = (double*)calloc(m+2*nd+n,sizeof(double));
    //   cblas_dcopy(m+2*nd+n, rhs, 1, rhs_2, 1);

    //   // double * sol = (double*)calloc(m+2*nd+n,sizeof(double));

    //   // for (int itr = 0; itr < 1; itr++)
    //   // {
    //   //     NM_LU_solve(J, rhs_tmp, 1);
    //   //     cblas_daxpy(m+2*nd, 1.0, rhs_tmp, 1, sol, 1);
    //   //     cblas_dcopy(m+2*nd, rhs_2, 1, rhs_tmp, 1);
    //   //     NM_gemv(-1.0, J, sol, 1.0, rhs_tmp);
    //   //     //printf("refinement iterations = %i %8.2e\n",itr, cblas_dnrm2(m+2*nd, rhs_tmp, 1));
    //   //     // if (cblas_dnrm2(m+2*nd, rhs_tmp, 1) <= tol)
    //   //     // {
    //   //     //   break;
    //   //     // }
    //   // }

    //   NM_LU_solve(J, rhs, 1);

    //   cblas_dcopy(m + 2*nd + n, rhs, 1, sol, 1);
    //   NM_gemv(1.0, J, sol, -1.0, rhs_2);

    //   LS_norm_d = cblas_dnrm2(m, rhs_2, 1);
    //   LS_norm_c = cblas_dnrm2(nd, rhs_2+m, 1);
    //   LS_norm_p = cblas_dnrm2(nd, rhs_2+m+nd, 1);
    //   LS_norm_f = cblas_dnrm2(n, rhs_2+m+2*nd, 1);

    //   cblas_dcopy(m, sol, 1, d_globalVelocity, 1);
    //   cblas_dcopy(nd, sol+m, 1, d_velocity, 1);
    //   cblas_dcopy(nd, sol+m+nd, 1, d_reaction, 1);
    //   cblas_dcopy(n, sol+m+2*nd, 1, d_s, 1);




    //   if (rhs_tmp) { free(rhs_tmp); rhs_tmp = NULL; }
    //   // if (sol) { free(sol); sol = NULL; }

    //   break;
    // }

    // default:
    // {
    //   printf("ERROR\n");
    // }
    // }



    // alpha_primal = getStepLength(velocity, d_velocity, nd, n, gmm);
    // alpha_dual = getStepLength(reaction, d_reaction, nd, n, gmm);

    // if (alpha_primal < alpha_dual)
    //   alpha_dual = alpha_primal;
    // else
    //   alpha_primal = alpha_dual;

    // /* updating the gamma parameter used to compute the step-length at the next iteration */

    // gmm = gmmp1 + gmmp2 * fmin(alpha_primal, alpha_dual);



    /* ----- Update variables ----- */

    if (NV_isnan(d_globalVelocity, m) | NV_isnan(d_velocity, nd) | NV_isnan(d_reaction, nd) | NV_isnan(d_s, n))
    {
      hasNotConverged = 2;
      break;
    }


    // if (options->iparam[SICONOS_FRICTION_3D_IPM_IPARAM_ITERATES_MATLAB_FILE])
    //   printIteresProbMatlabFile(iteration, globalVelocity, velocity, reaction, s, d_globalVelocity, d_velocity, d_reaction, d_s, d, n, m, iterates);
      // printIteresProbMatlabFile(iteration, pinfeas, dinfeas, udotr, diff_fixp, d, n, m, iterates);




    if (options->iparam[SICONOS_FRICTION_3D_IPM_IPARAM_LS_FORM] == SICONOS_FRICTION_3D_IPM_IPARAM_LS_3X3_NOSCAL)
    {
      // s: not used -> s = |ub|, ds = 0
      for (int k = 0; k < nd; k+=d)
      {
        double ub = cblas_dnrm2(2, velocity+k+1, 1);
        s[k/d] = ub + alpha_primal*cblas_ddot(2, velocity+k+1, 1, d_velocity+k+1, 1) / ub;
        d_s[k/d] = 0.;
      }
    }


    /* double check_sub = 0.; */
    /* for (int k = 0; k < nd; k+=d) */
    /* { */
    /*   double nub = cblas_dnrm2(2, velocity+k+1, 1); */
    /*   double ndub = cblas_dnrm2(2, d_velocity+k+1, 1); */
    /*   check_sub += fabs(fabs(cblas_ddot(2, velocity+k+1, 1, d_velocity+k+1, 1))-nub*ndub); */
    /* } */
    // check_sub = sqrt(check_sub);
    // printf("\ndiff = %e\n", check_sub);


    cblas_daxpy(m, alpha_primal, d_globalVelocity, 1, globalVelocity, 1);
    cblas_daxpy(nd, alpha_primal, d_velocity, 1, velocity, 1);
    cblas_daxpy(nd, alpha_dual, d_reaction, 1, reaction, 1);
    cblas_daxpy(n, alpha_primal, d_s, 1, s, 1);
    // cblas_daxpy(n, 1., d_s, 1, s, 1);




    if (NV_isnan(globalVelocity, m) | NV_isnan(velocity, nd) | NV_isnan(reaction, nd) | NV_isnan(s, n))
    {
      hasNotConverged = 2;
      break;
    }

    // if (iteration > 20)
    // {
      // printf("\n");
      for(unsigned int i=0; i<nd; i+=d)
      {
        // if (s[i/d] < 0) printf("s[%i] = %8.20e,\t|ub[%i]| = %8.20e\n", i/d, s[i/d], i/d, cblas_dnrm2(2, velocity+i+1,1));
        // printf("s[%i] = %e,\t|ub[%i]| = %e, \ts-ub = %e\n", i/d, s[i/d], i/d, cblas_dnrm2(2, velocity+i+1,1), s[i/d]-cblas_dnrm2(2, velocity+i+1,1));
        // if (s[i/d] < 0) s[i/d] = cblas_dnrm2(2, velocity+i+1,1);
        // s[i/d] = cblas_dnrm2(2, velocity+i+1,1);
      }
      // printf("\n");
    // }






    /* Computation of the values of
     - primal residual: u - H*v - w - phi(s)
     - dual residual: M*v - f - H'*r
     - duality gap: u'*r
     - true duality gap: (value_of_primal - value_of_dual)
     - complementarity: u o r
     - projection error: r - proj(r-u)
    */
    primalResidual_s(velocity, H, globalVelocity, w, s, primalConstraint, &pinfeas, tol);
    dualResidual(M, globalVelocity, H, reaction, f, dualConstraint, &dinfeas, tol);
    complem = complemResidualNorm(velocity, reaction, nd, n);
    udotr = cblas_ddot(nd, velocity, 1, reaction, 1)/n;

    // use complemConstraint instead of udotr_mu_vec !!!
    // JA_prod(velocity, reaction, nd, n, udotr_mu_vec);
    JA_prod(velocity, reaction, nd, n, complemConstraint);
    max_uor_2mu = 0.0;
    for (int k = 0; k < nd; k+=d)
    {
      complemConstraint[k] -= 2*barr_param;
      tmp_uor_2mu = cblas_dnrm2(3, complemConstraint+k, 1);

      // udotr_mu_vec[k] -= 2*barr_param;
      // tmp_uor_2mu = cblas_dnrm2(3, udotr_mu_vec+k, 1);
      if (tmp_uor_2mu > max_uor_2mu) max_uor_2mu = tmp_uor_2mu;
    }

    // udotr_mu = cblas_dnrm2(nd, udotr_mu_vec, 1);
    udotr_mu = cblas_dnrm2(nd, complemConstraint, 1);


    diff_fixp = 0.;
    for (unsigned int i = 0; i<nd; i+=d)
    {
      diff_fixp += (s[i/d] - cblas_dnrm2(2, velocity+i+1, 1))*(s[i/d] - cblas_dnrm2(2, velocity+i+1, 1));
    }
    diff_fixp = sqrt(diff_fixp);

    // for (unsigned int i = 0; i<nd; i+=d)
    // {
    //   printf("s[%i] = %8.20e,\t |ub[%i]| = %8.20e\n", i/d, s[i/d], i/d, cblas_dnrm2(2, velocity+i+1, 1));
    // }
    // printf("\n");



    // projerr = projectionError(velocity, reaction, n, tol);
    NM_gemv(1.0, P_mu_inv, velocity, 0.0, data->tmp_point->t_velocity);
    NM_gemv(1.0, P_mu, reaction, 0.0, data->tmp_point->t_reaction);
    (*computeError)(problem,
                    data->tmp_point->t_reaction, data->tmp_point->t_velocity, globalVelocity,
                    tol, options, norm_q, norm_b, &projerr);




    // totalresidual = fmax(fmax(fmax(pinfeas, dinfeas),udotr),diff_fixp);
    totalresidual = fmax(fmax(fmax(fmax(pinfeas, dinfeas),diff_fixp),2.*max_uor_2mu),4.*barr_param);
    totalresidual_mu = fmax(fmax(fmax(pinfeas, dinfeas),udotr_mu),diff_fixp);

    if (options->iparam[SICONOS_FRICTION_3D_IPM_IPARAM_ITERATES_MATLAB_FILE])
    {
      // printIteresProbMatlabFile(iteration, globalVelocity, velocity, reaction, s, d_globalVelocity, d_velocity, d_reaction, d_s, d, n, m, iterates_2);
      fprintf(iterates,"%d %.1e %.1e %.1e %.1e %.1e %.1e %.1e %.1e %.1e %.1e %.1e %.1e %.1e %.1e %.1e %.1e %.1e %.1e;\n",
            iteration, pinfeas, dinfeas, diff_fixp, udotr_mu, 2.*max_uor_2mu, 4.*barr_param, udotr, projerr, barr_param, alpha_primal,
            fabs(d_globalVelocity[cblas_idamax(m, d_globalVelocity, 1)]),
            fabs(d_velocity[cblas_idamax(nd, d_velocity, 1)]),
            fabs(d_reaction[cblas_idamax(nd, d_reaction, 1)]),
            fabs(d_s[cblas_idamax(n, d_s, 1)]),
            LS_norm_p, LS_norm_d, LS_norm_c, LS_norm_f);

      if (iterates_2)
      {
        // store s & u0 & ub in matlab file for inspection
        fprintf(iterates_2,"s(%3i,:) = [",iteration+1);
        for(int i = 0; i < n; i++)
        {
          fprintf(iterates_2, "%8.20e, ", s[i]);
        }
        fprintf(iterates_2,"];\n");

        fprintf(iterates_2,"u0(%3i,:) = [",iteration+1);
        for(int i = 0; i < nd; i+=d)
        {
          fprintf(iterates_2, "%8.20e, ", velocity[i]);
        }
        fprintf(iterates_2,"];\n");

        fprintf(iterates_2,"ub(%3i,:) = [",iteration+1);
        for(int i = 0; i < n; i++)
        {
          fprintf(iterates_2, "%8.20e, ", cblas_dnrm2(2, velocity+i*d+1, 1));
        }
        fprintf(iterates_2,"];\n");
      }
    }

    numerics_printf_verbose(-1, "| %3i%c| %.1e | %.1e | %.1e | %.1e |   %.1e  | %.1e | %.1e | %.1e | %.1e | %.1e | %.1e | %.1e | %.1e | %.1e | %.1e | %.1e | %.1e | %.1e |",
                            iteration, fws, pinfeas, dinfeas, diff_fixp, udotr_mu, 2.*max_uor_2mu, 4.*barr_param, udotr, projerr, barr_param, alpha_primal,
                            fabs(d_globalVelocity[cblas_idamax(m, d_globalVelocity, 1)]),
                            fabs(d_velocity[cblas_idamax(nd, d_velocity, 1)]),
                            fabs(d_reaction[cblas_idamax(nd, d_reaction, 1)]),
                            fabs(d_s[cblas_idamax(n, d_s, 1)]),
             LS_norm_p, LS_norm_d, LS_norm_c, LS_norm_f);




    if ( totalresidual <= tol )
    {
      // numerics_printf_verbose(-1, "| %3i%c| %.1e | %.1e | %.1e | %.1e | %.1e | %.1e | %.1e | %.1e |",
      //                         iteration, fws, pinfeas, dinfeas, diff_fixp, udotr_mu, udotr, complem, projerr, barr_param);

      // if (options->iparam[SICONOS_FRICTION_3D_IPM_IPARAM_ITERATES_MATLAB_FILE])
      //   printIteresProbMatlabFile(iteration, globalVelocity, velocity, reaction, s, d_globalVelocity, d_velocity, d_reaction, d_s, d, n, m, iterates);
        // printIteresProbMatlabFile(iteration, pinfeas, dinfeas, udotr, diff_fixp, d, n, m, iterates);

      double unitur;
      for (int i = 0; i < n; i++)
      {
         unitur = cblas_ddot(3, velocity+3*i, 1, reaction+3*i, 1);
         if (unitur<0)
           printf("UR NEGATIF %9.2e\n", unitur);
      }

      hasNotConverged = 0;
      break;
    }

    if (alpha_primal < 1e-8)
    {
      printf("\nfailure\n\n");

      // printf("u o r - 2 * mu * e = \n");
      // printBlockVec(udotr_mu_vec, nd, 3, 1);
      // printf("\n\n");
      break;
    }


<<<<<<< HEAD
    // kappa_mu = 0.852;
    // kappa_eps = 2*n;
    // scale = 100;
    // if (totalresidual_mu <= kappa_eps*barr_param)
    if (totalresidual_mu <= 0.1*barr_param) // && diff_fixp < old_diff_fixp)
=======
    kappa_mu = 0.7;
    // if (totalresidual_mu <= 1e-10)
    if (totalresidual_mu <= barr_param)
    // if ((barr_param > 1e-6 || totalresidual_mu < tol) && alpha_primal > 1e-1)
    // if (barr_param > 1e-11 && alpha_primal > 1e-1)
    // if (barr_param > 1e-11)
>>>>>>> e1eb3219
    {
      barr_param *= kappa_mu;

      // if (barr_param < 1e-7 && barr_param > 1e-9) barr_param /= 10.;
      // else barr_param *= kappa_mu;


      // printf("abs(ub'd_ub - |ub|*|d_ub|) = %e\n", check_sub);
      printf("\n");
      numerics_printf_verbose(-1, "| it  | pinfeas | dinfeas |  |s-ub| | |uor-mu||2max|uor-mu||   4*mu  |  u'r/n  | prj err | barpram |  alpha  |  |dv|   |  |du|   |  |dr|   |  |ds|   | ls prim | ls dual | ls comp | ls fixP |");
    }

    if (iteration > 0) old_diff_fixp = diff_fixp;









    if(arr_alpha_primal) {free(arr_alpha_primal); arr_alpha_primal = NULL;}
    if(arr_alpha_dual) {free(arr_alpha_dual); arr_alpha_dual = NULL;}

    if(J) { J = NM_free(J); J = NULL;}
    if(J_dense) { J_dense = NM_free(J_dense); J_dense = NULL;}

    iteration++;

  } // while loop


}

  /* Checking strict complementarity */
  /* For each cone i from 1 to n, one checks if u+r is in the interior of the Lorentz cone */
  /* One first computes the 3 dimensional vector somme = (u+r)/norm(u+r) */
  /* Then one checks if somme[0] > sqrt(somme[1]^2 + somme[2]^2) + ceps */

  double somme[3];
  double dur[3];
  double cesp = sqrt(DBL_EPSILON);
  double ns, ndur;
  int nsc = 0;
  int nN = 0;
  int nB = 0;
  int nR = 0;
  for (int i = 0; i < n; i++)
  {
    somme[0] = velocity[3*i] + reaction[3*i];
    somme[1] = velocity[3*i+1] + reaction[3*i+1];
    somme[2] = velocity[3*i+2] + reaction[3*i+2];
    dur[0] = velocity[3*i] - reaction[3*i];
    dur[1] = velocity[3*i+1] - reaction[3*i+1];
    dur[2] = velocity[3*i+2] - reaction[3*i+2];

    ns = somme[0] - cblas_dnrm2(2,somme+1,1);
    ndur = dur[0] - cblas_dnrm2(2,dur+1,1);
    if (ns > cesp*cblas_dnrm2(3, somme, 1))
    {
      nsc +=1;
      if (dur[0] >= cblas_dnrm2(2,dur+1,1))       nN +=1;
      else if (-dur[0] >= cblas_dnrm2(2,dur+1,1)) nB +=1;
      else                                        nR +=1;
    }
    else
      printf("cone %i %9.2e %9.2e\n", i, somme[0], cblas_dnrm2(2,somme+1, 1));
  }
  if (nsc < n)
    printf("Ratio of Strict complementarity solutions: %4i / %4i = %4.2f\n", nsc, n, (double)nsc/n);
  else
    printf("Strict complementarity satisfied: %4i / %4i  %9.2e %9.2e  %4i %4i %4i\n", nsc, n, ns, ns/cblas_dnrm2(3, somme, 1), nB, nN, nR);



  // Store solution into file
  if (save_sol_point)
  {
    sol_file = fopen("sol_data.res", "w");
    // store v
    for (int i=0; i < m; i++)
    {
      fprintf(sol_file, "%8.20e ", globalVelocity[i]);
    }
    fprintf(sol_file, "\n");

    // store u
    for (int i=0; i < nd; i++)
    {
      fprintf(sol_file, "%8.20e ", velocity[i]);
    }
    fprintf(sol_file, "\n");

    // store r
    for (int i=0; i < nd; i++)
    {
      fprintf(sol_file, "%8.20e ", reaction[i]);
    }
    fprintf(sol_file, "\n");

    // store s
    for (int i=0; i < n; i++)
    {
      fprintf(sol_file, "%8.20e ", s[i]);
    }
    fprintf(sol_file, "\n");

    fclose(sol_file);
  }


  /* determining active constraints */

    /* int j; */
    /* for (int i = 0; i < n; i++) */
    /* { */
    /* j = i*d; */
    /* if (velocity[j] <= 1e-7) */
    /* a_velo[i] = 0; */
    /* else if (velocity[j] - dnrm2l(d-1, velocity+j+1) <= 1e-7) */
    /* a_velo[i] = 1; */
    /* else */
    /* a_velo[i] = 2; */

    /* if (reaction[j] <= 1e-7) */
    /* a_reac[i] = 0; */
    /* else if (reaction[j] - dnrm2l(d-1, reaction+j+1) <= 1e-7) */
    /* a_reac[i] = 1; */
    /* else */
    /* a_reac[i] = 2; */
    /* } */

    /* for (int i = 0; i < n; i++) */
    /*   printf("%d %d %d\n", i, a_velo[i], a_reac[i]); */


  /* ----- return to original variables ------ */
  NM_gemv(1.0, P_mu_inv, velocity, 0.0, data->tmp_point->t_velocity);
  cblas_dcopy(nd, data->tmp_point->t_velocity, 1, velocity, 1);

  NM_gemv(1.0, P_mu, reaction, 0.0, data->tmp_point->t_reaction);
  cblas_dcopy(nd, data->tmp_point->t_reaction, 1, reaction, 1);

  options->dparam[SICONOS_DPARAM_RESIDU] = totalresidual; //NV_max(error, 4);
  options->iparam[SICONOS_IPARAM_ITER_DONE] = iteration;

  if(internal_allocation)
  {
    gfc3d_IPM_SNM_free(problem,options);
  }

  if(H_tilde) H_tilde = NM_free(H_tilde);
  if(minus_H) minus_H = NM_free(minus_H);
  if(H) H = NM_free(H);
  if(Minv) Minv = NM_free(Minv);
  if(minus_M) minus_M = NM_free(minus_M);
  if(minus_Ht) minus_Ht = NM_free(minus_Ht);
  if(eye_nd) eye_nd = NM_free(eye_nd);
  if(eye_n) eye_n = NM_free(eye_n);
  if(Ht) Ht = NM_free(Ht);
  if(subdiff_u) subdiff_u = NM_free(subdiff_u);
  if(minus_e) { minus_e = NM_free(minus_e); minus_e = NULL; }


  if (options->iparam[SICONOS_FRICTION_3D_IPM_IPARAM_ITERATES_MATLAB_FILE])
  {
    fprintf(iterates, "];\n\n");
    fclose(iterates);
    // fclose(iterates_2);
  }

  //  fclose(dfile);
  if (r_rhs) free(r_rhs);
  if (r_rhs_2) free(r_rhs_2);
  if (r_dv) free(r_dv);
  if (r_du) free(r_du);
  if (r_dr) free(r_dr);
  if (r_adu) free(r_adu);
  if (r_adr) free(r_adr);
  if (r_dr_a) free(r_dr_a);
  if (r_du_a) free(r_du_a);
  if (r_dv_a) free(r_dv_a);
  if (Hvw) free(Hvw);
  if (a_velo) free(a_velo);
  if (a_reac) free(a_reac);
  if (rhs_2) free(rhs_2);
  if (sol) free(sol);
  if (sr_rhs) free(sr_rhs);
  if (sr_rhs_2) free(sr_rhs_2);

  if (phiu) free(phiu);
  if (d_globalVelocity) free(d_globalVelocity);
  if (d_velocity) free(d_velocity);
  if (d_reaction) free(d_reaction);
  if (dw) free(dw);
  if (s) free(s);
  if (d_s) free(d_s);
  if (w_ori) free(w_ori);
  if (fixpConstraint) free(fixpConstraint);
  if (velocity_inv) free(velocity_inv);

  *info = hasNotConverged;
}

void gfc3d_ipm_snm_set_default(SolverOptions* options)
{
  options->iparam[SICONOS_FRICTION_3D_IPM_IPARAM_GET_PROBLEM_INFO] = SICONOS_FRICTION_3D_IPM_GET_PROBLEM_INFO_NO;

  options->iparam[SICONOS_FRICTION_3D_IPM_IPARAM_UPDATE_S] = 0;

  options->iparam[SICONOS_FRICTION_3D_IPM_IPARAM_LS_FORM] = SICONOS_FRICTION_3D_IPM_IPARAM_LS_4X4_NOSCAL;

  //options->iparam[SICONOS_FRICTION_3D_IPARAM_RESCALING] = SICONOS_FRICTION_3D_RESCALING_BALANCING_MHHT;
  options->iparam[SICONOS_FRICTION_3D_IPARAM_RESCALING] = SICONOS_FRICTION_3D_RESCALING_NO;

  //options->iparam[SICONOS_FRICTION_3D_IPM_IPARAM_NESTEROV_TODD_SCALING_METHOD] = SICONOS_FRICTION_3D_IPM_NESTEROV_TODD_SCALING_WITH_QP;

  options->iparam[SICONOS_FRICTION_3D_IPM_IPARAM_ITERATES_MATLAB_FILE] = 1;

  options->iparam[SICONOS_FRICTION_3D_IPM_IPARAM_REFINEMENT] = SICONOS_FRICTION_3D_IPM_IPARAM_REFINEMENT_YES;

<<<<<<< HEAD
  options->iparam[SICONOS_IPARAM_MAX_ITER] = 1000;
=======
  options->iparam[SICONOS_IPARAM_MAX_ITER] = 10000;
>>>>>>> e1eb3219
  options->dparam[SICONOS_DPARAM_TOL] = 1e-10;
  options->dparam[SICONOS_FRICTION_3D_IPM_SIGMA_PARAMETER_1] = 1e-10;
  options->dparam[SICONOS_FRICTION_3D_IPM_SIGMA_PARAMETER_2] = 3.;
  options->dparam[SICONOS_FRICTION_3D_IPM_SIGMA_PARAMETER_3] = 1.;
  options->dparam[SICONOS_FRICTION_3D_IPM_GAMMA_PARAMETER_1] = 0.9;
  options->dparam[SICONOS_FRICTION_3D_IPM_GAMMA_PARAMETER_2] = 0.09; //0.095

}<|MERGE_RESOLUTION|>--- conflicted
+++ resolved
@@ -1013,12 +1013,8 @@
   {
     // iterates_2 = fopen("box466_s_u0_ub.m", "w");
     iterates = fopen(matlab_name, "a+");
-<<<<<<< HEAD
-    //fprintf(iterates,"%% data = struct;\n");
-=======
     // iterates = fopen(matlab_name, "w");
     fprintf(iterates,"%% data = struct;\n");
->>>>>>> e1eb3219
     fprintf(iterates,"data(end+1).name = \"%s\";\n", strToken);
     fprintf(iterates,"data(end).val = [\n");
     // printDataProbMatlabFile(M, f, H, w, d, n, m, problem->mu, iterates_2);
@@ -1148,20 +1144,9 @@
   hasNotConverged = 1;
   pinfeas = dinfeas = complem = udotr = projerr = diff_fixp = totalresidual = old_diff_fixp = 1e300;
   alpha_primal = alpha_dual = 1.;
-<<<<<<< HEAD
-  barr_param = 1.0;
-=======
   barr_param = 1.;
->>>>>>> e1eb3219
-  // barr_param = 1e-5;
-  // kappa_mu = randomFloat(0.1, 0.99);
-  // kappa_eps = randomFloat(0.7, 3.0)*n;
-  // kappa_mu = 0.99;
-<<<<<<< HEAD
   kappa_mu = 0.5;
-=======
   // kappa_mu = 0.7;
->>>>>>> e1eb3219
   kappa_eps = n;
   // kappa_eps = 10;
 
@@ -1396,11 +1381,8 @@
       NM_insert(J, eye_n, m + 2*nd, m + 2*nd);
 
       /* regularization */
-<<<<<<< HEAD
-      /* NM_insert(J, NM_scalar(nd, -1e-7), m + nd, m + nd); */
-=======
       // NM_insert(J, NM_scalar(nd, -1e-7), m + nd, m + nd);
->>>>>>> e1eb3219
+
 
       // if (iteration == 0)
       // {
@@ -2179,20 +2161,12 @@
     }
 
 
-<<<<<<< HEAD
-    // kappa_mu = 0.852;
-    // kappa_eps = 2*n;
-    // scale = 100;
-    // if (totalresidual_mu <= kappa_eps*barr_param)
-    if (totalresidual_mu <= 0.1*barr_param) // && diff_fixp < old_diff_fixp)
-=======
     kappa_mu = 0.7;
     // if (totalresidual_mu <= 1e-10)
     if (totalresidual_mu <= barr_param)
     // if ((barr_param > 1e-6 || totalresidual_mu < tol) && alpha_primal > 1e-1)
     // if (barr_param > 1e-11 && alpha_primal > 1e-1)
     // if (barr_param > 1e-11)
->>>>>>> e1eb3219
     {
       barr_param *= kappa_mu;
 
@@ -2414,12 +2388,9 @@
   options->iparam[SICONOS_FRICTION_3D_IPM_IPARAM_ITERATES_MATLAB_FILE] = 1;
 
   options->iparam[SICONOS_FRICTION_3D_IPM_IPARAM_REFINEMENT] = SICONOS_FRICTION_3D_IPM_IPARAM_REFINEMENT_YES;
-
-<<<<<<< HEAD
-  options->iparam[SICONOS_IPARAM_MAX_ITER] = 1000;
-=======
+  
   options->iparam[SICONOS_IPARAM_MAX_ITER] = 10000;
->>>>>>> e1eb3219
+
   options->dparam[SICONOS_DPARAM_TOL] = 1e-10;
   options->dparam[SICONOS_FRICTION_3D_IPM_SIGMA_PARAMETER_1] = 1e-10;
   options->dparam[SICONOS_FRICTION_3D_IPM_SIGMA_PARAMETER_2] = 3.;
