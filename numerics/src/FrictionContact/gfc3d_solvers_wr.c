/* Siconos is a program dedicated to modeling, simulation and control
 * of non smooth dynamical systems.
 *
 * Copyright 2016 INRIA.
 *
 * Licensed under the Apache License, Version 2.0 (the "License");
 * you may not use this file except in compliance with the License.
 * You may obtain a copy of the License at
 *
 * http://www.apache.org/licenses/LICENSE-2.0
 *
 * Unless required by applicable law or agreed to in writing, software
 * distributed under the License is distributed on an "AS IS" BASIS,
 * WITHOUT WARRANTIES OR CONDITIONS OF ANY KIND, either express or implied.
 * See the License for the specific language governing permissions and
 * limitations under the License.
*/
#include <stdio.h>
#include <stdlib.h>
#include <string.h>
#include <time.h>
#include <float.h>
#include <assert.h>

#include "SiconosLapack.h"
#include "gfc3d_Solvers.h"
#include "NonSmoothDrivers.h"
#include "fc3d_Solvers.h"
#include "cond.h"
#include "pinv.h"
#include <string.h>

#include "sanitizer.h"
#include "numerics_verbose.h"
//#define TEST_COND
//#define OUTPUT_DEBUG
extern int *Global_ipiv;
extern int  Global_MisInverse;
extern int  Global_MisLU;


/* #define DEBUG_MESSAGES */
/* #define DEBUG_STDOUT */
#include "debug.h"

#pragma GCC diagnostic ignored "-Wmissing-prototypes"

/* Global Variable for the reformulation of the problem */

int reformulationIntoLocalProblem(GlobalFrictionContactProblem* problem, FrictionContactProblem* localproblem)
{
  int info = -1;

  NumericsMatrix *M = problem->M;
  NumericsMatrix *H = problem->H;


  localproblem->numberOfContacts = problem->numberOfContacts;
  localproblem->dimension =  problem->dimension;
  localproblem->mu =  problem->mu;

  assert(M);
  assert(H);

  if (H->storageType != M->storageType)
  {
    //     if(verbose==1)
    printf(" ->storageType != M->storageType :This case is not taken into account\n");
    return info;
  }

  if (M->storageType == 0)
  {


    int n = M->size0;
    int m = H->size1;
    int nm = n * m;
    int infoDGETRF = 0;
    int infoDGETRS = 0;
    Global_ipiv = (int *)malloc(n * sizeof(int));


    double *Htmp = (double*)malloc(nm * sizeof(double));
    // compute W = H^T M^-1 H
    //Copy Htmp <- H
    cblas_dcopy_msan(nm,  H->matrix0 , 1, Htmp, 1);
    //Compute Htmp   <- M^-1 Htmp
    Global_MisLU = 0; /*  Assume that M is not already LU */
    DGETRF(n, n, M->matrix0, n, Global_ipiv, &infoDGETRF);
    assert(!infoDGETRF);
    Global_MisLU = 1;
    DGETRS(LA_NOTRANS, n, m,  M->matrix0, n, Global_ipiv, Htmp, n, &infoDGETRS);

    assert(!infoDGETRS);
    /*      DGESV(n, m, M->matrix0, n, ipiv, Htmp, n, infoDGESV); */

    localproblem->M = newNumericsMatrix();
    NumericsMatrix *Wnum = localproblem->M;
    Wnum->storageType = 0;
    Wnum-> size0 = m;
    Wnum-> size1 = m;
    Wnum->matrix0 = (double*)calloc(m * m , sizeof(double));
    Wnum->matrix1 = NULL;
    Wnum->matrix2 = NULL;
    Wnum->internalData = NULL;
    // Compute W <-  H^T M^1 H



    assert(H->matrix0);
    assert(Htmp);
    assert(Wnum->matrix0);



    cblas_dgemm(CblasColMajor,CblasTrans, CblasNoTrans, m, m, n, 1.0, H->matrix0, n, Htmp, n, 0.0, Wnum->matrix0, m);
    /*     DGEMM(CblasTrans,CblasNoTrans,m,m,n,1.0,H->matrix0,n,Htmp,n,0.0,Wnum->matrix0,m); */

    // compute localq = H^T M^(-1) q +b

    //Copy localq <- b
    localproblem->q = (double*)malloc(m * sizeof(double));
    cblas_dcopy_msan(m, problem->b , 1, localproblem->q, 1);

    double* qtmp = (double*)malloc(n * sizeof(double));
    cblas_dcopy_msan(n,  problem->q, 1, qtmp, 1);

    // compute H^T M^(-1) q + b

    assert(Global_MisLU);
    DGETRS(LA_NOTRANS, n, 1,  M->matrix0, n, Global_ipiv, qtmp , n, &infoDGETRS);

    /*      DGESV(n, m, M->matrix0, n, ipiv, problem->q , n, infoDGESV); */

    cblas_dgemv(CblasColMajor,CblasTrans, n, m, 1.0, H->matrix0 , n, qtmp, 1, 1.0, localproblem->q, 1);
    // Copy mu
    localproblem->mu = problem->mu;



    free(Htmp);
    free(qtmp);


  }

  else
  {
    int n = M->size0;
    int m = H->size1;

    assert(!Global_ipiv);
    Global_ipiv = (int *)malloc(n * sizeof(int));

    // compute W = H^T M^-1 H
    //Copy Htmp <- H
    SparseBlockStructuredMatrix *HtmpSBM = (SparseBlockStructuredMatrix*)malloc(sizeof(SparseBlockStructuredMatrix));
    /* copySBM(H->matrix1 , HtmpSBM); */

#ifdef OUTPUT_DEBUG
    FILE* fileout;
    fileout = fopen("dataM.sci", "w");
    printInFileForScilab(M, fileout);
    fclose(fileout);
    printf("Display M\n");
    printSBM(M->matrix1);
#endif
    //Compute Htmp   <- M^-1 HtmpSBM
    /* DGESV(n, m, M->matrix0, n, ipiv, Htmp, n, infoDGESV); */
    assert(!inverseDiagSBM(M->matrix1));
    Global_MisInverse = 1;
#ifdef OUTPUT_DEBUG
    fileout = fopen("dataMinv.sci", "w");
    printInFileForScilab(M, fileout);
    fclose(fileout);
    printf("Display Minv\n");
    printSBM(M->matrix1);
#endif
    allocateMemoryForProdSBMSBM(M->matrix1, H->matrix1, HtmpSBM);
    double alpha = 1.0, beta = 1.0;

    prodSBMSBM(alpha, M->matrix1, H->matrix1, beta, HtmpSBM);
#ifdef OUTPUT_DEBUG
    fileout = fopen("dataH.sci", "w");
    printInFileForScilab(H, fileout);
    fclose(fileout);
    printf("Display H\n");
    printSBM(H->matrix1);

    fileout = fopen("dataHtmpSBM.sci", "w");
    printInFileSBMForScilab(HtmpSBM, fileout);
    fclose(fileout);
    printf("Display HtmpSBM\n");
    printSBM(HtmpSBM);
#endif





    SparseBlockStructuredMatrix *Htrans = (SparseBlockStructuredMatrix*)malloc(sizeof(SparseBlockStructuredMatrix));
    transposeSBM(H->matrix1, Htrans);
#ifdef OUTPUT_DEBUG
    fileout = fopen("dataHtrans.sci", "w");
    printInFileSBMForScilab(Htrans, fileout);
    fclose(fileout);
    printf("Display Htrans\n");
    printSBM(Htrans);
#endif
    localproblem->M = newNumericsMatrix();
    NumericsMatrix *Wnum = localproblem->M;
    Wnum->storageType = 1;
    Wnum-> size0 = m;
    Wnum-> size1 = m;
    Wnum->matrix1 = (SparseBlockStructuredMatrix*)malloc(sizeof(SparseBlockStructuredMatrix));
    Wnum->matrix0 = NULL;
    SparseBlockStructuredMatrix *W =  Wnum->matrix1;

    allocateMemoryForProdSBMSBM(Htrans, HtmpSBM, W);
    prodSBMSBM(alpha, Htrans, HtmpSBM, beta, W);
#ifdef OUTPUT_DEBUG
    fileout = fopen("dataW.sci", "w");
    printInFileForScilab(Wnum, fileout);
    fclose(fileout);
    printf("Display W\n");
    printSBM(W);
#endif

#ifdef TEST_COND
    NumericsMatrix *WnumInverse = newNumericsMatrix();
    WnumInverse->storageType = 0;
    WnumInverse-> size0 = m;
    WnumInverse-> size1 = m;
    WnumInverse->matrix1 = NULL;
    WnumInverse->matrix2 = NULL;
    WnumInverse->internalData = NULL;
    WnumInverse->matrix0 = (double*)malloc(m * m * sizeof(double));
    double * WInverse = WnumInverse->matrix0;
    SBMtoDense(W, WnumInverse->matrix0);

    FILE * file1 = fopen("dataW.dat", "w");
    printInFileForScilab(WnumInverse, file1);
    fclose(file1);

    double * WInversetmp = (double*)malloc(m * m * sizeof(double));
    memcpy(WInversetmp, WInverse, m * m * sizeof(double));
    double  condW;
    condW = cond(WInverse, m, m);

    int* ipiv = (int *)malloc(m * sizeof(*ipiv));
    int infoDGETRF = 0;
    DGETRF(m, m, WInverse, m, ipiv, &infoDGETRF);
    assert(!infoDGETRF);
    int infoDGETRI = 0;
    DGETRI(m, WInverse, m, ipiv, &infoDGETRI);


    free(ipiv);
    assert(!infoDGETRI);


    double  condWInverse;
    condWInverse = cond(WInverse, m, m);




    FILE * file2 = fopen("dataWInverse.dat", "w");
    printInFileForScilab(WnumInverse, file2);
    fclose(file2);

    double tol = 1e-24;
    pinv(WInversetmp, m, m, tol);
    NumericsMatrix *WnumInversetmp = newNumericsMatrix();
    WnumInversetmp->storageType = 0;
    WnumInversetmp-> size0 = m;
    WnumInversetmp-> size1 = m;
    WnumInversetmp->matrix1 = NULL;
    WnumInversetmp->matrix2 = NULL;
    WnumInversetmp->internalData = NULL;
    WnumInversetmp->matrix0 = WInversetmp ;

    FILE * file3 = fopen("dataWPseudoInverse.dat", "w");
    printInFileForScilab(WnumInversetmp, file3);
    fclose(file3);


    free(WInverse);
    free(WInversetmp);
    free(WnumInverse);
#endif

    localproblem->q = (double*)malloc(m * sizeof(double));
    //Copy q<- b
    cblas_dcopy_msan(m, problem->b  , 1, localproblem->q, 1);
    // compute H^T M^-1 q+ b
    double* qtmp = (double*)malloc(n * sizeof(double));
    for (int i = 0; i < n; i++) qtmp[i] = 0.0;
    double beta2 = 0.0;
    prodSBM(n, n, alpha, M->matrix1, problem->q, beta2, qtmp);
    prodSBM(n, m, alpha, Htrans, qtmp, beta, localproblem->q);

    localproblem->mu = problem->mu;

    /*     FILE * filecheck = fopen("localproblemcheck.dat","w"); */
    /*     frictionContact_printInFile(localproblem,filecheck); */
    /*     fclose(filecheck); */

    freeSBM(HtmpSBM);
    freeSBM(Htrans);
    free(HtmpSBM);
    free(Htrans);
    free(qtmp);
  }


  return info;
}
int computeGlobalVelocity(GlobalFrictionContactProblem* problem, double * reaction, double * globalVelocity)
{
  int info = -1;

  if (problem->M->storageType == 0)
  {
    int n = problem->M->size0;
    int m = problem->H->size1;


    /* Compute globalVelocity   <- H reaction + q*/

    /* globalVelocity <- problem->q */
    cblas_dcopy(n,  problem->q , 1, globalVelocity, 1);
    /* globalVelocity <-  H*reaction + globalVelocity*/
    cblas_dgemv(CblasColMajor,CblasNoTrans, n, m, 1.0, problem->H->matrix0 , n, reaction , 1, 1.0, globalVelocity, 1);
    /* Compute globalVelocity <- M^(-1) globalVelocity*/
    assert(Global_ipiv);
    assert(Global_MisLU);
    int infoDGETRS = 0;
    DGETRS(LA_NOTRANS, n, 1,   problem->M->matrix0, n, Global_ipiv, globalVelocity , n, &infoDGETRS);

    assert(!infoDGETRS);

    free(Global_ipiv);
    Global_ipiv = NULL;


  }
  else
  {
    int n = problem->M->size0;
    int m = problem->H->size1;

    /* Compute qtmp   <- H reaction + q*/

    double* qtmp = (double*)malloc(n * sizeof(double));
    double alpha = 1.0;
    double beta = 1.0;

    cblas_dcopy_msan(n,  problem->q , 1, qtmp, 1);
    prodSBM(m, n, alpha, problem->H->matrix1, reaction, beta, qtmp);
    /* Compute global velocity = M^(-1) qtmp*/


    /*      inverseDiagSBM(M->matrix1); We assume that M->matrix1 is already inverse*/
    assert(Global_MisInverse);

    double beta2 = 0.0;
    prodSBM(n, n, alpha,  problem->M->matrix1, qtmp, beta2, globalVelocity);

    free(qtmp);
    free(Global_ipiv);
    Global_ipiv = NULL;
  }

  return info;
}

int freeLocalProblem(FrictionContactProblem* localproblem)
{
  int info = -1;

  /*    if (!localproblem->M->storageType) */
  /*  { */
  if (localproblem->M->matrix0)
    free(localproblem->M->matrix0);
  /*  } */
  /*     else */
  /*  { */
  if (localproblem->M->matrix1)
  {
    freeSBM(localproblem->M->matrix1);
    free(localproblem->M->matrix1);
  }
  /*  } */
  free(localproblem->M);
  free(localproblem->q);
  free(localproblem);
  return info;
}



void  gfc3d_nsgs_wr(GlobalFrictionContactProblem* problem, double *reaction , double *velocity, double* globalVelocity, int *info, SolverOptions* options)
{

  // Reformulation
  FrictionContactProblem* localproblem = (FrictionContactProblem *) malloc(sizeof(FrictionContactProblem));

  reformulationIntoLocalProblem(problem, localproblem);

  fc3d_nsgs(localproblem, reaction , velocity , info , options->internalSolvers);

  computeGlobalVelocity(problem, reaction, globalVelocity);
  freeLocalProblem(localproblem);


}
int gfc3d_nsgs_wr_setDefaultSolverOptions(SolverOptions* options)
{


  if (verbose > 0)
  {
    printf("Set the Default SolverOptions for the NSGS_WR Solver\n");
  }

  options->solverId = SICONOS_GLOBAL_FRICTION_3D_NSGS_WR;

  options->numberOfInternalSolvers = 1;
  options->isSet = 1;
  options->filterOn = 1;
  options->iSize = 0;
  options->dSize = 0;
  options->iparam = NULL;
  options->dparam = NULL;
  options->dWork = NULL;
  solver_options_nullify(options);
  options->internalSolvers = (SolverOptions *)malloc(sizeof(SolverOptions));
  fc3d_nsgs_setDefaultSolverOptions(options->internalSolvers);
  return 0;
}



void  gfc3d_nonsmooth_Newton_AlartCurnier_wr(GlobalFrictionContactProblem* problem, double *reaction , double *velocity, double* globalVelocity, int *info, SolverOptions* options)
{
  DEBUG_BEGIN("gfc3d_nonsmooth_Newton_AlartCurnier_wr(...)\n")
  // Reformulation
  FrictionContactProblem* localproblem = (FrictionContactProblem *) malloc(sizeof(FrictionContactProblem));

  reformulationIntoLocalProblem(problem, localproblem);


  // From StorageType==1 to Storage==0
  if (localproblem->M->storageType == NM_SPARSE_BLOCK)
  {
    printf("Warning: fc3d_globalAlartCurnier is only implemented for dense matrices.\n");
    printf("Warning: The problem is reformulated.\n");

    localproblem->M->matrix0 = (double*)malloc(localproblem->M->size0 * localproblem->M->size1 * sizeof(double));

    SBMtoDense(localproblem->M->matrix1, localproblem->M->matrix0);

    DEBUG_EXPR( NM_dense_display(localproblem->M->matrix0,localproblem->M->size0, localproblem->M->size1, 0 ););

<<<<<<< HEAD
    
=======

>>>>>>> 825d0746
    freeSBM(localproblem->M->matrix1);
    free(localproblem->M->matrix1);
    localproblem->M->matrix1 = NULL;
    localproblem->M->matrix2 = NULL;
    localproblem->M->internalData = NULL;
    localproblem->M->storageType = 0;
  }


  //
  fc3d_nonsmooth_Newton_AlartCurnier(localproblem, reaction , velocity , info , options->internalSolvers);

  computeGlobalVelocity(problem, reaction, globalVelocity);
  freeLocalProblem(localproblem);
  DEBUG_END("gfc3d_nonsmooth_Newton_AlartCurnier_wr(...)\n")

}
int gfc3d_nonsmooth_Newton_AlartCurnier_wr_setDefaultSolverOptions(SolverOptions* options)
{


  if (verbose > 0)
  {
    printf("Set the Default SolverOptions for the NSN_AC_WR Solver\n");
  }

  options->solverId = SICONOS_GLOBAL_FRICTION_3D_NSN_AC_WR;

  options->numberOfInternalSolvers = 1;
  options->isSet = 1;
  options->filterOn = 1;
  options->iSize = 0;
  options->dSize = 0;
  options->iparam = NULL;
  options->dparam = NULL;
  options->dWork = NULL;
  solver_options_nullify(options);
  options->internalSolvers = (SolverOptions *)malloc(sizeof(SolverOptions));
  gfc3d_nonsmooth_Newton_AlartCurnier_setDefaultSolverOptions(options->internalSolvers);
  return 0;
}

void  gfc3d_nsgs_velocity_wr(GlobalFrictionContactProblem* problem, double *reaction , double *velocity, double* globalVelocity, int *info, SolverOptions* options)
{
  // Reformulation
  FrictionContactProblem* localproblem = (FrictionContactProblem *) malloc(sizeof(FrictionContactProblem));

  reformulationIntoLocalProblem(problem, localproblem);

  /* Change into dense if neccessary*/

  int m = localproblem->M->size0;
  assert(localproblem->M->size0 == localproblem->M->size1);

  if (localproblem->M->storageType == 1)
  {

    localproblem->M->matrix0 = (double*)malloc(m * m * sizeof(double));
    SBMtoDense(localproblem->M->matrix1, localproblem->M->matrix0);
    freeSBM(localproblem->M->matrix1);
    free(localproblem->M->matrix1);
    localproblem->M->storageType = 0;
    localproblem->M->matrix1 = NULL;
    localproblem->M->matrix2 = NULL;
    localproblem->M->internalData = NULL;
  }

  fc3d_nsgs_velocity(localproblem, reaction , velocity , info , options->internalSolvers);

  computeGlobalVelocity(problem, reaction, globalVelocity);
  freeLocalProblem(localproblem);

}
int gfc3d_nsgs_velocity_wr_setDefaultSolverOptions(SolverOptions* options)
{




  if (verbose > 0)
  {
    printf("Set the Default SolverOptions for the NSGSV_WR Solver\n");
  }

  options->solverId = SICONOS_GLOBAL_FRICTION_3D_NSGSV_WR;

  options->numberOfInternalSolvers = 1;
  options->isSet = 1;
  options->filterOn = 1;
  options->iSize = 0;
  options->dSize = 0;
  options->iparam = NULL;
  options->dparam = NULL;
  options->dWork = NULL;
  solver_options_nullify(options);
  options->internalSolvers = (SolverOptions *)malloc(sizeof(SolverOptions));
  fc3d_nsgs_velocity_setDefaultSolverOptions(options->internalSolvers);
  return 0;

}

void  gfc3d_proximal_wr(GlobalFrictionContactProblem* problem, double *reaction , double *velocity, double* globalVelocity, int *info, SolverOptions* options)
{

  // Reformulation
  FrictionContactProblem* localproblem = (FrictionContactProblem *) malloc(sizeof(FrictionContactProblem));

  reformulationIntoLocalProblem(problem, localproblem);

  fc3d_proximal(localproblem, reaction , velocity , info , options->internalSolvers);

  computeGlobalVelocity(problem, reaction, globalVelocity);
  freeLocalProblem(localproblem);


}
int gfc3d_proximal_wr_setDefaultSolverOptions(SolverOptions* options)
{


  if (verbose > 0)
  {
    printf("Set the Default SolverOptions for the PROX_WR Solver\n");
  }

  options->solverId = SICONOS_GLOBAL_FRICTION_3D_PROX_WR;

  options->numberOfInternalSolvers = 1;
  options->isSet = 1;
  options->filterOn = 1;
  options->iSize = 0;
  options->dSize = 0;
  options->iparam = NULL;
  options->dparam = NULL;
  options->dWork = NULL;
  solver_options_nullify(options);
  options->internalSolvers = (SolverOptions *)malloc(sizeof(SolverOptions));
  fc3d_proximal_setDefaultSolverOptions(options->internalSolvers);
  return 0;
}
void  gfc3d_DeSaxceFixedPoint_wr(GlobalFrictionContactProblem* problem, double *reaction , double *velocity, double* globalVelocity, int *info, SolverOptions* options)
{

  // Reformulation
  FrictionContactProblem* localproblem = (FrictionContactProblem *) malloc(sizeof(FrictionContactProblem));

  reformulationIntoLocalProblem(problem, localproblem);

  fc3d_DeSaxceFixedPoint(localproblem, reaction , velocity , info , options->internalSolvers);

  computeGlobalVelocity(problem, reaction, globalVelocity);
  freeLocalProblem(localproblem);


}
int gfc3d_DeSaxceFixedPoint_setDefaultSolverOptions(SolverOptions* options)
{


  if (verbose > 0)
  {
    printf("Set the Default SolverOptions for the DSFP_WR Solver\n");
  }

  options->solverId = SICONOS_GLOBAL_FRICTION_3D_DSFP_WR;

  options->numberOfInternalSolvers = 1;
  options->isSet = 1;
  options->filterOn = 1;
  options->iSize = 0;
  options->dSize = 0;
  options->iparam = NULL;
  options->dparam = NULL;
  options->dWork = NULL;
  solver_options_nullify(options);
  options->internalSolvers = (SolverOptions *)malloc(sizeof(SolverOptions));
  fc3d_DeSaxceFixedPoint_setDefaultSolverOptions(options->internalSolvers);
  return 0;
}

void  gfc3d_TrescaFixedPoint_wr(GlobalFrictionContactProblem* problem, double *reaction , double *velocity, double* globalVelocity, int *info, SolverOptions* options)
{

  // Reformulation
  FrictionContactProblem* localproblem = (FrictionContactProblem *) malloc(sizeof(FrictionContactProblem));

  reformulationIntoLocalProblem(problem, localproblem);

  fc3d_TrescaFixedPoint(localproblem, reaction , velocity , info , options->internalSolvers);

  computeGlobalVelocity(problem, reaction, globalVelocity);
  freeLocalProblem(localproblem);


}
int gfc3d_TrescaFixedPoint_setDefaultSolverOptions(SolverOptions* options)
{


  if (verbose > 0)
  {
    printf("Set the Default SolverOptions for the DSFP_WR Solver\n");
  }

  options->solverId = SICONOS_GLOBAL_FRICTION_3D_TFP_WR;

  options->numberOfInternalSolvers = 1;
  options->isSet = 1;
  options->filterOn = 1;
  options->iSize = 0;
  options->dSize = 0;
  options->iparam = NULL;
  options->dparam = NULL;
  options->dWork = NULL;
  solver_options_nullify(options);
  options->internalSolvers = (SolverOptions *)malloc(sizeof(SolverOptions));
  fc3d_TrescaFixedPoint_setDefaultSolverOptions(options->internalSolvers);
  return 0;
}<|MERGE_RESOLUTION|>--- conflicted
+++ resolved
@@ -464,11 +464,6 @@
 
     DEBUG_EXPR( NM_dense_display(localproblem->M->matrix0,localproblem->M->size0, localproblem->M->size1, 0 ););
 
-<<<<<<< HEAD
-    
-=======
-
->>>>>>> 825d0746
     freeSBM(localproblem->M->matrix1);
     free(localproblem->M->matrix1);
     localproblem->M->matrix1 = NULL;
