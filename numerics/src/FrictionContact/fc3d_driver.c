/* Siconos is a program dedicated to modeling, simulation and control
 * of non smooth dynamical systems.
 *
 * Copyright 2024 INRIA.
 *
 * Licensed under the Apache License, Version 2.0 (the "License");
 * you may not use this file except in compliance with the License.
 * You may obtain a copy of the License at
 *
 * http://www.apache.org/licenses/LICENSE-2.0
 *
 * Unless required by applicable law or agreed to in writing, software
 * distributed under the License is distributed on an "AS IS" BASIS,
 * WITHOUT WARRANTIES OR CONDITIONS OF ANY KIND, either express or implied.
 * See the License for the specific language governing permissions and
 * limitations under the License.
 */
#include <assert.h>  // for assert
#include <float.h>   // for DBL_EPSILON
#include <stdio.h>   // for NULL
#include <string.h>  // for NULL

#include "FrictionContactProblem.h"                    // for FrictionContac...
#include "Friction_cst.h"                              // for SICONOS_FRICTI...
#include "NonSmoothDrivers.h"                          // for fc3d_driver
#include "NumericsFwd.h"                               // for SolverOptions
#include "SolverOptions.h"                             // for SolverOptions
#include "fc3d_Solvers.h"                              // for fc3d_ACLMFixed...
#include "fc3d_nonsmooth_Newton_AlartCurnier.h"        // for fc3d_nonsmooth...
#include "fc3d_nonsmooth_Newton_FischerBurmeister.h"   // for fc3d_nonsmooth...
#include "fc3d_nonsmooth_Newton_natural_map.h"         // for fc3d_nonsmooth...
#include "fc3d_onecontact_nonsmooth_Newton_solvers.h"  // for fc3d_onecontac...
#include "fc3d_projection.h"                           // for fc3d_projectio...
#include "fc3d_unitary_enumerative.h"                  // for fc3d_unitary_e...
#include "numerics_verbose.h"                          // for numerics_printf

<<<<<<< HEAD
const char* const   SICONOS_FRICTION_3D_NSGS_STR = "FC3D_NSGS";
const char* const   SICONOS_FRICTION_3D_NSGSV_STR = "FC3D_NSGSV";
const char* const   SICONOS_FRICTION_3D_TFP_STR = "FC3D_TFP";
const char* const   SICONOS_FRICTION_3D_PFP_STR = "FC3D_PFP";
const char* const   SICONOS_FRICTION_3D_NSN_AC_STR = "FC3D_NSN_AC";
const char* const   SICONOS_FRICTION_3D_NSN_AC_NEW_STR = "FC3D_NSN_AC_NEW (Newton method LSA)";
const char* const   SICONOS_FRICTION_3D_NSN_FB_STR = "FC3D_NSN_FB";
const char* const   SICONOS_FRICTION_3D_NSN_NM_STR = "FC3D_NSN_NM";
const char* const   SICONOS_FRICTION_3D_DSFP_STR = "FC3D_DeSaxceFixedPoint";
const char* const   SICONOS_FRICTION_3D_NCPGlockerFBFixedPoint_STR = "FC3D_NCPGlockerFBFixedPoint";
const char* const   SICONOS_FRICTION_3D_ONECONTACT_NSN_STR = "FC3D_ONECONTACT_NSN";
const char* const   SICONOS_FRICTION_3D_ONECONTACT_NSN_GP_STR = "FC3D_ONECONTACT_NSN_GP";
const char* const   SICONOS_FRICTION_3D_ONECONTACT_NSN_GP_HYBRID_STR = "FC3D_ONECONTACT_NSN_GP_HYBRID";
const char* const   SICONOS_FRICTION_3D_NCPGlockerFBNewton_STR = "FC3D_NCPGlockerFBNewton";
const char* const  SICONOS_FRICTION_3D_ONECONTACT_ProjectionOnConeWithDiagonalization_STR = "FC3D_ProjectionOnConeWithDiagonalization";
const char* const  SICONOS_FRICTION_3D_ONECONTACT_ProjectionOnCone_STR = "FC3D_ProjectionOnCone";
const char* const  SICONOS_FRICTION_3D_ONECONTACT_ProjectionOnConeWithLocalIteration_STR = "FC3D_ProjectionOnConeWithLocalIteration";
const char* const  SICONOS_FRICTION_3D_ONECONTACT_ProjectionOnConeWithRegularization_STR = "FC3D_projectionOnConeWithRegularization";
const char* const  SICONOS_FRICTION_3D_NCPGlockerFBPATH_STR = "FC3D_NCPGlockerFBPATH";
const char* const  SICONOS_FRICTION_3D_ONECONTACT_ProjectionOnCylinder_STR = "FC3D_projectionOnCylinder";
const char* const  SICONOS_FRICTION_3D_ONECONTACT_ProjectionOnCylinderWithLocalIteration_STR =  "FC3D_projectionOnCylinderWithLocalIteration";
const char* const  SICONOS_FRICTION_3D_ONECONTACT_ProjectionOnCone_velocity_STR = "FC3D_ProjectionOnCone_velocity";
const char* const  SICONOS_FRICTION_3D_CONVEXQP_PG_CYLINDER_STR = "FC3D ConvexQP PG solver";
const char* const  SICONOS_FRICTION_3D_VI_FPP_Cylinder_STR = "FC3D_VI_FPP_Cylinder";


const char* const  SICONOS_FRICTION_3D_EG_STR = "FC3D_ExtraGradient";
const char* const  SICONOS_FRICTION_3D_FPP_STR = "FC3D_FixedPointProjection";
const char* const  SICONOS_FRICTION_3D_VI_EG_STR = "FC3D_VI_ExtraGradient";
const char* const  SICONOS_FRICTION_3D_VI_FPP_STR = "FC3D_VI_FixedPointProjection";
const char* const  SICONOS_FRICTION_3D_HP_STR = "FC3D_HyperplaneProjection";
const char* const  SICONOS_FRICTION_3D_PROX_STR = "FC3D_PROX";
const char* const  SICONOS_FRICTION_3D_GAMS_PATH_STR = "FC3D_GAMS_PATH";
const char* const  SICONOS_FRICTION_3D_GAMS_PATHVI_STR = "FC3D_GAMS_PATHVI";
const char* const  SICONOS_FRICTION_3D_GAMS_LCP_PATH_STR = "FC3D_GAMS_LCP_PATH";
const char* const  SICONOS_FRICTION_3D_GAMS_LCP_PATHVI_STR = "FC3D_GAMS_LCP_PATHVI";
const char* const  SICONOS_FRICTION_3D_ONECONTACT_QUARTIC_STR = "FC3D_QUARTIC";
const char* const  SICONOS_FRICTION_3D_ONECONTACT_QUARTIC_NU_STR = "FC3D_QUARTIC_NU";
const char* const  SICONOS_FRICTION_3D_ACLMFP_STR = "FC3D_ACLMFP";
const char* const  SICONOS_FRICTION_3D_SOCLCP_STR = "FC3D_SOCLCP";

=======
const char* const SICONOS_FRICTION_3D_NSGS_STR = "FC3D_NSGS";
const char* const SICONOS_FRICTION_3D_NSGSV_STR = "FC3D_NSGSV";
const char* const SICONOS_FRICTION_3D_TFP_STR = "FC3D_TFP";
const char* const SICONOS_FRICTION_3D_PFP_STR = "FC3D_PFP";
const char* const SICONOS_FRICTION_3D_NSN_AC_STR = "FC3D_NSN_AC";
const char* const SICONOS_FRICTION_3D_NSN_AC_TEST_STR = "FC3D_NSN_AC_TEST";
const char* const SICONOS_FRICTION_3D_NSN_FB_STR = "FC3D_NSN_FB";
const char* const SICONOS_FRICTION_3D_NSN_NM_STR = "FC3D_NSN_NM";
const char* const SICONOS_FRICTION_3D_DSFP_STR = "FC3D_DeSaxceFixedPoint";
const char* const SICONOS_FRICTION_3D_NCPGlockerFBFixedPoint_STR =
    "FC3D_NCPGlockerFBFixedPoint";
const char* const SICONOS_FRICTION_3D_ONECONTACT_NSN_STR = "FC3D_ONECONTACT_NSN";
const char* const SICONOS_FRICTION_3D_ONECONTACT_NSN_GP_STR = "FC3D_ONECONTACT_NSN_GP";
const char* const SICONOS_FRICTION_3D_ONECONTACT_NSN_GP_HYBRID_STR =
    "FC3D_ONECONTACT_NSN_GP_HYBRID";
const char* const SICONOS_FRICTION_3D_NCPGlockerFBNewton_STR = "FC3D_NCPGlockerFBNewton";
const char* const SICONOS_FRICTION_3D_ONECONTACT_ProjectionOnConeWithDiagonalization_STR =
    "FC3D_ProjectionOnConeWithDiagonalization";
const char* const SICONOS_FRICTION_3D_ONECONTACT_ProjectionOnCone_STR =
    "FC3D_ProjectionOnCone";
const char* const SICONOS_FRICTION_3D_ONECONTACT_ProjectionOnConeWithLocalIteration_STR =
    "FC3D_ProjectionOnConeWithLocalIteration";
const char* const SICONOS_FRICTION_3D_ONECONTACT_ProjectionOnConeWithRegularization_STR =
    "FC3D_projectionOnConeWithRegularization";
const char* const SICONOS_FRICTION_3D_NCPGlockerFBPATH_STR = "FC3D_NCPGlockerFBPATH";
const char* const SICONOS_FRICTION_3D_ONECONTACT_ProjectionOnCylinder_STR =
    "FC3D_projectionOnCylinder";
const char* const SICONOS_FRICTION_3D_ONECONTACT_ProjectionOnCylinderWithLocalIteration_STR =
    "FC3D_projectionOnCylinderWithLocalIteration";
const char* const SICONOS_FRICTION_3D_ONECONTACT_ProjectionOnCone_velocity_STR =
    "FC3D_ProjectionOnCone_velocity";
const char* const SICONOS_FRICTION_3D_CONVEXQP_PG_CYLINDER_STR = "FC3D ConvexQP PG solver";
const char* const SICONOS_FRICTION_3D_VI_FPP_Cylinder_STR = "FC3D_VI_FPP_Cylinder";
>>>>>>> 747c75a0

const char* const SICONOS_FRICTION_3D_EG_STR = "FC3D_ExtraGradient";
const char* const SICONOS_FRICTION_3D_FPP_STR = "FC3D_FixedPointProjection";
const char* const SICONOS_FRICTION_3D_VI_EG_STR = "FC3D_VI_ExtraGradient";
const char* const SICONOS_FRICTION_3D_VI_FPP_STR = "FC3D_VI_FixedPointProjection";
const char* const SICONOS_FRICTION_3D_HP_STR = "FC3D_HyperplaneProjection";
const char* const SICONOS_FRICTION_3D_PROX_STR = "FC3D_PROX";
const char* const SICONOS_FRICTION_3D_GAMS_PATH_STR = "FC3D_GAMS_PATH";
const char* const SICONOS_FRICTION_3D_GAMS_PATHVI_STR = "FC3D_GAMS_PATHVI";
const char* const SICONOS_FRICTION_3D_GAMS_LCP_PATH_STR = "FC3D_GAMS_LCP_PATH";
const char* const SICONOS_FRICTION_3D_GAMS_LCP_PATHVI_STR = "FC3D_GAMS_LCP_PATHVI";
const char* const SICONOS_FRICTION_3D_ONECONTACT_QUARTIC_STR = "FC3D_QUARTIC";
const char* const SICONOS_FRICTION_3D_ONECONTACT_QUARTIC_NU_STR = "FC3D_QUARTIC_NU";
const char* const SICONOS_FRICTION_3D_ACLMFP_STR = "FC3D_ACLMFP";
const char* const SICONOS_FRICTION_3D_SOCLCP_STR = "FC3D_SOCLCP";

int fc3d_driver(FrictionContactProblem* problem, double* reaction, double* velocity,
                SolverOptions* options) {
  if (options == NULL) numerics_error("fc3d_driver", "null input for solver options");

  assert(options->isSet); /* true(1) if the SolverOptions structure has been filled in else
                             false(0) */

  if (verbose > 1) solver_options_print(options);

  int info = -1;

  if (problem->dimension != 3)
    numerics_error(
        "fc3d_driver",
        "Dimension of the problem : problem-> dimension is not compatible or is not set");

  /* Check for trivial case */
  info = fc3d_checkTrivialCase(problem, velocity, reaction, options);
  if (info == 0) {
    /* If a trivial solution is found, we set the number of iterations to 0
       and the reached acuracy to 0.0 .
    */
    options->iparam[SICONOS_IPARAM_ITER_DONE] = 0;
    options->dparam[SICONOS_DPARAM_RESIDU] = 0.0;
    goto exit;
  }

  switch (options->solverId) {
    /* Non Smooth Gauss Seidel (NSGS) */
    case SICONOS_FRICTION_3D_NSGS: {
      numerics_printf(
          " ========================== Call NSGS solver for Friction-Contact 3D problem "
          "==========================\n");
      fc3d_nsgs(problem, reaction, velocity, &info, options);
      break;
    }
    case SICONOS_FRICTION_3D_NSGSV: {
      numerics_printf(
          " ========================== Call NSGSV solver for Friction-Contact 3D problem "
          "==========================\n");
      fc3d_nsgs_velocity(problem, reaction, velocity, &info, options);
      break;
    }
    /* ADMM*/
    case SICONOS_FRICTION_3D_ADMM: {
      numerics_printf(
          " ========================== Call ADMM solver for Friction-Contact 3D problem "
          "==========================\n");
      fc3d_admm(problem, reaction, velocity, &info, options);
      break;
    }
    /* Proximal point algorithm */
    case SICONOS_FRICTION_3D_PROX: {
      numerics_printf(
          " ========================== Call PROX (Proximal Point) solver for Friction-Contact "
          "3D problem ==========================\n");
      fc3d_proximal(problem, reaction, velocity, &info, options);
      break;
    }
    /* Tresca Fixed point algorithm */
    case SICONOS_FRICTION_3D_TFP: {
      numerics_printf(
          " ========================== Call TFP (Tresca Fixed Point) solver for "
          "Friction-Contact 3D problem ==========================\n");
      fc3d_TrescaFixedPoint(problem, reaction, velocity, &info, options);
      break;
    }
    /* Panagiotopoulos Fixed point algorithm */
    case SICONOS_FRICTION_3D_PFP: {
      numerics_printf(
          " ========================== Call PFP (Panagiotopoulos Fixed Point) solver for "
          "Friction-Contact 3D problem ==========================\n");
      fc3d_Panagiotopoulos_FixedPoint(problem, reaction, velocity, &info, options);
      break;
    }
    /* ACLM Fixed point algorithm */
    case SICONOS_FRICTION_3D_ACLMFP: {
      numerics_printf(
          " ========================== Call ACLM (Acary Cadoux Lemarechal Malick Fixed Point) "
          "solver for Friction-Contact 3D problem ==========================\n");
      fc3d_ACLMFixedPoint(problem, reaction, velocity, &info, options);
      break;
    }
    /* SOCLCP Fixed point algorithm */
    case SICONOS_FRICTION_3D_SOCLCP: {
      numerics_printf(
          " ========================== Call SOCLCP solver for Friction-Contact 3D problem "
          "(Associated one) ==========================\n");
      fc3d_SOCLCP(problem, reaction, velocity, &info, options);
      break;
    }
    /* De Saxce Fixed point algorithm */
    case SICONOS_FRICTION_3D_DSFP: {
      numerics_printf(
          " ========================== Call DeSaxce Fixed Point (DSFP) solver for "
          "Friction-Contact 3D problem ==========================\n");
      fc3d_DeSaxceFixedPoint(problem, reaction, velocity, &info, options);
      break;
    }
    /* Fixed point projection algorithm */
    case SICONOS_FRICTION_3D_FPP: {
      numerics_printf(
          " ========================== Call Fixed Point Projection (FPP) solver for "
          "Friction-Contact 3D problem ==========================\n");
      fc3d_fixedPointProjection(problem, reaction, velocity, &info, options);
      break;
    }

<<<<<<< HEAD
  switch(options->solverId)
  {
  /* Non Smooth Gauss Seidel (NSGS) */
  case SICONOS_FRICTION_3D_NSGS:
  {
    numerics_printf(" ========================== Call NSGS solver for Friction-Contact 3D problem ==========================\n");
    fc3d_nsgs(problem, reaction, velocity, &info, options);
    break;
  }
  case SICONOS_FRICTION_3D_NSGSV:
  {
    numerics_printf(" ========================== Call NSGSV solver for Friction-Contact 3D problem ==========================\n");
    fc3d_nsgs_velocity(problem, reaction, velocity, &info, options);
    break;
  }
  /* ADMM*/
  case SICONOS_FRICTION_3D_ADMM:
  {
    numerics_printf(" ========================== Call ADMM solver for Friction-Contact 3D problem ==========================\n");
    fc3d_admm(problem, reaction, velocity, &info, options);
    break;
  }
  /* Proximal point algorithm */
  case SICONOS_FRICTION_3D_PROX:
  {
    numerics_printf(" ========================== Call PROX (Proximal Point) solver for Friction-Contact 3D problem ==========================\n");
    fc3d_proximal(problem, reaction, velocity, &info, options);
    break;
  }
  /* Tresca Fixed point algorithm */
  case SICONOS_FRICTION_3D_TFP:
  {
    numerics_printf(" ========================== Call TFP (Tresca Fixed Point) solver for Friction-Contact 3D problem ==========================\n");
    fc3d_TrescaFixedPoint(problem, reaction, velocity, &info, options);
    break;
  }
  /* Panagiotopoulos Fixed point algorithm */
  case SICONOS_FRICTION_3D_PFP:
  {
    numerics_printf(" ========================== Call PFP (Panagiotopoulos Fixed Point) solver for Friction-Contact 3D problem ==========================\n");
    fc3d_Panagiotopoulos_FixedPoint(problem, reaction, velocity, &info, options);
    break;
  }
  /* ACLM Fixed point algorithm */
  case SICONOS_FRICTION_3D_ACLMFP:
  {
    numerics_printf(" ========================== Call ACLM (Acary Cadoux Lemarechal Malick Fixed Point) solver for Friction-Contact 3D problem ==========================\n");
    fc3d_ACLMFixedPoint(problem, reaction, velocity, &info, options);
    break;
  }
  /* SOCLCP Fixed point algorithm */
  case SICONOS_FRICTION_3D_SOCLCP:
  {
    numerics_printf(" ========================== Call SOCLCP solver for Friction-Contact 3D problem (Associated one) ==========================\n");
    fc3d_SOCLCP(problem, reaction, velocity, &info, options);
    break;
  }
  /* De Saxce Fixed point algorithm */
  case SICONOS_FRICTION_3D_DSFP:
  {
    numerics_printf(" ========================== Call DeSaxce Fixed Point (DSFP) solver for Friction-Contact 3D problem ==========================\n");
    fc3d_DeSaxceFixedPoint(problem, reaction, velocity, &info, options);
    break;
  }
  /* Fixed point projection algorithm */
  case SICONOS_FRICTION_3D_FPP:
  {
    numerics_printf(" ========================== Call Fixed Point Projection (FPP) solver for Friction-Contact 3D problem ==========================\n");
    fc3d_fixedPointProjection(problem, reaction, velocity, &info, options);
    break;
  }

  /* Extra Gradient algorithm */
  case SICONOS_FRICTION_3D_EG:
  {
    numerics_printf(" ========================== Call ExtraGradient (EG) solver for Friction-Contact 3D problem ==========================\n");
    fc3d_ExtraGradient(problem, reaction, velocity, &info, options);
    break;
  }
  /* VI Fixed Point Projection algorithm */
  case SICONOS_FRICTION_3D_VI_FPP:
  {
    numerics_printf(" ========================== Call VI_FixedPointProjection (VI_FPP) solver for Friction-Contact 3D problem ==========================\n");
    fc3d_VI_FixedPointProjection(problem, reaction, velocity, &info, options);
    break;
  }
  /* VI Extra Gradient algorithm */
  case SICONOS_FRICTION_3D_VI_EG:
  {
    numerics_printf(" ========================== Call VI_ExtraGradient (VI_EG) solver for Friction-Contact 3D problem ==========================\n");
    fc3d_VI_ExtraGradient(problem, reaction, velocity, &info, options);
    break;
  }
  /* Hyperplane Projection algorithm */
  case SICONOS_FRICTION_3D_HP:
  {
    numerics_printf(" ========================== Call Hyperplane Projection (HP) solver for Friction-Contact 3D problem ==========================\n");
    fc3d_HyperplaneProjection(problem, reaction, velocity, &info, options);
    break;
  }
  /* Alart Curnier in local coordinates */
  case SICONOS_FRICTION_3D_NSN_AC:
  {
    numerics_printf(" ========================== Call Alart Curnier solver for Friction-Contact 3D problem ==========================\n");
    fc3d_nonsmooth_Newton_AlartCurnier(problem, reaction, velocity, &info, options);
    break;
  }
  /*  XXX to delete */
  case SICONOS_FRICTION_3D_NSN_AC_NEW:
  {
    numerics_printf(" ========================== Call Alart Curnier solver for Friction-Contact 3D problem ==========================\n");
    fc3d_nonsmooth_Newton_AlartCurnier_new(problem, reaction, velocity, &info, options);
    break;
  }
  /* Fischer Burmeister in local coordinates */
  case SICONOS_FRICTION_3D_NSN_FB:
  {
    numerics_printf(" ========================== Call Fischer Burmeister solver for Friction-Contact 3D problem ==========================\n");
    fc3d_nonsmooth_Newton_FischerBurmeister(problem, reaction, velocity, &info, options);
    break;
  }
  case SICONOS_FRICTION_3D_NSN_NM:
  {
    numerics_printf(" ========================== Call natural map solver for Friction-Contact 3D problem ==========================\n");
    fc3d_nonsmooth_Newton_NaturalMap(problem, reaction, velocity, &info, options);
    break;
  }
  case SICONOS_FRICTION_3D_ONECONTACT_QUARTIC_NU:
  case SICONOS_FRICTION_3D_ONECONTACT_QUARTIC:
  {
    numerics_printf(" ========================== Call Quartic solver for Friction-Contact 3D problem ==========================\n");
    fc3d_unitary_enumerative(problem, reaction, velocity, &info, options);
    break;
  }
  case SICONOS_FRICTION_3D_ONECONTACT_NSN:
  case SICONOS_FRICTION_3D_ONECONTACT_NSN_GP:
  case SICONOS_FRICTION_3D_ONECONTACT_NSN_GP_HYBRID:
  {
    numerics_printf(" ========================== Call Newton-based solver for one contact Friction-Contact 3D problem ==========================\n");
    fc3d_onecontact_nonsmooth_Newton_solvers_initialize(problem, problem, options);
    info = fc3d_onecontact_nonsmooth_Newton_solvers_solve(problem, reaction, options);
    break;
  }
  case SICONOS_FRICTION_3D_ONECONTACT_ProjectionOnConeWithLocalIteration:
  {
    numerics_printf(" ========================== Call Projection on cone solver for one contact Friction-Contact 3D problem ==========================\n");
    fc3d_projectionOnConeWithLocalIteration_initialize(problem, problem, options);
    info = fc3d_projectionOnConeWithLocalIteration_solve(problem, reaction, options);
    fc3d_projectionOnConeWithLocalIteration_free(problem, problem, options);

    break;
  }
  case SICONOS_FRICTION_3D_GAMS_PATH:
  {
    numerics_printf(" ========================== Call PATH solver via GAMS for an AVI Friction-Contact 3D problem ==========================\n");
    fc3d_AVI_gams_path(problem, reaction, velocity, &info, options);
    break;
  }
  case SICONOS_FRICTION_3D_GAMS_PATHVI:
  {
    numerics_printf(" ========================== Call PATHVI solver via GAMS for an AVI Friction-Contact 3D problem ==========================\n");
    fc3d_AVI_gams_pathvi(problem, reaction, velocity, &info, options);
    break;
  }
  case SICONOS_FRICTION_3D_GAMS_LCP_PATH:
  {
    numerics_printf(" ========================== Call PATH solver via GAMS for an LCP-based reformulation of the AVI Friction-Contact 3D problem ==========================\n");
    fc3d_lcp_gams_path(problem, reaction, velocity, &info, options);
    break;
  }
  case SICONOS_FRICTION_3D_GAMS_LCP_PATHVI:
  {
    numerics_printf(" ========================== Call PATHVI solver via GAMS for an LCP-based reformulation of the AVI Friction-Contact 3D problem ==========================\n");
    fc3d_lcp_gams_pathvi(problem, reaction, velocity, &info, options);
    break;
  }
  case SICONOS_FRICTION_3D_IPM_SNM:
  {
    numerics_printf(" ========================== Call IPM-SNM solver for Friction-Contact 3D problem ==========================\n");
    fc3d_IPM_SNM(problem, reaction, velocity, &info, options);
    break;
  }
  default:
  {
    char  msg[200];
    strcpy(msg, "Unknown solver : ");
    strcat(msg, solver_options_id_to_name(options->solverId));
    strcat(msg, "\n");
    numerics_warning("fc3d_driver",  msg);
    numerics_error("fc3d_driver",  msg);
    info = 1;
  }
=======
    /* Extra Gradient algorithm */
    case SICONOS_FRICTION_3D_EG: {
      numerics_printf(
          " ========================== Call ExtraGradient (EG) solver for Friction-Contact 3D "
          "problem ==========================\n");
      fc3d_ExtraGradient(problem, reaction, velocity, &info, options);
      break;
    }
    /* VI Fixed Point Projection algorithm */
    case SICONOS_FRICTION_3D_VI_FPP: {
      numerics_printf(
          " ========================== Call VI_FixedPointProjection (VI_FPP) solver for "
          "Friction-Contact 3D problem ==========================\n");
      fc3d_VI_FixedPointProjection(problem, reaction, velocity, &info, options);
      break;
    }
    /* VI Extra Gradient algorithm */
    case SICONOS_FRICTION_3D_VI_EG: {
      numerics_printf(
          " ========================== Call VI_ExtraGradient (VI_EG) solver for "
          "Friction-Contact 3D problem ==========================\n");
      fc3d_VI_ExtraGradient(problem, reaction, velocity, &info, options);
      break;
    }
    /* Hyperplane Projection algorithm */
    case SICONOS_FRICTION_3D_HP: {
      numerics_printf(
          " ========================== Call Hyperplane Projection (HP) solver for "
          "Friction-Contact 3D problem ==========================\n");
      fc3d_HyperplaneProjection(problem, reaction, velocity, &info, options);
      break;
    }
    /* Alart Curnier in local coordinates */
    case SICONOS_FRICTION_3D_NSN_AC: {
      numerics_printf(
          " ========================== Call Alart Curnier solver for Friction-Contact 3D "
          "problem ==========================\n");
      fc3d_nonsmooth_Newton_AlartCurnier(problem, reaction, velocity, &info, options);
      break;
    }
    /*  XXX to delete */
    case SICONOS_FRICTION_3D_NSN_AC_TEST: {
      numerics_printf(
          " ========================== Call Alart Curnier solver for Friction-Contact 3D "
          "problem ==========================\n");
      fc3d_nonsmooth_Newton_AlartCurnier2(problem, reaction, velocity, &info, options);
      break;
    }
    /* Fischer Burmeister in local coordinates */
    case SICONOS_FRICTION_3D_NSN_FB: {
      numerics_printf(
          " ========================== Call Fischer Burmeister solver for Friction-Contact 3D "
          "problem ==========================\n");
      fc3d_nonsmooth_Newton_FischerBurmeister(problem, reaction, velocity, &info, options);
      break;
    }
    case SICONOS_FRICTION_3D_NSN_NM: {
      numerics_printf(
          " ========================== Call natural map solver for Friction-Contact 3D "
          "problem ==========================\n");
      fc3d_nonsmooth_Newton_NaturalMap(problem, reaction, velocity, &info, options);
      break;
    }
    case SICONOS_FRICTION_3D_ONECONTACT_QUARTIC_NU:
    case SICONOS_FRICTION_3D_ONECONTACT_QUARTIC: {
      numerics_printf(
          " ========================== Call Quartic solver for Friction-Contact 3D problem "
          "==========================\n");
      fc3d_unitary_enumerative(problem, reaction, velocity, &info, options);
      break;
    }
    case SICONOS_FRICTION_3D_ONECONTACT_NSN:
    case SICONOS_FRICTION_3D_ONECONTACT_NSN_GP:
    case SICONOS_FRICTION_3D_ONECONTACT_NSN_GP_HYBRID: {
      numerics_printf(
          " ========================== Call Newton-based solver for one contact "
          "Friction-Contact 3D problem ==========================\n");
      fc3d_onecontact_nonsmooth_Newton_solvers_initialize(problem, problem, options);
      info = fc3d_onecontact_nonsmooth_Newton_solvers_solve(problem, reaction, options);
      break;
    }
    case SICONOS_FRICTION_3D_ONECONTACT_ProjectionOnConeWithLocalIteration: {
      numerics_printf(
          " ========================== Call Projection on cone solver for one contact "
          "Friction-Contact 3D problem ==========================\n");
      fc3d_projectionOnConeWithLocalIteration_initialize(problem, problem, options);
      info = fc3d_projectionOnConeWithLocalIteration_solve(problem, reaction, options);
      fc3d_projectionOnConeWithLocalIteration_free(problem, problem, options);

      break;
    }
    case SICONOS_FRICTION_3D_GAMS_PATH: {
      numerics_printf(
          " ========================== Call PATH solver via GAMS for an AVI Friction-Contact "
          "3D problem ==========================\n");
      fc3d_AVI_gams_path(problem, reaction, velocity, &info, options);
      break;
    }
    case SICONOS_FRICTION_3D_GAMS_PATHVI: {
      numerics_printf(
          " ========================== Call PATHVI solver via GAMS for an AVI "
          "Friction-Contact 3D problem ==========================\n");
      fc3d_AVI_gams_pathvi(problem, reaction, velocity, &info, options);
      break;
    }
    case SICONOS_FRICTION_3D_GAMS_LCP_PATH: {
      numerics_printf(
          " ========================== Call PATH solver via GAMS for an LCP-based "
          "reformulation of the AVI Friction-Contact 3D problem ==========================\n");
      fc3d_lcp_gams_path(problem, reaction, velocity, &info, options);
      break;
    }
    case SICONOS_FRICTION_3D_GAMS_LCP_PATHVI: {
      numerics_printf(
          " ========================== Call PATHVI solver via GAMS for an LCP-based "
          "reformulation of the AVI Friction-Contact 3D problem ==========================\n");
      fc3d_lcp_gams_pathvi(problem, reaction, velocity, &info, options);
      break;
    }
    default: {
      char msg[200];
      strcpy(msg, "Unknown solver : ");
      strcat(msg, solver_options_id_to_name(options->solverId));
      strcat(msg, "\n");
      numerics_warning("fc3d_driver", msg);
      numerics_error("fc3d_driver", msg);
      info = 1;
    }
>>>>>>> 747c75a0
  }

exit:
  return info;
}

int fc3d_checkTrivialCase(FrictionContactProblem* problem, double* velocity, double* reaction,
                          SolverOptions* options) {
  /* Number of contacts */
  int nc = problem->numberOfContacts;
  double* q = problem->q;
  /* Dimension of the problem */
  int n = 3 * nc;
  int i = 0;
  /*take off? R=0 ?*/
  for (i = 0; i < nc; i++) {
    if (q[3 * i] < -DBL_EPSILON) return -1;
  }
  for (i = 0; i < n; ++i) {
    velocity[i] = q[i];
    reaction[i] = 0.;
  }

  numerics_printf(
      "fc3d fc3d_checkTrivialCase, take off, trivial solution reaction = 0, velocity = q.\n");
  return 0;
}<|MERGE_RESOLUTION|>--- conflicted
+++ resolved
@@ -34,55 +34,12 @@
 #include "fc3d_unitary_enumerative.h"                  // for fc3d_unitary_e...
 #include "numerics_verbose.h"                          // for numerics_printf
 
-<<<<<<< HEAD
-const char* const   SICONOS_FRICTION_3D_NSGS_STR = "FC3D_NSGS";
-const char* const   SICONOS_FRICTION_3D_NSGSV_STR = "FC3D_NSGSV";
-const char* const   SICONOS_FRICTION_3D_TFP_STR = "FC3D_TFP";
-const char* const   SICONOS_FRICTION_3D_PFP_STR = "FC3D_PFP";
-const char* const   SICONOS_FRICTION_3D_NSN_AC_STR = "FC3D_NSN_AC";
-const char* const   SICONOS_FRICTION_3D_NSN_AC_NEW_STR = "FC3D_NSN_AC_NEW (Newton method LSA)";
-const char* const   SICONOS_FRICTION_3D_NSN_FB_STR = "FC3D_NSN_FB";
-const char* const   SICONOS_FRICTION_3D_NSN_NM_STR = "FC3D_NSN_NM";
-const char* const   SICONOS_FRICTION_3D_DSFP_STR = "FC3D_DeSaxceFixedPoint";
-const char* const   SICONOS_FRICTION_3D_NCPGlockerFBFixedPoint_STR = "FC3D_NCPGlockerFBFixedPoint";
-const char* const   SICONOS_FRICTION_3D_ONECONTACT_NSN_STR = "FC3D_ONECONTACT_NSN";
-const char* const   SICONOS_FRICTION_3D_ONECONTACT_NSN_GP_STR = "FC3D_ONECONTACT_NSN_GP";
-const char* const   SICONOS_FRICTION_3D_ONECONTACT_NSN_GP_HYBRID_STR = "FC3D_ONECONTACT_NSN_GP_HYBRID";
-const char* const   SICONOS_FRICTION_3D_NCPGlockerFBNewton_STR = "FC3D_NCPGlockerFBNewton";
-const char* const  SICONOS_FRICTION_3D_ONECONTACT_ProjectionOnConeWithDiagonalization_STR = "FC3D_ProjectionOnConeWithDiagonalization";
-const char* const  SICONOS_FRICTION_3D_ONECONTACT_ProjectionOnCone_STR = "FC3D_ProjectionOnCone";
-const char* const  SICONOS_FRICTION_3D_ONECONTACT_ProjectionOnConeWithLocalIteration_STR = "FC3D_ProjectionOnConeWithLocalIteration";
-const char* const  SICONOS_FRICTION_3D_ONECONTACT_ProjectionOnConeWithRegularization_STR = "FC3D_projectionOnConeWithRegularization";
-const char* const  SICONOS_FRICTION_3D_NCPGlockerFBPATH_STR = "FC3D_NCPGlockerFBPATH";
-const char* const  SICONOS_FRICTION_3D_ONECONTACT_ProjectionOnCylinder_STR = "FC3D_projectionOnCylinder";
-const char* const  SICONOS_FRICTION_3D_ONECONTACT_ProjectionOnCylinderWithLocalIteration_STR =  "FC3D_projectionOnCylinderWithLocalIteration";
-const char* const  SICONOS_FRICTION_3D_ONECONTACT_ProjectionOnCone_velocity_STR = "FC3D_ProjectionOnCone_velocity";
-const char* const  SICONOS_FRICTION_3D_CONVEXQP_PG_CYLINDER_STR = "FC3D ConvexQP PG solver";
-const char* const  SICONOS_FRICTION_3D_VI_FPP_Cylinder_STR = "FC3D_VI_FPP_Cylinder";
-
-
-const char* const  SICONOS_FRICTION_3D_EG_STR = "FC3D_ExtraGradient";
-const char* const  SICONOS_FRICTION_3D_FPP_STR = "FC3D_FixedPointProjection";
-const char* const  SICONOS_FRICTION_3D_VI_EG_STR = "FC3D_VI_ExtraGradient";
-const char* const  SICONOS_FRICTION_3D_VI_FPP_STR = "FC3D_VI_FixedPointProjection";
-const char* const  SICONOS_FRICTION_3D_HP_STR = "FC3D_HyperplaneProjection";
-const char* const  SICONOS_FRICTION_3D_PROX_STR = "FC3D_PROX";
-const char* const  SICONOS_FRICTION_3D_GAMS_PATH_STR = "FC3D_GAMS_PATH";
-const char* const  SICONOS_FRICTION_3D_GAMS_PATHVI_STR = "FC3D_GAMS_PATHVI";
-const char* const  SICONOS_FRICTION_3D_GAMS_LCP_PATH_STR = "FC3D_GAMS_LCP_PATH";
-const char* const  SICONOS_FRICTION_3D_GAMS_LCP_PATHVI_STR = "FC3D_GAMS_LCP_PATHVI";
-const char* const  SICONOS_FRICTION_3D_ONECONTACT_QUARTIC_STR = "FC3D_QUARTIC";
-const char* const  SICONOS_FRICTION_3D_ONECONTACT_QUARTIC_NU_STR = "FC3D_QUARTIC_NU";
-const char* const  SICONOS_FRICTION_3D_ACLMFP_STR = "FC3D_ACLMFP";
-const char* const  SICONOS_FRICTION_3D_SOCLCP_STR = "FC3D_SOCLCP";
-
-=======
 const char* const SICONOS_FRICTION_3D_NSGS_STR = "FC3D_NSGS";
 const char* const SICONOS_FRICTION_3D_NSGSV_STR = "FC3D_NSGSV";
 const char* const SICONOS_FRICTION_3D_TFP_STR = "FC3D_TFP";
 const char* const SICONOS_FRICTION_3D_PFP_STR = "FC3D_PFP";
 const char* const SICONOS_FRICTION_3D_NSN_AC_STR = "FC3D_NSN_AC";
-const char* const SICONOS_FRICTION_3D_NSN_AC_TEST_STR = "FC3D_NSN_AC_TEST";
+const char* const SICONOS_FRICTION_3D_NSN_AC_NEW_STR = "FC3D_NSN_AC_NEW (Newton method LSA)";
 const char* const SICONOS_FRICTION_3D_NSN_FB_STR = "FC3D_NSN_FB";
 const char* const SICONOS_FRICTION_3D_NSN_NM_STR = "FC3D_NSN_NM";
 const char* const SICONOS_FRICTION_3D_DSFP_STR = "FC3D_DeSaxceFixedPoint";
@@ -110,8 +67,6 @@
     "FC3D_ProjectionOnCone_velocity";
 const char* const SICONOS_FRICTION_3D_CONVEXQP_PG_CYLINDER_STR = "FC3D ConvexQP PG solver";
 const char* const SICONOS_FRICTION_3D_VI_FPP_Cylinder_STR = "FC3D_VI_FPP_Cylinder";
->>>>>>> 747c75a0
-
 const char* const SICONOS_FRICTION_3D_EG_STR = "FC3D_ExtraGradient";
 const char* const SICONOS_FRICTION_3D_FPP_STR = "FC3D_FixedPointProjection";
 const char* const SICONOS_FRICTION_3D_VI_EG_STR = "FC3D_VI_ExtraGradient";
@@ -235,200 +190,6 @@
       break;
     }
 
-<<<<<<< HEAD
-  switch(options->solverId)
-  {
-  /* Non Smooth Gauss Seidel (NSGS) */
-  case SICONOS_FRICTION_3D_NSGS:
-  {
-    numerics_printf(" ========================== Call NSGS solver for Friction-Contact 3D problem ==========================\n");
-    fc3d_nsgs(problem, reaction, velocity, &info, options);
-    break;
-  }
-  case SICONOS_FRICTION_3D_NSGSV:
-  {
-    numerics_printf(" ========================== Call NSGSV solver for Friction-Contact 3D problem ==========================\n");
-    fc3d_nsgs_velocity(problem, reaction, velocity, &info, options);
-    break;
-  }
-  /* ADMM*/
-  case SICONOS_FRICTION_3D_ADMM:
-  {
-    numerics_printf(" ========================== Call ADMM solver for Friction-Contact 3D problem ==========================\n");
-    fc3d_admm(problem, reaction, velocity, &info, options);
-    break;
-  }
-  /* Proximal point algorithm */
-  case SICONOS_FRICTION_3D_PROX:
-  {
-    numerics_printf(" ========================== Call PROX (Proximal Point) solver for Friction-Contact 3D problem ==========================\n");
-    fc3d_proximal(problem, reaction, velocity, &info, options);
-    break;
-  }
-  /* Tresca Fixed point algorithm */
-  case SICONOS_FRICTION_3D_TFP:
-  {
-    numerics_printf(" ========================== Call TFP (Tresca Fixed Point) solver for Friction-Contact 3D problem ==========================\n");
-    fc3d_TrescaFixedPoint(problem, reaction, velocity, &info, options);
-    break;
-  }
-  /* Panagiotopoulos Fixed point algorithm */
-  case SICONOS_FRICTION_3D_PFP:
-  {
-    numerics_printf(" ========================== Call PFP (Panagiotopoulos Fixed Point) solver for Friction-Contact 3D problem ==========================\n");
-    fc3d_Panagiotopoulos_FixedPoint(problem, reaction, velocity, &info, options);
-    break;
-  }
-  /* ACLM Fixed point algorithm */
-  case SICONOS_FRICTION_3D_ACLMFP:
-  {
-    numerics_printf(" ========================== Call ACLM (Acary Cadoux Lemarechal Malick Fixed Point) solver for Friction-Contact 3D problem ==========================\n");
-    fc3d_ACLMFixedPoint(problem, reaction, velocity, &info, options);
-    break;
-  }
-  /* SOCLCP Fixed point algorithm */
-  case SICONOS_FRICTION_3D_SOCLCP:
-  {
-    numerics_printf(" ========================== Call SOCLCP solver for Friction-Contact 3D problem (Associated one) ==========================\n");
-    fc3d_SOCLCP(problem, reaction, velocity, &info, options);
-    break;
-  }
-  /* De Saxce Fixed point algorithm */
-  case SICONOS_FRICTION_3D_DSFP:
-  {
-    numerics_printf(" ========================== Call DeSaxce Fixed Point (DSFP) solver for Friction-Contact 3D problem ==========================\n");
-    fc3d_DeSaxceFixedPoint(problem, reaction, velocity, &info, options);
-    break;
-  }
-  /* Fixed point projection algorithm */
-  case SICONOS_FRICTION_3D_FPP:
-  {
-    numerics_printf(" ========================== Call Fixed Point Projection (FPP) solver for Friction-Contact 3D problem ==========================\n");
-    fc3d_fixedPointProjection(problem, reaction, velocity, &info, options);
-    break;
-  }
-
-  /* Extra Gradient algorithm */
-  case SICONOS_FRICTION_3D_EG:
-  {
-    numerics_printf(" ========================== Call ExtraGradient (EG) solver for Friction-Contact 3D problem ==========================\n");
-    fc3d_ExtraGradient(problem, reaction, velocity, &info, options);
-    break;
-  }
-  /* VI Fixed Point Projection algorithm */
-  case SICONOS_FRICTION_3D_VI_FPP:
-  {
-    numerics_printf(" ========================== Call VI_FixedPointProjection (VI_FPP) solver for Friction-Contact 3D problem ==========================\n");
-    fc3d_VI_FixedPointProjection(problem, reaction, velocity, &info, options);
-    break;
-  }
-  /* VI Extra Gradient algorithm */
-  case SICONOS_FRICTION_3D_VI_EG:
-  {
-    numerics_printf(" ========================== Call VI_ExtraGradient (VI_EG) solver for Friction-Contact 3D problem ==========================\n");
-    fc3d_VI_ExtraGradient(problem, reaction, velocity, &info, options);
-    break;
-  }
-  /* Hyperplane Projection algorithm */
-  case SICONOS_FRICTION_3D_HP:
-  {
-    numerics_printf(" ========================== Call Hyperplane Projection (HP) solver for Friction-Contact 3D problem ==========================\n");
-    fc3d_HyperplaneProjection(problem, reaction, velocity, &info, options);
-    break;
-  }
-  /* Alart Curnier in local coordinates */
-  case SICONOS_FRICTION_3D_NSN_AC:
-  {
-    numerics_printf(" ========================== Call Alart Curnier solver for Friction-Contact 3D problem ==========================\n");
-    fc3d_nonsmooth_Newton_AlartCurnier(problem, reaction, velocity, &info, options);
-    break;
-  }
-  /*  XXX to delete */
-  case SICONOS_FRICTION_3D_NSN_AC_NEW:
-  {
-    numerics_printf(" ========================== Call Alart Curnier solver for Friction-Contact 3D problem ==========================\n");
-    fc3d_nonsmooth_Newton_AlartCurnier_new(problem, reaction, velocity, &info, options);
-    break;
-  }
-  /* Fischer Burmeister in local coordinates */
-  case SICONOS_FRICTION_3D_NSN_FB:
-  {
-    numerics_printf(" ========================== Call Fischer Burmeister solver for Friction-Contact 3D problem ==========================\n");
-    fc3d_nonsmooth_Newton_FischerBurmeister(problem, reaction, velocity, &info, options);
-    break;
-  }
-  case SICONOS_FRICTION_3D_NSN_NM:
-  {
-    numerics_printf(" ========================== Call natural map solver for Friction-Contact 3D problem ==========================\n");
-    fc3d_nonsmooth_Newton_NaturalMap(problem, reaction, velocity, &info, options);
-    break;
-  }
-  case SICONOS_FRICTION_3D_ONECONTACT_QUARTIC_NU:
-  case SICONOS_FRICTION_3D_ONECONTACT_QUARTIC:
-  {
-    numerics_printf(" ========================== Call Quartic solver for Friction-Contact 3D problem ==========================\n");
-    fc3d_unitary_enumerative(problem, reaction, velocity, &info, options);
-    break;
-  }
-  case SICONOS_FRICTION_3D_ONECONTACT_NSN:
-  case SICONOS_FRICTION_3D_ONECONTACT_NSN_GP:
-  case SICONOS_FRICTION_3D_ONECONTACT_NSN_GP_HYBRID:
-  {
-    numerics_printf(" ========================== Call Newton-based solver for one contact Friction-Contact 3D problem ==========================\n");
-    fc3d_onecontact_nonsmooth_Newton_solvers_initialize(problem, problem, options);
-    info = fc3d_onecontact_nonsmooth_Newton_solvers_solve(problem, reaction, options);
-    break;
-  }
-  case SICONOS_FRICTION_3D_ONECONTACT_ProjectionOnConeWithLocalIteration:
-  {
-    numerics_printf(" ========================== Call Projection on cone solver for one contact Friction-Contact 3D problem ==========================\n");
-    fc3d_projectionOnConeWithLocalIteration_initialize(problem, problem, options);
-    info = fc3d_projectionOnConeWithLocalIteration_solve(problem, reaction, options);
-    fc3d_projectionOnConeWithLocalIteration_free(problem, problem, options);
-
-    break;
-  }
-  case SICONOS_FRICTION_3D_GAMS_PATH:
-  {
-    numerics_printf(" ========================== Call PATH solver via GAMS for an AVI Friction-Contact 3D problem ==========================\n");
-    fc3d_AVI_gams_path(problem, reaction, velocity, &info, options);
-    break;
-  }
-  case SICONOS_FRICTION_3D_GAMS_PATHVI:
-  {
-    numerics_printf(" ========================== Call PATHVI solver via GAMS for an AVI Friction-Contact 3D problem ==========================\n");
-    fc3d_AVI_gams_pathvi(problem, reaction, velocity, &info, options);
-    break;
-  }
-  case SICONOS_FRICTION_3D_GAMS_LCP_PATH:
-  {
-    numerics_printf(" ========================== Call PATH solver via GAMS for an LCP-based reformulation of the AVI Friction-Contact 3D problem ==========================\n");
-    fc3d_lcp_gams_path(problem, reaction, velocity, &info, options);
-    break;
-  }
-  case SICONOS_FRICTION_3D_GAMS_LCP_PATHVI:
-  {
-    numerics_printf(" ========================== Call PATHVI solver via GAMS for an LCP-based reformulation of the AVI Friction-Contact 3D problem ==========================\n");
-    fc3d_lcp_gams_pathvi(problem, reaction, velocity, &info, options);
-    break;
-  }
-  case SICONOS_FRICTION_3D_IPM_SNM:
-  {
-    numerics_printf(" ========================== Call IPM-SNM solver for Friction-Contact 3D problem ==========================\n");
-    fc3d_IPM_SNM(problem, reaction, velocity, &info, options);
-    break;
-  }
-  default:
-  {
-    char  msg[200];
-    strcpy(msg, "Unknown solver : ");
-    strcat(msg, solver_options_id_to_name(options->solverId));
-    strcat(msg, "\n");
-    numerics_warning("fc3d_driver",  msg);
-    numerics_error("fc3d_driver",  msg);
-    info = 1;
-  }
-=======
     /* Extra Gradient algorithm */
     case SICONOS_FRICTION_3D_EG: {
       numerics_printf(
@@ -470,11 +231,11 @@
       break;
     }
     /*  XXX to delete */
-    case SICONOS_FRICTION_3D_NSN_AC_TEST: {
+    case SICONOS_FRICTION_3D_NSN_AC_NEW: {
       numerics_printf(
           " ========================== Call Alart Curnier solver for Friction-Contact 3D "
           "problem ==========================\n");
-      fc3d_nonsmooth_Newton_AlartCurnier2(problem, reaction, velocity, &info, options);
+      fc3d_nonsmooth_Newton_AlartCurnier_new(problem, reaction, velocity, &info, options);
       break;
     }
     /* Fischer Burmeister in local coordinates */
@@ -517,12 +278,19 @@
       fc3d_projectionOnConeWithLocalIteration_initialize(problem, problem, options);
       info = fc3d_projectionOnConeWithLocalIteration_solve(problem, reaction, options);
       fc3d_projectionOnConeWithLocalIteration_free(problem, problem, options);
-
-      break;
-    }
+    }
+    case SICONOS_FRICTION_3D_IPM_SNM: {
+      numerics_printf(
+          " ========================== Call IPM-SNM solver for Friction-Contact 3D problem "
+          "==========================\n");
+      fc3d_IPM_SNM(problem, reaction, velocity, &info, options);
+      break;
+    }
+
     case SICONOS_FRICTION_3D_GAMS_PATH: {
       numerics_printf(
-          " ========================== Call PATH solver via GAMS for an AVI Friction-Contact "
+          " ========================== Call PATH solver via GAMS for an AVI "
+          "Friction-Contact "
           "3D problem ==========================\n");
       fc3d_AVI_gams_path(problem, reaction, velocity, &info, options);
       break;
@@ -537,14 +305,16 @@
     case SICONOS_FRICTION_3D_GAMS_LCP_PATH: {
       numerics_printf(
           " ========================== Call PATH solver via GAMS for an LCP-based "
-          "reformulation of the AVI Friction-Contact 3D problem ==========================\n");
+          "reformulation of the AVI Friction-Contact 3D problem "
+          "==========================\n");
       fc3d_lcp_gams_path(problem, reaction, velocity, &info, options);
       break;
     }
     case SICONOS_FRICTION_3D_GAMS_LCP_PATHVI: {
       numerics_printf(
           " ========================== Call PATHVI solver via GAMS for an LCP-based "
-          "reformulation of the AVI Friction-Contact 3D problem ==========================\n");
+          "reformulation of the AVI Friction-Contact 3D problem "
+          "==========================\n");
       fc3d_lcp_gams_pathvi(problem, reaction, velocity, &info, options);
       break;
     }
@@ -557,7 +327,6 @@
       numerics_error("fc3d_driver", msg);
       info = 1;
     }
->>>>>>> 747c75a0
   }
 
 exit:
@@ -582,6 +351,7 @@
   }
 
   numerics_printf(
-      "fc3d fc3d_checkTrivialCase, take off, trivial solution reaction = 0, velocity = q.\n");
+      "fc3d fc3d_checkTrivialCase, take off, trivial solution reaction = 0, velocity = "
+      "q.\n");
   return 0;
 }