/* Siconos is a program dedicated to modeling, simulation and control
 * of non smooth dynamical systems.
 *
 * Copyright 2019 INRIA.
 *
 * Licensed under the Apache License, Version 2.0 (the "License");
 * you may not use this file except in compliance with the License.
 * You may obtain a copy of the License at
 *
 * http://www.apache.org/licenses/LICENSE-2.0
 *
 * Unless required by applicable law or agreed to in writing, software
 * distributed under the License is distributed on an "AS IS" BASIS,
 * WITHOUT WARRANTIES OR CONDITIONS OF ANY KIND, either express or implied.
 * See the License for the specific language governing permissions and
 * limitations under the License.
 */

#include <stdlib.h>                      // for malloc
#include "Friction_cst.h"                // for SICONOS_GLOBAL_FRICTION_3D_N...
#include "SolverOptions.h"               // for solver_options_create
#include "frictionContact_test_utils.h"  // for build_test_collection
#include "test_utils.h"                  // for TestCase

#include "SiconosConfig.h" // for WITH_MUMPS // IWYU pragma: keep

TestCase * build_test_collection(int n_data, const char ** data_collection, int* number_of_tests)
{
  int solvers[] = {SICONOS_GLOBAL_FRICTION_3D_NSN_AC, SICONOS_GLOBAL_FRICTION_3D_NSN_AC_WR};
  
  int n_solvers = (int)(sizeof(solvers) / sizeof(solvers[0]));

<<<<<<< HEAD
  int n =0;
  for ( int d =0; d <n_data_1; d++)
  {
    int e=0;
    test_nsgs[n][e++] = data_collection_1[d];
    test_nsgs[n][e++] = "0";
    test_nsgs[n][e] = (char *)malloc(50*sizeof(char));
    sprintf(test_nsgs[n][e++], "%d", SICONOS_GLOBAL_FRICTION_3D_NSN_AC);
    test_nsgs[n][e++] = "0";
    test_nsgs[n][e++] = "0";
    test_nsgs[n][e++] = "---"; 
    n++;
  }
  for ( int d =0; d <n_data_1; d++)
  {
    int e=0;
    test_nsgs[n][e++] = data_collection_1[d];
    test_nsgs[n][e++] = "0";
    test_nsgs[n][e] = (char *)malloc(50*sizeof(char));
    sprintf(test_nsgs[n][e++], "%d", SICONOS_GLOBAL_FRICTION_3D_NSN_AC_WR);
    test_nsgs[n][e++] = "0";
    test_nsgs[n][e++] = "0";
    test_nsgs[n][e++] = "---"; 
    n++;
  }
  test_nsgs[n][0] ="---";
  return test_nsgs;

=======
  *number_of_tests = n_data * n_solvers;
  TestCase * collection = (TestCase*)malloc((*number_of_tests) * sizeof(TestCase));
  
  int current = 0;

  for(int s=0;s<n_solvers;++s)
    {
      for(int d =0; d <n_data; d++)
        {
          // default values for all parameters.
          collection[current].filename = data_collection[d];
          collection[current].options = solver_options_create(solvers[s]);    
          current++;
        }
    }

  // expected to fail
  collection[3].will_fail = 1; // NSN_AC on data/GFC3D_OneContact.dat
# ifndef WITH_MUMPS 
  collection[4].will_fail = 1; // NSN_AC on data/GFC3D_TwoRods1.dat, mumps only
#endif 
  
  return collection;
>>>>>>> b0d46745
}<|MERGE_RESOLUTION|>--- conflicted
+++ resolved
@@ -27,61 +27,30 @@
 TestCase * build_test_collection(int n_data, const char ** data_collection, int* number_of_tests)
 {
   int solvers[] = {SICONOS_GLOBAL_FRICTION_3D_NSN_AC, SICONOS_GLOBAL_FRICTION_3D_NSN_AC_WR};
-  
+
   int n_solvers = (int)(sizeof(solvers) / sizeof(solvers[0]));
 
-<<<<<<< HEAD
-  int n =0;
-  for ( int d =0; d <n_data_1; d++)
-  {
-    int e=0;
-    test_nsgs[n][e++] = data_collection_1[d];
-    test_nsgs[n][e++] = "0";
-    test_nsgs[n][e] = (char *)malloc(50*sizeof(char));
-    sprintf(test_nsgs[n][e++], "%d", SICONOS_GLOBAL_FRICTION_3D_NSN_AC);
-    test_nsgs[n][e++] = "0";
-    test_nsgs[n][e++] = "0";
-    test_nsgs[n][e++] = "---"; 
-    n++;
-  }
-  for ( int d =0; d <n_data_1; d++)
-  {
-    int e=0;
-    test_nsgs[n][e++] = data_collection_1[d];
-    test_nsgs[n][e++] = "0";
-    test_nsgs[n][e] = (char *)malloc(50*sizeof(char));
-    sprintf(test_nsgs[n][e++], "%d", SICONOS_GLOBAL_FRICTION_3D_NSN_AC_WR);
-    test_nsgs[n][e++] = "0";
-    test_nsgs[n][e++] = "0";
-    test_nsgs[n][e++] = "---"; 
-    n++;
-  }
-  test_nsgs[n][0] ="---";
-  return test_nsgs;
-
-=======
   *number_of_tests = n_data * n_solvers;
   TestCase * collection = (TestCase*)malloc((*number_of_tests) * sizeof(TestCase));
-  
+
   int current = 0;
 
   for(int s=0;s<n_solvers;++s)
+  {
+    for(int d =0; d <n_data; d++)
     {
-      for(int d =0; d <n_data; d++)
-        {
-          // default values for all parameters.
-          collection[current].filename = data_collection[d];
-          collection[current].options = solver_options_create(solvers[s]);    
-          current++;
-        }
+      // default values for all parameters.
+      collection[current].filename = data_collection[d];
+      collection[current].options = solver_options_create(solvers[s]);
+      current++;
     }
+  }
 
   // expected to fail
   collection[3].will_fail = 1; // NSN_AC on data/GFC3D_OneContact.dat
-# ifndef WITH_MUMPS 
+#ifndef WITH_MUMPS
   collection[4].will_fail = 1; // NSN_AC on data/GFC3D_TwoRods1.dat, mumps only
-#endif 
-  
+#endif
+
   return collection;
->>>>>>> b0d46745
 }