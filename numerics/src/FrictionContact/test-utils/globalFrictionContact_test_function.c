--- conflicted
+++ resolved
@@ -89,7 +89,7 @@
 #endif
 
   clock_t t1 = clock();
-  
+
   if(dim == 2)
   {
 
@@ -111,7 +111,7 @@
   /* mfile = fopen(fsolname, "w"); */
   /* print_solution_in_Matlab_file(globalvelocity, velocity, reaction, dim, NC, n, mfile); */
   /* fclose(mfile); */
-  
+
   int print_size = 10;
 
   printf("Norm velocity:  %12.8e\n", cblas_dnrm2(NC*dim, velocity, 1));
@@ -138,7 +138,6 @@
   {
     printf("First values (%i)\n", print_size);
     for(k = 0 ; k < print_size; k++)
-<<<<<<< HEAD
     {
       printf("GlocalVelocity[%i] = %12.8e\n", k, globalvelocity[k]);
     }
@@ -146,28 +145,12 @@
   else
   {
     for(k = 0 ; k < n; k++)
-=======
->>>>>>> 4883e74b
     {
       printf("GlocalVelocity[%i] = %12.8e\n", k, globalvelocity[k]);
     }
   }
-<<<<<<< HEAD
-=======
-  else
-  {
-    for(k = 0 ; k < n; k++)
-    {
-      printf("GlocalVelocity[%i] = %12.8e\n", k, globalvelocity[k]);
-    }
-  }
-
-  printf("\n");
->>>>>>> 4883e74b
-
-
-
-  
+
+
   for(k = 0; k < dim * NC; ++k)
   {
     info = info == 0 ? !(isfinite(velocity[k]) && isfinite(reaction[k])) : info;
@@ -182,7 +165,7 @@
     printf("test: success\n");
   else
     printf("test: failure\n");
-    
+
   printf("\nsumry: %d  %9.2e  %5i  %10.4f", info, current->options->dparam[SICONOS_DPARAM_RESIDU], current->options->iparam[SICONOS_IPARAM_ITER_DONE], (double)(t2-t1)/(double)clk_tck);
   printf("%3i %5i %5i     %s\n\n", dim, NC, n, current->filename);
 
@@ -200,7 +183,7 @@
   int d = problem->dimension;
   int n = problem->numberOfContacts;
   int m = problem->M->size0;
-  
+
   fprintf(file,"d = %3i;\n", d);
   fprintf(file,"n = %6i;\n", n);
   fprintf(file,"m = %6i;\n", m);
@@ -261,4 +244,4 @@
   }
   fprintf(file, "         ];\n");
   return;
-}
+}