--- conflicted
+++ resolved
@@ -18,6 +18,7 @@
 #include <math.h>    // for isfinite
 #include <stdio.h>   // for printf, fclose, fopen, FILE
 #include <stdlib.h>  // for calloc, free, rand, srand
+#include <time.h>
 
 #include "FrictionContactProblem.h"  // for frictionContactProblem_free
 #include "NonSmoothDrivers.h"        // for fc2d_driver, fc3d_driver
@@ -28,13 +29,7 @@
 #include "SolverOptions.h"  // for SolverOptions, solver_option...
 #include "frictionContact_test_utils.h"  // for frictionContact_test_function
 #include "test_utils.h"                  // for TestCase
-<<<<<<< HEAD
-#include <time.h>
-#include "SiconosConfig.h" // for WITH_FCLIB, HAVE_GAMS_C_API // IWYU pragma: keep
-#include "SiconosLapack.h"
 
-=======
->>>>>>> 747c75a0
 // avoid a conflict with old csparse.h in case fclib includes it
 #define _CS_H
 
@@ -95,14 +90,8 @@
 }
 #endif
 
-<<<<<<< HEAD
-int frictionContact_test_function(TestCase* current)
-{
-  int k, info = -1 ;
-=======
 int frictionContact_test_function(TestCase* current) {
   int info = -1;
->>>>>>> 747c75a0
 
   FrictionContactProblem* problem = frictionContact_new_from_filename(current->filename);
   FILE* foutput = fopen("checkinput.dat", "w");
@@ -147,32 +136,22 @@
   frictionContact_test_gams_opts(current->options);
 #endif
 
-<<<<<<< HEAD
   clock_t t1 = clock();
-
-  if(dim == 2)
-  {
-    info = fc2d_driver(problem,
-                       reaction, velocity,
-                       current->options);
-  }
-  else if(dim == 3)
-  {
-    info = fc3d_driver(problem,
-                       reaction, velocity,
-                       current->options);
-  }
-  else
-=======
   if (dim == 2) {
     info = fc2d_driver(problem, reaction, velocity, current->options);
   } else if (dim == 3) {
     info = fc3d_driver(problem, reaction, velocity, current->options);
   } else
->>>>>>> 747c75a0
     info = 1;
 
   int print_size = 10;
+
+  for (int k = 0; k < dim * NC; ++k) {
+    info = info == 0 ? !(isfinite(velocity[k]) && isfinite(reaction[k])) : info;
+  }
+
+  clock_t t2 = clock();
+
   printf("Norm velocity:  %12.8e\n", cblas_dnrm2(NC * dim, velocity, 1));
   printf("Norm reaction:  %12.8e\n", cblas_dnrm2(NC * dim, reaction, 1));
 
@@ -190,45 +169,6 @@
   }
   printf(" ..... \n");
 
-  for (int k = 0; k < dim * NC; ++k) {
-    info = info == 0 ? !(isfinite(velocity[k]) && isfinite(reaction[k])) : info;
-  }
-
-<<<<<<< HEAD
-
-  clock_t t2 = clock();
-
-  int print_size = 10;
-
-  printf("Norm velocity:  %12.8e\n", cblas_dnrm2(NC*dim, velocity, 1));
-  printf("Norm reaction:  %12.8e\n", cblas_dnrm2(NC*dim, reaction, 1));
-
-  if(dim * NC >= print_size)
-  {
-    printf("First values (%i)\n", print_size);
-    for(k = 0 ; k < print_size; k++)
-    {
-      printf("Velocity[%i] = %12.8e \t \t Reaction[%i] = %12.8e\n", k, velocity[k], k, reaction[k]);
-    }
-  }
-  else
-  {
-    for(k = 0 ; k < dim * NC; k++)
-    {
-      printf("Velocity[%i] = %12.8e \t \t Reaction[%i] = %12.8e\n", k, velocity[k], k, reaction[k]);
-    }
-  }
-  printf(" ..... \n");
-
-
-  if(!info)
-    printf("test: success\n");
-  else
-    printf("test: failure\n");
-
-  printf("\nsumry: %d  %9.2e  %5i  %10.4f", info, current->options->dparam[SICONOS_DPARAM_RESIDU], current->options->iparam[SICONOS_IPARAM_ITER_DONE], (double)(t2-t1)/(double)clk_tck);
-  printf("%3i %5i     %s\n\n", dim, NC, current->filename);
-=======
   if (!info)
     printf("test success, residual = %9.2e, info = %d, nb iter = %i\n",
            current->options->dparam[SICONOS_DPARAM_RESIDU], info,
@@ -237,7 +177,11 @@
     printf("test failure, residual = %9.2e, info = %d, nb iter = %i\n",
            current->options->dparam[SICONOS_DPARAM_RESIDU], info,
            current->options->iparam[SICONOS_IPARAM_ITER_DONE]);
->>>>>>> 747c75a0
+
+  printf(
+      "\nsumry: %d  %9.2e  %5i  %10.4f", info, current->options->dparam[SICONOS_DPARAM_RESIDU],
+      current->options->iparam[SICONOS_IPARAM_ITER_DONE], (double)(t2 - t1) / (double)clk_tck);
+  printf("%3i %5i     %s\n\n", dim, NC, current->filename);
 
   free(reaction);
   free(velocity);
