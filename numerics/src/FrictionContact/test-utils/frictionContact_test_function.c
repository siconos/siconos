/* Siconos is a program dedicated to modeling, simulation and control
 * of non smooth dynamical systems.
 *
 * Copyright 2024 INRIA.
 *
 * Licensed under the Apache License, Version 2.0 (the "License");
 * you may not use this file except in compliance with the License.
 * You may obtain a copy of the License at
 *
 * http://www.apache.org/licenses/LICENSE-2.0
 *
 * Unless required by applicable law or agreed to in writing, software
 * distributed under the License is distributed on an "AS IS" BASIS,
 * WITHOUT WARRANTIES OR CONDITIONS OF ANY KIND, either express or implied.
 * See the License for the specific language governing permissions and
 * limitations under the License.
 */
#include <math.h>    // for isfinite
#include <stdio.h>   // for printf, fclose, fopen, FILE
#include <stdlib.h>  // for calloc, free, rand, srand

#include "FrictionContactProblem.h"  // for frictionContactProblem_free
#include "NonSmoothDrivers.h"        // for fc2d_driver, fc3d_driver
#include "NumericsFwd.h"             // for SolverOptions, FrictionConta...
#include "SiconosConfig.h"           // for WITH_FCLIB
#include "SiconosConfig.h"           // for WITH_FCLIB, HAVE_GAMS_C_API // IWYU pragma: keep
#include "SolverOptions.h"           // for SolverOptions, solver_option...
#include "frictionContact_test_utils.h"  // for frictionContact_test_function
#include "test_utils.h"                  // for TestCase
<<<<<<< HEAD
#include "SiconosConfig.h" // for WITH_FCLIB, HAVE_GAMS_C_API // IWYU pragma: keep
#include "SiconosLapack.h"
=======

>>>>>>> 716e499e
// avoid a conflict with old csparse.h in case fclib includes it
#define _CS_H

#if defined(WITH_FCLIB)
#include <fclib_interface.h>  // for globalFrictionContact_fclib_...
#include <time.h>             // for time

#include "fc3d_solvers_wr.h"  // for fc3d_reformulation_global_pr...
#endif

// --- Extra setup for options when the solver belongs to GAMS family ---
#ifdef HAVE_GAMS_C_API
#include "GAMSlink.h"  // for SN_GAMSparams
void frictionContact_test_gams_opts(SolverOptions* options) {
  int solverId = options->solverId;
  if (solverId == SICONOS_FRICTION_3D_GAMS_PATH ||
      solverId == SICONOS_FRICTION_3D_GAMS_LCP_PATH ||
      solverId == SICONOS_GLOBAL_FRICTION_3D_GAMS_PATH ||
      solverId == SICONOS_FRICTION_3D_GAMS_PATH ||
      solverId == SICONOS_FRICTION_3D_GAMS_LCP_PATH ||
      solverId == SICONOS_GLOBAL_FRICTION_3D_GAMS_PATH ||
      solverId == SICONOS_GLOBAL_FRICTION_3D_GAMS_PATH ||
      solverId == SICONOS_GLOBAL_FRICTION_3D_GAMS_PATHVI) {
    assert(options->solverParameters);
    SN_GAMSparams* GP = (SN_GAMSparams*)options->solverParameters;
    GP->model_dir = strdup(GAMS_MODELS_SOURCE_DIR);
    GP->filename = current->filename;

    if (solverId == SICONOS_FRICTION_3D_GAMS_PATHVI ||
        solverId == SICONOS_FRICTION_3D_GAMS_LCP_PATHVI ||
        solverId == SICONOS_GLOBAL_FRICTION_3D_GAMS_PATHVI) {
      add_GAMS_opt_str(GP, "avi_start", "ray_first", GAMS_OPT_SOLVER);
      add_GAMS_opt_str(GP, "ratio_tester", "expand", GAMS_OPT_SOLVER);
      add_GAMS_opt_double(GP, "expand_eps", 0., GAMS_OPT_SOLVER);
      add_GAMS_opt_bool(GP, "ratio_tester_tfirst", false, GAMS_OPT_SOLVER);
      //    add_GAMS_opt_int(GP, "scheduler_decompose", 1, GAMS_OPT_SOLVER);
      //    add_GAMS_opt_str(GP, "lemke_factorization_method", "minos_blu", GAMS_OPT_SOLVER);
    } else if (solverId == SICONOS_FRICTION_3D_GAMS_PATH ||
               solverId == SICONOS_FRICTION_3D_GAMS_LCP_PATH ||
               solverId == SICONOS_GLOBAL_FRICTION_3D_GAMS_PATH) {
      add_GAMS_opt_int(GP, "linear_model_perturb", 0, GAMS_OPT_SOLVER);
      add_GAMS_opt_double(GP, "proximal_perturbation", 0., GAMS_OPT_SOLVER);
      add_GAMS_opt_double(GP, "proximal_initial_maximum", 0., GAMS_OPT_SOLVER);
      add_GAMS_opt_str(GP, "crash_method", "none", GAMS_OPT_SOLVER);
      add_GAMS_opt_int(GP, "crash_perturb", 0, GAMS_OPT_SOLVER);
      add_GAMS_opt_int(GP, "restart_limit", 0, GAMS_OPT_SOLVER);
      //    add_GAMS_opt_str(GP, "lemke_start", "first", GAMS_OPT_SOLVER);
      //    add_GAMS_opt_int(GP, "output_linear_model", 1, GAMS_OPT_SOLVER);
      //    add_GAMS_opt_int(GP, "output_minor_iterations_frequency", 1, GAMS_OPT_SOLVER);
      //    add_GAMS_opt_int(GP, "output_linear_model", 1, GAMS_OPT_SOLVER);
    }
    add_GAMS_opt_int(GP, "minor_iteration_limit", 100000, GAMS_OPT_SOLVER);
    add_GAMS_opt_int(GP, "major_iteration_limit", 20, GAMS_OPT_SOLVER);
    add_GAMS_opt_double(GP, "expand_delta", 1e-10, GAMS_OPT_SOLVER);
  } else {
    // nothing, just pass
  }
}
#endif

int frictionContact_test_function(TestCase* current) {
  int info = -1;

  FrictionContactProblem* problem = frictionContact_new_from_filename(current->filename);
  FILE* foutput = fopen("checkinput.dat", "w");
  info = frictionContact_printInFile(problem, foutput);

#ifdef WITH_FCLIB
  int global_hdf5_output = 0;

  if (global_hdf5_output) {
    /* get the current calendar time */
    int stime;
    long ltime;
    ltime = time(NULL);
    stime = (unsigned)ltime / 2;
    srand(stime);
    char filename[100];
    snprintf(filename, sizeof(filename), "gfc3d_%d.hdf5", rand());

    GlobalFrictionContactProblem* gfc3d = fc3d_reformulation_global_problem(problem);

    char* title = "--";
    char* description = "--";
    char* mathInfo = "--";

    globalFrictionContact_fclib_write(gfc3d, title, description, mathInfo, filename);
  }
#endif

  int NC = problem->numberOfContacts;
  int dim = problem->dimension;
  // int dim = problem->numberOfContacts;

  double* reaction = (double*)calloc(dim * NC, sizeof(double));
  double* velocity = (double*)calloc(dim * NC, sizeof(double));

  solver_options_print(current->options);

// --- Extra setup for options when the solver belongs to GAMS family ---
#ifdef HAVE_GAMS_C_API
  frictionContact_test_gams_opts(current->options);
#endif

  if (dim == 2) {
    info = fc2d_driver(problem, reaction, velocity, current->options);
  } else if (dim == 3) {
    info = fc3d_driver(problem, reaction, velocity, current->options);
  } else
    info = 1;
  
  int print_size = 10;
  printf("Norm velocity:  %12.8e\n", cblas_dnrm2(NC*dim, velocity, 1));
  printf("Norm reaction:  %12.8e\n", cblas_dnrm2(NC*dim, reaction, 1));

  if(dim * NC >= print_size)
  {
    printf("First values (%i)\n", print_size);
    for(int k = 0 ; k < print_size; k++)
    {
      printf("Velocity[%i] = %12.8e \t \t Reaction[%i] = %12.8e\n", k, velocity[k], k, reaction[k]);
    }
  }
  else
  {
    for(int k = 0 ; k < dim * NC; k++)
    {
      printf("Velocity[%i] = %12.8e \t \t Reaction[%i] = %12.8e\n", k, velocity[k], k, reaction[k]);
    }
  }
  printf(" ..... \n");

  for (int k = 0; k < dim * NC; ++k) {
    info = info == 0 ? !(isfinite(velocity[k]) && isfinite(reaction[k])) : info;
  }

  if (!info)
    printf("test success, residual = %9.2e, info = %d, nb iter = %i\n",
           current->options->dparam[SICONOS_DPARAM_RESIDU], info,
           current->options->iparam[SICONOS_IPARAM_ITER_DONE]);
  else
    printf("test failure, residual = %9.2e, info = %d, nb iter = %i\n",
           current->options->dparam[SICONOS_DPARAM_RESIDU], info,
           current->options->iparam[SICONOS_IPARAM_ITER_DONE]);

  free(reaction);
  free(velocity);
  frictionContactProblem_free(problem);
  fclose(foutput);

  return info;
}<|MERGE_RESOLUTION|>--- conflicted
+++ resolved
@@ -27,12 +27,7 @@
 #include "SolverOptions.h"           // for SolverOptions, solver_option...
 #include "frictionContact_test_utils.h"  // for frictionContact_test_function
 #include "test_utils.h"                  // for TestCase
-<<<<<<< HEAD
-#include "SiconosConfig.h" // for WITH_FCLIB, HAVE_GAMS_C_API // IWYU pragma: keep
-#include "SiconosLapack.h"
-=======
 
->>>>>>> 716e499e
 // avoid a conflict with old csparse.h in case fclib includes it
 #define _CS_H
 
