--- conflicted
+++ resolved
@@ -15,6 +15,8 @@
  * See the License for the specific language governing permissions and
  * limitations under the License.
  */
+
+#include "NumericsMatrix.h"
 
 typedef struct
 {
@@ -95,9 +97,10 @@
 /*          On the implementation and usage of SDPT3 - a Matlab software package */
 /*          for semidefinite-quadratic-linear programming, version 4.0 */
 /*          Draft, 17 July 2006 */
-<<<<<<< HEAD
-double getNewtonStepLength(const double * const x, const double * const dx,
-                                  const unsigned int vecSize, const unsigned int varsCount, const double gamma);
+
+double getNewtonStepLength(const double* const x, const double* const dx,
+                           const unsigned int vecSize, const unsigned int varsCount,
+                           const double gamma);
 
 /* Returns array of step-lengths to the boundary reduced by a factor gamma. Uses long double. */
 double *array_getStepLength(const double * const x, const double * const dx, const unsigned int vecSize,
@@ -107,11 +110,6 @@
 /* Returns the maximum step-length to the boundary reduced by a factor gamma. Uses long double. */
 double getStepLength(const double * const x, const double * const dx, const unsigned int vecSize,
                             const unsigned int varsCount, const double gamma);
-=======
-double getNewtonStepLength(const double* const x, const double* const dx,
-                           const unsigned int vecSize, const unsigned int varsCount,
-                           const double gamma);
->>>>>>> 747c75a0
 
 /* Returns the maximum step-length to the boundary reduced by a factor gamma. Uses long double.
  */
@@ -127,7 +125,7 @@
  * \param rnorm is the relative norm of out = |out|/max{|velocity|, |H x globalVelocity|, |w|}
  * \param type is the norm type used: NORM_2 = L-2, NORM_INF = L-inf
  */
-<<<<<<< HEAD
+
 void primalResidual_s(const double * velocity, NumericsMatrix * H, const double * globalVelocity, const double * w,
 		    const double * s, double * out, double * rnorm, const double tol);
 void primalResidual(const double * velocity, NumericsMatrix * H, const double * globalVelocity, const double * w,
@@ -171,23 +169,6 @@
  *
  */
 double xdoty_type(const unsigned int varsCount, const unsigned int vecSize, const double * x, const double * y, const int type);
-=======
-void primalResidual(const double* velocity, NumericsMatrix* H, const double* globalVelocity,
-                    const double* w, double* out, double* rnorm, const double tol);
-
-/**
- * Returns the dual constraint vector for global fricprob ( M @ globalVelocity + f - H @
- * reaction ) \param M is the mass matrix. \param globalVelocity is the vector of generalized
- * velocities. \param H is the constraint matrix. \param reaction is the vector of reaction
- * forces at each contact point. \param f is the constraint vector (vector of internal and
- * external forces). \param out os the result M x globalVelocity + f - H' x reaction vector.
- * \param rnorm is the relative 2-norm of out = |out| / max{|M x globalVelocity|, |f|, |H' x
- * r|}
- */
-void dualResidual(NumericsMatrix* M, const double* globalVelocity, NumericsMatrix* H,
-                  const double* reaction, const double* f, double* out, double* rnorm,
-                  const double tol);
->>>>>>> 747c75a0
 
 /**
  * Returns the Inf-norm of primal residual vecor ( velocity - H @ globalVelocity - w )
@@ -218,9 +199,8 @@
  * \param vecSize is the size of reaction and velocity vector.
  * \param varsCount is a count of variables concatenated into vectors reaction and velocity.
  */
-<<<<<<< HEAD
-double complemResidualNorm(const double * const velocity, const double * const reaction,
-                                  const unsigned int vecSize, const unsigned int varsCount);
+double complemResidualNorm(const double* const velocity, const double* const reaction,
+                           const unsigned int vecSize, const unsigned int varsCount);
 
 /* Returns the type-norm of the complementarity residual vector = type-norm of the Jordan product velocity o reaction
  *\param type is the norm type used: NORM_2 = L-2, NORM_INF = L-inf, NORM_2_INF = L-inf conic = max {ui o ri}
@@ -228,15 +208,7 @@
 double complemResidualNorm_type(const double * const velocity, const double * const reaction,
                            const unsigned int vecSize, const unsigned int varsCount, const int type);
 
-=======
-double complemResidualNorm(const double* const velocity, const double* const reaction,
-                           const unsigned int vecSize, const unsigned int varsCount);
->>>>>>> 747c75a0
-
-/* Returns the 2-norm of the complementarity residual vector = 2-norm of the Jordan product
- * (Qp*velocity) o (Qp_inv * reaction)  */
-double complemResidualNorm_p(const double* const velocity, const double* const reaction,
-                             const unsigned int vecSize, const unsigned int varsCount);
+
 
 /* Returns the 2-norm of the complementarity residual vector = 2-norm of the Jordan product
  * (Qp*velocity) o (Qp_inv * reaction)  */
@@ -261,7 +233,6 @@
                    const double projerr);
 
 /* Return the 2-norm of the difference between two vectors */
-<<<<<<< HEAD
 double norm2VecDiff (const double * vec1, const double * vec2, const unsigned int vecSize);
 
 int gfc3d_compute_error_r(GlobalFrictionContactProblem* problem,
@@ -321,6 +292,3 @@
                    int *nR, int *setR);
 
 void printBlockVec(double * vec, int vecSize, int sizeBlock, int cl);
-=======
-double norm2VecDiff(const double* vec1, const double* vec2, const unsigned int vecSize);
->>>>>>> 747c75a0
