--- conflicted
+++ resolved
@@ -66,17 +66,9 @@
   if (localsolver_options->solverId == SICONOS_FRICTION_3D_NCPGlockerFBFixedPoint) {
     Fsize = 5;
     NCPGlocker_initialize(problem, localproblem);
-<<<<<<< HEAD
-
   }
   else
   {
-=======
-    /*     updateSolver = &NCPGlocker_update; */
-    postSolver = &NCPGlocker_post;
-    freeSolver = &NCPGlocker_free;
-  } else {
->>>>>>> 716e499e
     fprintf(stderr, "Numerics, fc3d_nsgs failed. Unknown formulation type.\n");
     exit(EXIT_FAILURE);
   }
@@ -103,17 +95,8 @@
   /*   (*postSolver)(contact,reaction); */
 }
 
-<<<<<<< HEAD
 void fc3d_FixedP_free(FrictionContactProblem * problem, FrictionContactProblem * localproblem, SolverOptions * localsolver_option)
 {
-
-=======
-void fc3d_FixedP_free(FrictionContactProblem* problem, FrictionContactProblem* localproblem,
-                      SolverOptions* localsolver_option) {
-  updateSolver = NULL;
-  postSolver = NULL;
-  (*freeSolver)();
->>>>>>> 716e499e
 }
 
 /*
