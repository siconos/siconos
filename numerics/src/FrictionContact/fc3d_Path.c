--- conflicted
+++ resolved
@@ -103,14 +103,9 @@
   /*   (*postSolver)(contact,reaction); */
 }
 
-<<<<<<< HEAD
-void fc3d_Path_free()
-{
 
-}
-=======
-void fc3d_Path_free() { NCPGlocker_free(); }
->>>>>>> 716e499e
+void fc3d_Path_free() { }
+
 
 void fc3d_Path_computeError(int n, double* velocity, double* reaction, double* error) {
   /*   int numberOfContacts = n/3; */
