--- conflicted
+++ resolved
@@ -43,18 +43,18 @@
 #include "numerics_verbose.h"                          // for numerics_printf
 /* #define DEBUG_STDOUT */
 /* #define DEBUG_MESSAGES */
-<<<<<<< HEAD
+
 #include "siconos_debug.h"                                     // for DEBUG_EXPR
 #include "NumericsVector.h"
 
 #include "gfc3d_ipm.h"
 #include "projectionOnCone.h"        // for projectionOnCone
 #include <time.h>
-=======
+
 
 #include "op3x3.h"
 #include "siconos_debug.h"  // for DEBUG_EXPR
->>>>>>> 747c75a0
+
 
 //#define FCLIB_OUTPUT
 
@@ -140,112 +140,11 @@
   localproblem->mu[0] = problem->mu[contact];
 }
 
-<<<<<<< HEAD
-void fc3d_nsgs_initialize_local_solver(SolverPtr* solve, UpdatePtr* update,
-                                       FreeSolverNSGSPtr* freeSolver,
-                                       ComputeErrorPtr* computeError,
-                                       FrictionContactProblem* problem,
-                                       FrictionContactProblem* localproblem,
-                                       SolverOptions * options)
-{
-  SolverOptions * localsolver_options = options->internalSolvers[0];
-  /** Connect to local solver */
-  switch(localsolver_options->solverId)
-  {
-  /* Projection */
-  case SICONOS_FRICTION_3D_ONECONTACT_ProjectionOnConeWithDiagonalization:
-  {
-    *solve = &fc3d_projectionWithDiagonalization_solve;
-    *update = &fc3d_projectionWithDiagonalization_update;
-    *freeSolver = (FreeSolverNSGSPtr)&fc3d_projection_free;
-    *computeError = (ComputeErrorPtr)&fc3d_compute_error;
-    fc3d_projection_initialize(problem, localproblem);
-    break;
-  }
-  case SICONOS_FRICTION_3D_ONECONTACT_ProjectionOnCone:
-  {
-    *solve = &fc3d_projectionOnCone_solve;
-    *update = &fc3d_projection_update;
-    *freeSolver = (FreeSolverNSGSPtr)&fc3d_projection_free;
-    *computeError = (ComputeErrorPtr)&fc3d_compute_error;
-    fc3d_projection_initialize(problem, localproblem);
-    break;
-  }
-  case SICONOS_FRICTION_3D_ONECONTACT_ProjectionOnConeWithLocalIteration:
-  {
-    *solve = &fc3d_projectionOnConeWithLocalIteration_solve;
-    *update = &fc3d_projection_update;
-    *freeSolver = (FreeSolverNSGSPtr)&fc3d_projectionOnConeWithLocalIteration_free;
-    *computeError = (ComputeErrorPtr)&fc3d_compute_error;
-    fc3d_projectionOnConeWithLocalIteration_initialize(problem, localproblem,localsolver_options);
-    break;
-  }
-  case SICONOS_FRICTION_3D_ONECONTACT_ProjectionOnConeWithRegularization:
-  {
-    *solve = &fc3d_projectionOnCone_solve;
-    *update = &fc3d_projection_update_with_regularization;
-    *freeSolver = (FreeSolverNSGSPtr)&fc3d_projection_with_regularization_free;
-    *computeError = (ComputeErrorPtr)&fc3d_compute_error;
-    fc3d_projection_initialize_with_regularization(problem, localproblem);
-    break;
-  }
-  /* Newton solver (Alart-Curnier) */
-  case SICONOS_FRICTION_3D_ONECONTACT_NSN:
-  {
-    *solve = &fc3d_onecontact_nonsmooth_Newton_solvers_solve;
-    *update = &fc3d_onecontact_nonsmooth_Newton_AC_update;
-    *freeSolver = (FreeSolverNSGSPtr)&fc3d_onecontact_nonsmooth_Newton_solvers_free;
-    *computeError = (ComputeErrorPtr)&fc3d_compute_error;
-    fc3d_onecontact_nonsmooth_Newton_solvers_initialize(problem, localproblem, localsolver_options);
-    break;
-  }
-  case SICONOS_FRICTION_3D_ONECONTACT_NSN_GP:
-  {
-    *solve = &fc3d_onecontact_nonsmooth_Newton_solvers_solve;
-    *update = &fc3d_onecontact_nonsmooth_Newton_AC_update;
-    *freeSolver = (FreeSolverNSGSPtr)&fc3d_onecontact_nonsmooth_Newton_solvers_free;
-    *computeError = (ComputeErrorPtr)&fc3d_compute_error;
-    fc3d_onecontact_nonsmooth_Newton_solvers_initialize(problem, localproblem, localsolver_options);
-    break;
-  }
-  case SICONOS_FRICTION_3D_ONECONTACT_NSN_GP_HYBRID:
-  {
-    *solve = &fc3d_onecontact_nonsmooth_Newton_solvers_solve;
-    *update = &fc3d_onecontact_nonsmooth_Newton_AC_update;
-    *freeSolver = (FreeSolverNSGSPtr)&fc3d_onecontact_nonsmooth_Newton_solvers_free;
-    *computeError = (ComputeErrorPtr)&fc3d_compute_error;
-    // *computeError = (ComputeErrorPtr)&fc3d_compute_error_norm_infinity_conic;
-    fc3d_onecontact_nonsmooth_Newton_solvers_initialize(problem, localproblem, localsolver_options);
-    break;
-    }  /* Newton solver (Glocker-Fischer-Burmeister)*/
-  case SICONOS_FRICTION_3D_NCPGlockerFBNewton:
-  {
-    *solve = &fc3d_onecontact_nonsmooth_Newton_solvers_solve;
-    *update = &NCPGlocker_update;
-    *freeSolver = (FreeSolverNSGSPtr)&fc3d_onecontact_nonsmooth_Newton_solvers_free;
-    *computeError = (ComputeErrorPtr)&fc3d_compute_error;
-    // *computeError = &fake_compute_error;
-    fc3d_onecontact_nonsmooth_Newton_solvers_initialize(problem, localproblem, localsolver_options);
-    break;
-  }
-  /* Path solver (Glocker Formulation) */
-  case SICONOS_FRICTION_3D_NCPGlockerFBPATH:
-  {
-    *solve = &fc3d_Path_solve;
-    *freeSolver = (FreeSolverNSGSPtr)&fc3d_Path_free;
-    *update = &NCPGlocker_update;
-    *computeError = (ComputeErrorPtr)&fc3d_compute_error;
-    // *computeError = &fake_compute_error;
-    fc3d_Path_initialize(problem, localproblem, localsolver_options);
-    break;
-  }
-=======
 void fc3d_nsgs_initialize_local_solver(
     struct LocalProblemFunctionToolkit *local_function_toolkit, ComputeErrorPtr *computeError,
     FrictionContactProblem *problem, FrictionContactProblem *localproblem,
     SolverOptions *options) {
   SolverOptions *localsolver_options = options->internalSolvers[0];
->>>>>>> 747c75a0
 
   *computeError = (ComputeErrorPtr)&fc3d_compute_error;
 
@@ -254,6 +153,7 @@
     local_function_toolkit->perform_relaxation = &performRelaxation_3;
     local_function_toolkit->light_error_squared = &light_error_squared_3;
     local_function_toolkit->squared_norm = &squared_norm_3;
+
   }
 
   /** Connect to local solver */
@@ -388,7 +288,7 @@
       fc3d_unitary_enumerative_initialize(localproblem);
       break;
     }
-    default: {
+  default: {
       numerics_error("fc3d_nsgs_initialize_local_solver",
                      "Numerics, fc3d_nsgs failed. Unknown internal solver : %s.\n",
                      solver_options_id_to_name(localsolver_options->solverId));
@@ -460,16 +360,12 @@
       isinf(localsolver_options->dparam[SICONOS_DPARAM_RESIDU]) ||
       localsolver_options->dparam[SICONOS_DPARAM_RESIDU] > 1.0) {
     DEBUG_EXPR(frictionContact_display(localproblem));
-<<<<<<< HEAD
-    DEBUG_PRINTF("Discard local reaction for contact %i at iter %i "
-                 "with local_error = %e\n",
-                 contact, iter, localsolver_options->dparam[SICONOS_DPARAM_RESIDU]);
-=======
+
     DEBUG_PRINTF(
         "Discard local reaction for contact %i at iteration %i "
         "with local_error = %e\n",
         contact, iter, localsolver_options->dparam[SICONOS_DPARAM_RESIDU]);
->>>>>>> 747c75a0
+
 
 #ifdef FCLIB_OUTPUT
 
@@ -503,31 +399,6 @@
 
 #endif
 
-<<<<<<< HEAD
-    numerics_printf("Discard local reaction for contact %i at iter %i "
-                    "with local_error = %e",
-                    contact, iter, localsolver_options->dparam[SICONOS_DPARAM_RESIDU]);
-  }
-  else
-    memcpy(&reaction[contact*3], localreaction, sizeof(double)*3);
-}
-
-static
-void acceptLocalReactionUnconditionally(unsigned int contact,
-                                        double *reaction, double localreaction[3])
-{
-  memcpy(&reaction[contact*3], localreaction, sizeof(double)*3);
-}
-
-static
-double calculateLightError(double light_error_sum, unsigned int nc, double *reaction, double * norm_r)
-{
-  double error = sqrt(light_error_sum);
-  *norm_r = cblas_dnrm2(nc*3, reaction, 1);
-  if(fabs(*norm_r) > DBL_EPSILON)
-    error /= (*norm_r);
-  return error;
-=======
     numerics_printf(
         "Discard local reaction for contact %i at iteration %i "
         "with local_error = %e",
@@ -535,7 +406,7 @@
   } else
     memcpy(&reaction[contact * localproblem->dimension], localreaction,
            sizeof(double) * localproblem->dimension);
->>>>>>> 747c75a0
+
 }
 
 static double calculateFullErrorAdaptiveInterval(FrictionContactProblem *problem,
@@ -641,56 +512,20 @@
           "%e",
           *tolerance);
     }
-<<<<<<< HEAD
-    else
-    {
-      numerics_printf("------- FC3D - NSGS - The incremental precision is sufficient to reach accuracy to %e", *tolerance);
-    }
-  }
-  else
-  {
-    numerics_printf("--------------- FC3D - NSGS - Iteration %i "
-                    "Residual = %14.7e > %7.3e", iter, error, *tolerance);
-=======
-
   } else {
     numerics_printf(
         "--------------- FC3D - NSGS - Iteration %i "
         "Residual = %14.7e > %7.3e",
         iter, error, *tolerance);
->>>>>>> 747c75a0
+
   }
   return hasNotConverged;
 }
 
-<<<<<<< HEAD
-
-static
-void statsIterationCallback(FrictionContactProblem *problem,
-                            SolverOptions *options,
-                            double *reaction, double *velocity, double error)
-{
-  if(options->callback)
-  {
-    options->callback->collectStatsIteration(options->callback->env,
-        problem->numberOfContacts * 3,
-        reaction, velocity,
-        error, NULL);
-  }
-}
-
-
-
-
-void fc3d_nsgs(FrictionContactProblem* problem, double *reaction,
-               double *velocity, int* info, SolverOptions* options)
-{
-  // verbose=1;
-=======
 void fc3d_nsgs(FrictionContactProblem *problem, double *reaction, double *velocity, int *info,
                SolverOptions *options) {
   /* verbose=1; */
->>>>>>> 747c75a0
+
   /* int and double parameters */
   int *iparam = options->iparam;
   double *dparam = options->dparam;
@@ -725,11 +560,8 @@
   double localreaction[3];
 
   /*****  NSGS Iterations *****/
-<<<<<<< HEAD
-  int iter = 0; /* Current iter number */
-=======
   int iter = 0;      /* Current iteration number */
->>>>>>> 747c75a0
+
   double error = 1.; /* Current error */
   int hasNotConverged = 1;
   unsigned int contact; /* Number of the current row of blocks in M */
@@ -830,20 +662,10 @@
 
   /* All other cases, we put all the ifs inline.. otherwise, too many
    * variations to have dedicated loops, but add more if there are
-<<<<<<< HEAD
-   * common cases to avoid checking booleans on every iter. **/
-  else
-  {
-    // verbose=1;
-    // while((iter < itermax) && (hasNotConverged > 0))
-    while(iter < itermax)
-    {
-=======
    * common cases to avoid checking booleans on every iteration. **/
   else {
     /* verbose=1; */
     while ((iter < itermax) && (hasNotConverged > 0)) {
->>>>>>> 747c75a0
       ++iter;
       double light_error_sum = 0.0;
       double light_error_2 = 0.0;
@@ -917,12 +739,8 @@
           /*      || squared_norm(localreaction) <=  (*norm_r* *norm_r/(nc*nc*1000))) */
           /*     && iter >=10) */
           {
-<<<<<<< HEAD
-
-            /* we  freeze the contact for n iters*/
-=======
             /* we  freeze the contact for n iterations*/
->>>>>>> 747c75a0
+
             freeze_contacts[contact] = iparam[SICONOS_FRICTION_3D_NSGS_FREEZING_CONTACT];
 
             DEBUG_EXPR(printf("first criteria : light_error_2*squared_norm(localreaction) <= "
@@ -999,14 +817,7 @@
       /* } */
 
     }
-
-<<<<<<< HEAD
-
-
-  }
-
-=======
->>>>>>> 747c75a0
+  }
   /* Full criterium */
   if (iparam[SICONOS_FRICTION_3D_IPARAM_ERROR_EVALUATION] ==
       SICONOS_FRICTION_3D_NSGS_ERROR_EVALUATION_LIGHT_WITH_FULL_FINAL) {
@@ -1034,13 +845,11 @@
   localProblemFunctionToolkit->free_local_solver(problem, localproblem, localsolver_options);
 
   fc3d_local_problem_free(localproblem, problem);
-<<<<<<< HEAD
-  if(scontacts) free(scontacts);
-
-=======
+
   if (scontacts) free(scontacts);
->>>>>>> 747c75a0
-}
+   
+}
+
 
 void fc3d_nsgs_set_default(SolverOptions *options) {
   options->iparam[SICONOS_FRICTION_3D_IPARAM_ERROR_EVALUATION] =
@@ -1063,12 +872,9 @@
   options->dparam[SICONOS_FRICTION_3D_DPARAM_INTERNAL_ERROR_RATIO] = 10.0;
   // Internal solver
   assert(options->numberOfInternalSolvers == 1);
-<<<<<<< HEAD
-  options->internalSolvers[0] = solver_options_create(SICONOS_FRICTION_3D_ONECONTACT_NSN_GP_HYBRID);
+  options->internalSolvers[0] =
+      solver_options_create(SICONOS_FRICTION_3D_ONECONTACT_NSN_GP_HYBRID);
   // Printing in the same style as in IPM solver
   options->iparam[SICONOS_FRICTION_3D_NSGS_PRINTING_LIKE_IPM] = SICONOS_FRICTION_3D_NSGS_PRINTING_LIKE_IPM_TRUE;
-=======
-  options->internalSolvers[0] =
-      solver_options_create(SICONOS_FRICTION_3D_ONECONTACT_NSN_GP_HYBRID);
->>>>>>> 747c75a0
+
 }