/* Siconos is a program dedicated to modeling, simulation and control
 * of non smooth dynamical systems.
 *
 * Copyright 2024 INRIA.
 *
 * Licensed under the Apache License, Version 2.0 (the "License");
 * you may not use this file except in compliance with the License.
 * You may obtain a copy of the License at
 *
 * http://www.apache.org/licenses/LICENSE-2.0
 *
 * Unless required by applicable law or agreed to in writing, software
 * distributed under the License is distributed on an "AS IS" BASIS,
 * WITHOUT WARRANTIES OR CONDITIONS OF ANY KIND, either express or implied.
 * See the License for the specific language governing permissions and
 * limitations under the License.
 */
#include <assert.h>  // for assert
#include <float.h>   // for DBL_EPSILON
#include <math.h>    // for fabs, sqrt
#include <stdio.h>   // for fclose, fopen
#include <stdlib.h>  // for calloc, malloc
#include <string.h>  // for NULL, memcpy

#include "FrictionContactProblem.h"                    // for FrictionContac...
#include "Friction_cst.h"                              // for SICONOS_FRICTI...
#include "NumericsArrays.h"                            // for uint_shuffle
#include "NumericsFwd.h"                               // for SolverOptions
<<<<<<< HEAD
#include "NumericsMatrix.h"
#include "NumericsSparseMatrix.h"
=======
#include "SiconosBlas.h"                               // for cblas_dnrm2
>>>>>>> 716e499e
#include "SolverOptions.h"                             // for SolverOptions
#include "SparseBlockMatrix.h"
#include "fc3d_2NCP_Glocker.h"                         // for NCPGlocker_update
#include "fc3d_NCPGlockerFixedPoint.h"                 // for fc3d_FixedP_in...
#include "fc3d_Path.h"                                 // for fc3d_Path_init...
#include "fc3d_Solvers.h"                              // for ComputeErrorPtr
#include "fc3d_compute_error.h"                        // for fc3d_compute_e...
#include "fc3d_local_problem_tools.h"                  // for fc3d_local_pro...
#include "fc3d_onecontact_nonsmooth_Newton_solvers.h"  // for fc3d_onecontac...
#include "fc3d_projection.h"                           // for fc3d_projectio...
#include "fc3d_unitary_enumerative.h"                  // for fc3d_unitary_e...
#include "numerics_verbose.h"                          // for numerics_printf
/* #define DEBUG_STDOUT */
/* #define DEBUG_MESSAGES */
<<<<<<< HEAD
#include "op3x3.h"
#include "siconos_debug.h"                                     // for DEBUG_EXPR

=======
#include "siconos_debug.h"  // for DEBUG_EXPR
>>>>>>> 716e499e

//#define FCLIB_OUTPUT

#ifdef FCLIB_OUTPUT
static int fccounter = -1;
#include "fclib_interface.h"
#endif

#pragma GCC diagnostic ignored "-Wmissing-prototypes"

/* static void fake_compute_error_nsgs(FrictionContactProblem* problem, double *reaction,
 * double *velocity, double tolerance, SolverOptions  *options,  double* error) */
/* { */
/*   int n = 3 * problem->numberOfContacts; */
/*   *error = 0.; */
/*   int i, m; */
/*   m = 5 * n / 3; */
/*   double err = INFINITY; */
/*   for (i = 0 ; i < m ; ++i) */
/*   { */
/*     *error += Compute_NCP_error1(i, err); */
/*   } */
/* } */

<<<<<<< HEAD
static inline
void performRelaxation_3(double localreaction[3], double *oldreaction, double omega)
{
  localreaction[0] = omega*localreaction[0]+(1.0-omega)*oldreaction[0];
  localreaction[1] = omega*localreaction[1]+(1.0-omega)*oldreaction[1];
  localreaction[2] = omega*localreaction[2]+(1.0-omega)*oldreaction[2];
}


static inline
double light_error_squared_3(double localreaction[3],
			     double *oldreaction)
{
  return (pow(oldreaction[0] - localreaction[0], 2) +
          pow(oldreaction[1] - localreaction[1], 2) +
          pow(oldreaction[2] - localreaction[2], 2) );
}

static inline
double squared_norm_3(double localreaction[3])
{
  return (pow(localreaction[0], 2) +
          pow(localreaction[1], 2) +
          pow(localreaction[2], 2));
}

static
double calculateLightError(double light_error_sum, unsigned int nc, double *reaction, double * norm_r)
{
  double error = sqrt(light_error_sum);
  *norm_r = cblas_dnrm2(nc*3, reaction, 1);
  if(fabs(*norm_r) > DBL_EPSILON)
    error /= (*norm_r);
  return error;
}

static
void acceptLocalReactionUnconditionally(unsigned int contact,
                                        double *reaction, double localreaction[3])
{
  memcpy(&reaction[contact*3], localreaction, sizeof(double)*3);
}


static
void statsIterationCallback(FrictionContactProblem *problem,
                            SolverOptions *options,
                            double *reaction, double *velocity, double error)
{
  if(options->callback)
  {
    options->callback->collectStatsIteration(options->callback->env,
        problem->numberOfContacts * 3,
        reaction, velocity,
        error, NULL);
  }
}




static void fc3d_nsgs_update(int contact, FrictionContactProblem* problem, FrictionContactProblem* localproblem, double * reaction, SolverOptions* options)
{
=======
void fc3d_nsgs_update(int contact, FrictionContactProblem *problem,
                      FrictionContactProblem *localproblem, double *reaction,
                      SolverOptions *options) {
>>>>>>> 716e499e
  /* Build a local problem for a specific contact
     reaction corresponds to the global vector (size n) of the global problem.
  */
  /* Call the update function which depends on the storage for MGlobal/MBGlobal */
  /* Build a local problem for a specific contact
     reaction corresponds to the global vector (size n) of the global problem.
  */

  /* The part of MGlobal which corresponds to the current block is copied into MLocal */
  fc3d_local_problem_fill_M(problem, localproblem, contact);

  /****  Computation of qLocal = qBlock + sum over a row of blocks in MGlobal of the products
     MLocal.reactionBlock, excluding the block corresponding to the current contact. ****/
  fc3d_local_problem_compute_q(problem, localproblem, reaction, contact);

  /* Friction coefficient for current block*/
  localproblem->mu[0] = problem->mu[contact];
}

<<<<<<< HEAD

void fc3d_nsgs_initialize_local_solver(struct LocalProblemFunctionToolkit  * local_function_toolkit,
                                       ComputeErrorPtr* computeError,
                                       FrictionContactProblem* problem,
                                       FrictionContactProblem* localproblem,
                                       SolverOptions * options)
{


  SolverOptions * localsolver_options = options->internalSolvers[0];


  *computeError = (ComputeErrorPtr)&fc3d_compute_error;

  if (problem->dimension == 3) {
    local_function_toolkit->copy_local_reaction = cpy3;
    local_function_toolkit->perform_relaxation = &performRelaxation_3;
    local_function_toolkit->light_error_squared = &light_error_squared_3;
    local_function_toolkit->squared_norm = &squared_norm_3;
  }

  /** Connect to local solver */
  switch(localsolver_options->solverId)
  {
  /* Projection */
  case SICONOS_FRICTION_3D_ONECONTACT_ProjectionOnConeWithDiagonalization:
  {
    local_function_toolkit->local_solver = &fc3d_projectionWithDiagonalization_solve;
    local_function_toolkit->update_local_problem = &fc3d_projectionWithDiagonalization_update;
    local_function_toolkit->free_local_solver = &fc3d_projection_free;
    fc3d_projection_initialize(problem, localproblem);
    break;
  }
  case SICONOS_FRICTION_3D_ONECONTACT_ProjectionOnCone:
  {
    local_function_toolkit->local_solver = &fc3d_projectionOnCone_solve;
    local_function_toolkit->update_local_problem = &fc3d_nsgs_update;
    local_function_toolkit->free_local_solver = &fc3d_projection_free;
    fc3d_projection_initialize(problem, localproblem);
    break;
  }
  case SICONOS_FRICTION_3D_ONECONTACT_ProjectionOnConeWithLocalIteration:
  {
    local_function_toolkit->local_solver = &fc3d_projectionOnConeWithLocalIteration_solve;
    local_function_toolkit->update_local_problem = &fc3d_nsgs_update;
    local_function_toolkit->free_local_solver = &fc3d_projectionOnConeWithLocalIteration_free;
    fc3d_projectionOnConeWithLocalIteration_initialize(problem, localproblem,localsolver_options);
    break;
  }
  case SICONOS_FRICTION_3D_ONECONTACT_ProjectionOnConeWithRegularization:
  {
    local_function_toolkit->local_solver  = &fc3d_projectionOnCone_solve;
    local_function_toolkit->update_local_problem = &fc3d_projection_update_with_regularization;
    local_function_toolkit->free_local_solver = &fc3d_projection_with_regularization_free;
    fc3d_projection_initialize_with_regularization(problem, localproblem);
    break;
  }
  /* Newton solver (Alart-Curnier) */
  case SICONOS_FRICTION_3D_ONECONTACT_NSN:
  {
    local_function_toolkit->local_solver = &fc3d_onecontact_nonsmooth_Newton_solvers_solve;
    local_function_toolkit->update_local_problem = &fc3d_onecontact_nonsmooth_Newton_AC_update;
    local_function_toolkit->free_local_solver = &fc3d_onecontact_nonsmooth_Newton_solvers_free;
    fc3d_onecontact_nonsmooth_Newton_solvers_initialize(problem, localproblem, localsolver_options);
    break;
  }
  case SICONOS_FRICTION_3D_ONECONTACT_NSN_GP:
  {
    local_function_toolkit->local_solver = &fc3d_onecontact_nonsmooth_Newton_solvers_solve;
    local_function_toolkit->update_local_problem = &fc3d_onecontact_nonsmooth_Newton_AC_update;
    local_function_toolkit->free_local_solver = &fc3d_onecontact_nonsmooth_Newton_solvers_free;
    fc3d_onecontact_nonsmooth_Newton_solvers_initialize(problem, localproblem, localsolver_options);
    break;
  }
  case SICONOS_FRICTION_3D_ONECONTACT_NSN_GP_HYBRID:
  {
   local_function_toolkit->local_solver = &fc3d_onecontact_nonsmooth_Newton_solvers_solve;
    local_function_toolkit->update_local_problem = &fc3d_onecontact_nonsmooth_Newton_AC_update;
    local_function_toolkit->free_local_solver = &fc3d_onecontact_nonsmooth_Newton_solvers_free;
    fc3d_onecontact_nonsmooth_Newton_solvers_initialize(problem, localproblem, localsolver_options);
    break;
    }  /* Newton solver (Glocker-Fischer-Burmeister)*/
  case SICONOS_FRICTION_3D_NCPGlockerFBNewton:
  {
    local_function_toolkit->local_solver = &fc3d_onecontact_nonsmooth_Newton_solvers_solve;
    local_function_toolkit->update_local_problem = &NCPGlocker_update;
    local_function_toolkit->free_local_solver = &fc3d_onecontact_nonsmooth_Newton_solvers_free;
    // *computeError = &fake_compute_error;
    fc3d_onecontact_nonsmooth_Newton_solvers_initialize(problem, localproblem, localsolver_options);
    break;
  }
  /* Path solver (Glocker Formulation) */
  case SICONOS_FRICTION_3D_NCPGlockerFBPATH:
  {
   local_function_toolkit->local_solver = &fc3d_Path_solve;
    local_function_toolkit->free_local_solver = (FreeLocalSolverPtr)&fc3d_Path_free;
    local_function_toolkit->update_local_problem = &NCPGlocker_update;

    // *computeError = &fake_compute_error;
    fc3d_Path_initialize(problem, localproblem, localsolver_options);
    break;
  }

  /* Fixed Point solver (Glocker Formulation) */
  case SICONOS_FRICTION_3D_NCPGlockerFBFixedPoint:
  {
    local_function_toolkit->local_solver = &fc3d_FixedP_solve;
    local_function_toolkit->update_local_problem = &NCPGlocker_update;
    local_function_toolkit->free_local_solver = (FreeLocalSolverPtr)&fc3d_FixedP_free;
    /* *computeError = &fake_compute_error_nsgs; */
    fc3d_FixedP_initialize(problem, localproblem, localsolver_options);
    break;
  }
  case SICONOS_FRICTION_3D_ONECONTACT_ProjectionOnCylinder:
  {
    local_function_toolkit->local_solver = &fc3d_projectionOnCylinder_solve;
    local_function_toolkit->update_local_problem = &fc3d_projectionOnCylinder_update;
    local_function_toolkit->free_local_solver = (FreeLocalSolverPtr)&fc3d_projectionOnCylinder_free;
    *computeError = (ComputeErrorPtr)&fc3d_Tresca_compute_error;
    fc3d_projectionOnCylinder_initialize(problem, localproblem, options);
    break;
  }
  case SICONOS_FRICTION_3D_ONECONTACT_ProjectionOnCylinderWithLocalIteration:
  {
    local_function_toolkit->local_solver = &fc3d_projectionOnCylinderWithLocalIteration_solve;
    local_function_toolkit->update_local_problem = &fc3d_projectionOnCylinder_update;
    local_function_toolkit->free_local_solver = (FreeLocalSolverPtr)&fc3d_projectionOnCylinderWithLocalIteration_free;
    *computeError = (ComputeErrorPtr)&fc3d_Tresca_compute_error;
    fc3d_projectionOnCylinderWithLocalIteration_initialize(problem, localproblem, options, localsolver_options);
    break;
  }
  case SICONOS_FRICTION_3D_ONECONTACT_QUARTIC:
  {
    local_function_toolkit->local_solver = &fc3d_unitary_enumerative_solve;
    local_function_toolkit->update_local_problem = &fc3d_nsgs_update;
    local_function_toolkit->free_local_solver = (FreeLocalSolverPtr)&fc3d_unitary_enumerative_free;
    fc3d_unitary_enumerative_initialize(localproblem);
    break;
  }
  case SICONOS_FRICTION_3D_ONECONTACT_QUARTIC_NU:
  {
    local_function_toolkit->local_solver = &fc3d_unitary_enumerative_solve;
    local_function_toolkit->update_local_problem = &fc3d_nsgs_update;
    local_function_toolkit->free_local_solver = (FreeLocalSolverPtr)&fc3d_unitary_enumerative_free;
    fc3d_unitary_enumerative_initialize(localproblem);
    break;
  }
  default:
  {
    numerics_error("fc3d_nsgs_initialize_local_solver", "Numerics, fc3d_nsgs failed. Unknown internal solver : %s.\n", solver_options_id_to_name(localsolver_options->solverId));
  }
=======
void fc3d_nsgs_initialize_local_solver(SolverPtr *solve, UpdatePtr *update,
                                       FreeSolverNSGSPtr *freeSolver,
                                       ComputeErrorPtr *computeError,
                                       FrictionContactProblem *problem,
                                       FrictionContactProblem *localproblem,
                                       SolverOptions *options) {
  SolverOptions *localsolver_options = options->internalSolvers[0];
  /** Connect to local solver */
  switch (localsolver_options->solverId) {
    /* Projection */
    case SICONOS_FRICTION_3D_ONECONTACT_ProjectionOnConeWithDiagonalization: {
      *solve = &fc3d_projectionWithDiagonalization_solve;
      *update = &fc3d_projectionWithDiagonalization_update;
      *freeSolver = (FreeSolverNSGSPtr)&fc3d_projection_free;
      *computeError = (ComputeErrorPtr)&fc3d_compute_error;
      fc3d_projection_initialize(problem, localproblem);
      break;
    }
    case SICONOS_FRICTION_3D_ONECONTACT_ProjectionOnCone: {
      *solve = &fc3d_projectionOnCone_solve;
      *update = &fc3d_projection_update;
      *freeSolver = (FreeSolverNSGSPtr)&fc3d_projection_free;
      *computeError = (ComputeErrorPtr)&fc3d_compute_error;
      fc3d_projection_initialize(problem, localproblem);
      break;
    }
    case SICONOS_FRICTION_3D_ONECONTACT_ProjectionOnConeWithLocalIteration: {
      *solve = &fc3d_projectionOnConeWithLocalIteration_solve;
      *update = &fc3d_projection_update;
      *freeSolver = (FreeSolverNSGSPtr)&fc3d_projectionOnConeWithLocalIteration_free;
      *computeError = (ComputeErrorPtr)&fc3d_compute_error;
      fc3d_projectionOnConeWithLocalIteration_initialize(problem, localproblem,
                                                         localsolver_options);
      break;
    }
    case SICONOS_FRICTION_3D_ONECONTACT_ProjectionOnConeWithRegularization: {
      *solve = &fc3d_projectionOnCone_solve;
      *update = &fc3d_projection_update_with_regularization;
      *freeSolver = (FreeSolverNSGSPtr)&fc3d_projection_with_regularization_free;
      *computeError = (ComputeErrorPtr)&fc3d_compute_error;
      fc3d_projection_initialize_with_regularization(problem, localproblem);
      break;
    }
    /* Newton solver (Alart-Curnier) */
    case SICONOS_FRICTION_3D_ONECONTACT_NSN: {
      *solve = &fc3d_onecontact_nonsmooth_Newton_solvers_solve;
      *update = &fc3d_onecontact_nonsmooth_Newton_AC_update;
      *freeSolver = (FreeSolverNSGSPtr)&fc3d_onecontact_nonsmooth_Newton_solvers_free;
      *computeError = (ComputeErrorPtr)&fc3d_compute_error;
      fc3d_onecontact_nonsmooth_Newton_solvers_initialize(problem, localproblem,
                                                          localsolver_options);
      break;
    }
    case SICONOS_FRICTION_3D_ONECONTACT_NSN_GP: {
      *solve = &fc3d_onecontact_nonsmooth_Newton_solvers_solve;
      *update = &fc3d_onecontact_nonsmooth_Newton_AC_update;
      *freeSolver = (FreeSolverNSGSPtr)&fc3d_onecontact_nonsmooth_Newton_solvers_free;
      *computeError = (ComputeErrorPtr)&fc3d_compute_error;
      fc3d_onecontact_nonsmooth_Newton_solvers_initialize(problem, localproblem,
                                                          localsolver_options);
      break;
    }
    case SICONOS_FRICTION_3D_ONECONTACT_NSN_GP_HYBRID: {
      *solve = &fc3d_onecontact_nonsmooth_Newton_solvers_solve;
      *update = &fc3d_onecontact_nonsmooth_Newton_AC_update;
      *freeSolver = (FreeSolverNSGSPtr)&fc3d_onecontact_nonsmooth_Newton_solvers_free;
      *computeError = (ComputeErrorPtr)&fc3d_compute_error;
      fc3d_onecontact_nonsmooth_Newton_solvers_initialize(problem, localproblem,
                                                          localsolver_options);
      break;
    } /* Newton solver (Glocker-Fischer-Burmeister)*/
    case SICONOS_FRICTION_3D_NCPGlockerFBNewton: {
      *solve = &fc3d_onecontact_nonsmooth_Newton_solvers_solve;
      *update = &NCPGlocker_update;
      *freeSolver = (FreeSolverNSGSPtr)&fc3d_onecontact_nonsmooth_Newton_solvers_free;
      *computeError = (ComputeErrorPtr)&fc3d_compute_error;
      // *computeError = &fake_compute_error;
      fc3d_onecontact_nonsmooth_Newton_solvers_initialize(problem, localproblem,
                                                          localsolver_options);
      break;
    }
    /* Path solver (Glocker Formulation) */
    case SICONOS_FRICTION_3D_NCPGlockerFBPATH: {
      *solve = &fc3d_Path_solve;
      *freeSolver = (FreeSolverNSGSPtr)&fc3d_Path_free;
      *update = &NCPGlocker_update;
      *computeError = (ComputeErrorPtr)&fc3d_compute_error;
      // *computeError = &fake_compute_error;
      fc3d_Path_initialize(problem, localproblem, localsolver_options);
      break;
    }

    /* Fixed Point solver (Glocker Formulation) */
    case SICONOS_FRICTION_3D_NCPGlockerFBFixedPoint: {
      *solve = &fc3d_FixedP_solve;
      *update = &NCPGlocker_update;
      *freeSolver = (FreeSolverNSGSPtr)&fc3d_FixedP_free;
      /* *computeError = &fake_compute_error_nsgs; */
      *computeError = (ComputeErrorPtr)&fc3d_compute_error;
      fc3d_FixedP_initialize(problem, localproblem, localsolver_options);
      break;
    }
    case SICONOS_FRICTION_3D_ONECONTACT_ProjectionOnCylinder: {
      *solve = &fc3d_projectionOnCylinder_solve;
      *update = &fc3d_projectionOnCylinder_update;
      *freeSolver = (FreeSolverNSGSPtr)&fc3d_projectionOnCylinder_free;
      *computeError = (ComputeErrorPtr)&fc3d_Tresca_compute_error;
      fc3d_projectionOnCylinder_initialize(problem, localproblem, options);
      break;
    }
    case SICONOS_FRICTION_3D_ONECONTACT_ProjectionOnCylinderWithLocalIteration: {
      *solve = &fc3d_projectionOnCylinderWithLocalIteration_solve;
      *update = &fc3d_projectionOnCylinder_update;
      *freeSolver = (FreeSolverNSGSPtr)&fc3d_projectionOnCylinderWithLocalIteration_free;
      *computeError = (ComputeErrorPtr)&fc3d_Tresca_compute_error;
      fc3d_projectionOnCylinderWithLocalIteration_initialize(problem, localproblem, options,
                                                             localsolver_options);
      break;
    }
    case SICONOS_FRICTION_3D_ONECONTACT_QUARTIC: {
      *solve = &fc3d_unitary_enumerative_solve;
      *update = &fc3d_nsgs_update;
      *freeSolver = (FreeSolverNSGSPtr)&fc3d_unitary_enumerative_free;
      *computeError = (ComputeErrorPtr)&fc3d_compute_error;
      fc3d_unitary_enumerative_initialize(localproblem);
      break;
    }
    case SICONOS_FRICTION_3D_ONECONTACT_QUARTIC_NU: {
      *solve = &fc3d_unitary_enumerative_solve;
      *update = &fc3d_nsgs_update;
      *freeSolver = (FreeSolverNSGSPtr)&fc3d_unitary_enumerative_free;
      *computeError = (ComputeErrorPtr)&fc3d_compute_error;
      fc3d_unitary_enumerative_initialize(localproblem);
      break;
    }
    default: {
      numerics_error("fc3d_nsgs_initialize_local_solver",
                     "Numerics, fc3d_nsgs failed. Unknown internal solver : %s.\n",
                     solver_options_id_to_name(localsolver_options->solverId));
    }
>>>>>>> 716e499e
  }





}

static unsigned int *allocShuffledContacts(FrictionContactProblem *problem,
                                           SolverOptions *options) {
  unsigned int *scontacts = 0;
  unsigned int nc = problem->numberOfContacts;
  if (options->iparam[SICONOS_FRICTION_3D_NSGS_SHUFFLE] ==
          SICONOS_FRICTION_3D_NSGS_SHUFFLE_TRUE ||
      options->iparam[SICONOS_FRICTION_3D_NSGS_SHUFFLE] ==
          SICONOS_FRICTION_3D_NSGS_SHUFFLE_TRUE_EACH_LOOP) {
    if (options->iparam[SICONOS_FRICTION_3D_NSGS_SHUFFLE_SEED] > 0) {
      srand((unsigned int)options->iparam[SICONOS_FRICTION_3D_NSGS_SHUFFLE_SEED]);
    } else
      srand(1);
    scontacts = (unsigned int *)malloc(nc * sizeof(unsigned int));
    for (unsigned int i = 0; i < nc; ++i) {
      scontacts[i] = i;
    }
    uint_shuffle(scontacts, nc);
  }
  return scontacts;
}
static unsigned int *allocfreezingContacts(FrictionContactProblem *problem,
                                           SolverOptions *options) {
  unsigned int *fcontacts = 0;
  unsigned int nc = problem->numberOfContacts;
  if (options->iparam[SICONOS_FRICTION_3D_NSGS_FREEZING_CONTACT] > 0) {
    fcontacts = (unsigned int *)malloc(nc * sizeof(unsigned int));
    for (unsigned int i = 0; i < nc; ++i) {
      fcontacts[i] = 0;
    }
  }
  return fcontacts;
}

<<<<<<< HEAD

static
int solveLocalReaction(UpdatePtr update_localproblem, SolverPtr local_solver,
		       CopyLocalReactionPtr copyLocalReaction,
                       unsigned int contact, FrictionContactProblem *problem,
                       FrictionContactProblem *localproblem, double *reaction,
                       SolverOptions *localsolver_options, double localreaction[3])
{



  (*update_localproblem)(contact, problem, localproblem,
                         reaction, localsolver_options);

  localsolver_options->iparam[SICONOS_FRICTION_3D_CURRENT_CONTACT_NUMBER] = contact;

  copyLocalReaction(&(reaction[contact*problem->dimension]), localreaction);
=======
static int solveLocalReaction(UpdatePtr update_localproblem, SolverPtr local_solver,
                              unsigned int contact, FrictionContactProblem *problem,
                              FrictionContactProblem *localproblem, double *reaction,
                              SolverOptions *localsolver_options, double localreaction[3]) {
  (*update_localproblem)(contact, problem, localproblem, reaction, localsolver_options);

  localsolver_options->iparam[SICONOS_FRICTION_3D_CURRENT_CONTACT_NUMBER] = contact;

  localreaction[0] = reaction[contact * 3 + 0];
  localreaction[1] = reaction[contact * 3 + 1];
  localreaction[2] = reaction[contact * 3 + 2];
>>>>>>> 716e499e

  return (*local_solver)(localproblem, localreaction, localsolver_options);
}

<<<<<<< HEAD

=======
static void performRelaxation(double localreaction[3], double *oldreaction, double omega) {
  localreaction[0] = omega * localreaction[0] + (1.0 - omega) * oldreaction[0];
  localreaction[1] = omega * localreaction[1] + (1.0 - omega) * oldreaction[1];
  localreaction[2] = omega * localreaction[2] + (1.0 - omega) * oldreaction[2];
}

static double light_error_squared(double localreaction[3], double *oldreaction) {
  return (pow(oldreaction[0] - localreaction[0], 2) +
          pow(oldreaction[1] - localreaction[1], 2) +
          pow(oldreaction[2] - localreaction[2], 2));
}

static double squared_norm(double localreaction[3]) {
  return (pow(localreaction[0], 2) + pow(localreaction[1], 2) + pow(localreaction[2], 2));
}
>>>>>>> 716e499e

int file_exists(const char *fname) {
  FILE *file;
  if ((file = fopen(fname, "r"))) {
    fclose(file);
    return 1;
  }
  return 0;
}

static void acceptLocalReactionFiltered(FrictionContactProblem *localproblem,
                                        SolverOptions *localsolver_options,
                                        unsigned int contact, unsigned int iter,
                                        double *reaction, double localreaction[3]) {
  if (isnan(localsolver_options->dparam[SICONOS_DPARAM_RESIDU]) ||
      isinf(localsolver_options->dparam[SICONOS_DPARAM_RESIDU]) ||
      localsolver_options->dparam[SICONOS_DPARAM_RESIDU] > 1.0) {
    DEBUG_EXPR(frictionContact_display(localproblem));
    DEBUG_PRINTF(
        "Discard local reaction for contact %i at iteration %i "
        "with local_error = %e\n",
        contact, iter, localsolver_options->dparam[SICONOS_DPARAM_RESIDU]);

#ifdef FCLIB_OUTPUT

    /* printf("step counter value = %i\n", localsolver_options->iparam[19]); */
    char fname[256];
    fccounter++;
    snprintf(fname, sizeof(fname), "./local_problem/localproblem_%i_%i.hdf5", contact,
            localsolver_options->iparam[19]);

    if (file_exists(fname)) {
      /* printf(" %s already dumped\n", fname); */
    } else {
      printf("Dump %s\n", fname);
      int n = 100;
      char *title = (char *)malloc(n * sizeof(char));
      strcpy(title, "Bad local problem dump in hdf5");
      char *description = (char *)malloc(n * sizeof(char));
      strcpy(description, "Rewriting in hdf5 from siconos ");
      strcat(description, fname);
      strcat(description, " in FCLIB format");
      char *mathInfo = (char *)malloc(n * sizeof(char));
      strcpy(mathInfo, "unknown");

      frictionContact_fclib_write(localproblem, title, description, mathInfo, fname, 3);

      printf("end of dump %s\n", fname);
      free(title);
      free(description);
      free(mathInfo);
    }

#endif

<<<<<<< HEAD
    numerics_printf("Discard local reaction for contact %i at iteration %i "
                    "with local_error = %e",
                    contact, iter, localsolver_options->dparam[SICONOS_DPARAM_RESIDU]);
  }
  else
    memcpy(&reaction[contact*localproblem->dimension], localreaction, sizeof(double)*localproblem->dimension);
}


=======
    numerics_printf(
        "Discard local reaction for contact %i at iteration %i "
        "with local_error = %e",
        contact, iter, localsolver_options->dparam[SICONOS_DPARAM_RESIDU]);
  } else
    memcpy(&reaction[contact * 3], localreaction, sizeof(double) * 3);
}

static void acceptLocalReactionUnconditionally(unsigned int contact, double *reaction,
                                               double localreaction[3]) {
  memcpy(&reaction[contact * 3], localreaction, sizeof(double) * 3);
}

static double calculateLightError(double light_error_sum, unsigned int nc, double *reaction,
                                  double *norm_r) {
  double error = sqrt(light_error_sum);
  *norm_r = cblas_dnrm2(nc * 3, reaction, 1);
  if (fabs(*norm_r) > DBL_EPSILON) error /= (*norm_r);
  return error;
}
>>>>>>> 716e499e

static double calculateFullErrorAdaptiveInterval(FrictionContactProblem *problem,
                                                 ComputeErrorPtr computeError,
                                                 SolverOptions *options, int iter,
                                                 double *reaction, double *velocity,
                                                 double tolerance, double norm_q) {
  double error = 1e+24;
  if (options->iparam[SICONOS_FRICTION_3D_IPARAM_ERROR_EVALUATION_FREQUENCY] > 0) {
    if (iter % options->iparam[SICONOS_FRICTION_3D_IPARAM_ERROR_EVALUATION_FREQUENCY] == 0) {
      (*computeError)(problem, reaction, velocity, tolerance, options, norm_q, &error);
      if (error > tolerance && options->iparam[SICONOS_FRICTION_3D_IPARAM_ERROR_EVALUATION] ==
                                   SICONOS_FRICTION_3D_NSGS_ERROR_EVALUATION_ADAPTIVE)
        options->iparam[SICONOS_FRICTION_3D_IPARAM_ERROR_EVALUATION_FREQUENCY] *= 2;
    }
    numerics_printf(
        "--------------- FC3D - NSGS - Iteration %i "
        "options->iparam[SICONOS_FRICTION_3D_IPARAM_ERROR_EVALUATION_FREQUENCY] = %i, "
        "options->iparam[SICONOS_FRICTION_3D_IPARAM_ERROR_EVALUATION] = % i",
        iter, options->iparam[SICONOS_FRICTION_3D_IPARAM_ERROR_EVALUATION_FREQUENCY],
        options->iparam[SICONOS_FRICTION_3D_IPARAM_ERROR_EVALUATION]);
  } else
    (*computeError)(problem, reaction, velocity, tolerance, options, norm_q, &error);

  return error;
}

static double calculateFullErrorFinal(FrictionContactProblem *problem, SolverOptions *options,
                                      ComputeErrorPtr computeError, double *reaction,
                                      double *velocity, double tolerance, double norm_q) {
  double absolute_error;
  (*computeError)(problem, reaction, velocity, tolerance, options, norm_q, &absolute_error);

  if (verbose > 0) {
    if (absolute_error > options->dparam[SICONOS_DPARAM_TOL]) {
      numerics_printf(
          "------- FC3D - NSGS - Warning absolute "
          "Residual = %14.7e is larger than required precision = %14.7e",
          absolute_error, options->dparam[SICONOS_DPARAM_TOL]);
    } else {
      numerics_printf(
          "------- FC3D - NSGS - absolute "
          "Residual = %14.7e is smaller than required precision = %14.7e",
          absolute_error, options->dparam[SICONOS_DPARAM_TOL]);
    }
  }
  return absolute_error;
}

static int determine_convergence(double error, double tolerance, int iter,
                                 SolverOptions *options) {
  int hasNotConverged = 1;
  if (error < tolerance) {
    hasNotConverged = 0;
    numerics_printf(
        "--------------- FC3D - NSGS - Iteration %i "
        "Residual = %14.7e < %7.3e\n",
        iter, error, tolerance);
  } else {
    numerics_printf(
        "--------------- FC3D - NSGS - Iteration %i "
        "Residual = %14.7e > %7.3e\n",
        iter, error, tolerance);
  }
  return hasNotConverged;
}

static int determine_convergence_with_full_final(FrictionContactProblem *problem,
                                                 SolverOptions *options,
                                                 ComputeErrorPtr computeError,
                                                 double *reaction, double *velocity,
                                                 double *tolerance, double norm_q,
                                                 double error, int iter) {
  int hasNotConverged = 1;
  if (error < *tolerance) {
    hasNotConverged = 0;
    numerics_printf(
        "--------------- FC3D - NSGS - Iteration %i "
        "Residual = %14.7e < %7.3e",
        iter, error, *tolerance);

    double absolute_error =
        calculateFullErrorFinal(problem, options, computeError, reaction, velocity,
                                options->dparam[SICONOS_DPARAM_TOL], norm_q);
    if (absolute_error > options->dparam[SICONOS_DPARAM_TOL]) {
      *tolerance = error / absolute_error * options->dparam[SICONOS_DPARAM_TOL];
      /* assert(*tolerance > 0.0 && "tolerance has to be positive"); */

      /* if (*tolerance < DBL_EPSILON) */
      /* { */
      /*   numerics_warning("determine_convergence_with_full_fina", "We try to set a very smal
       * tolerance"); */
      /*   *tolerance = DBL_EPSILON; */
      /* } */
      numerics_printf(
          "------- FC3D - NSGS - We modify the required incremental precision to reach "
          "accuracy to %e",
          *tolerance);
      hasNotConverged = 1;
    } else {
      numerics_printf(
          "------- FC3D - NSGS - The incremental precision is sufficient to reach accuracy to "
          "%e",
          *tolerance);
    }
<<<<<<< HEAD
    else
    {
      numerics_printf("------- FC3D - NSGS - The incremental precision is sufficient to reach accuracy to %e", *tolerance);
    }

  }
  else
  {
    numerics_printf("--------------- FC3D - NSGS - Iteration %i "
                    "Residual = %14.7e > %7.3e", iter, error, *tolerance);
=======

  } else {
    numerics_printf(
        "--------------- FC3D - NSGS - Iteration %i "
        "Residual = %14.7e > %7.3e",
        iter, error, *tolerance);
>>>>>>> 716e499e
  }
  return hasNotConverged;
}

<<<<<<< HEAD



void fc3d_nsgs(FrictionContactProblem* problem, double *reaction,
               double *velocity, int* info, SolverOptions* options)
{
=======
static void statsIterationCallback(FrictionContactProblem *problem, SolverOptions *options,
                                   double *reaction, double *velocity, double error) {
  if (options->callback) {
    options->callback->collectStatsIteration(options->callback->env,
                                             problem->numberOfContacts * 3, reaction, velocity,
                                             error, NULL);
  }
}

void fc3d_nsgs(FrictionContactProblem *problem, double *reaction, double *velocity, int *info,
               SolverOptions *options) {
>>>>>>> 716e499e
  /* verbose=1; */
  /* int and double parameters */
  int *iparam = options->iparam;
  double *dparam = options->dparam;

  /* Number of contacts */
  unsigned int nc = problem->numberOfContacts;

  /* Maximum number of iterations */
  int itermax = iparam[SICONOS_IPARAM_MAX_ITER];

  /* Tolerance */
  double tolerance = dparam[SICONOS_DPARAM_TOL];
  double norm_q = cblas_dnrm2(nc * 3, problem->q, 1);
  double omega = dparam[SICONOS_FRICTION_3D_NSGS_RELAXATION_VALUE];

  double norm_r[] = {1e24};
  if (options->numberOfInternalSolvers < 1) {
    numerics_error("fc3d_nsgs",
                   "The NSGS method needs options for the internal solvers, "
                   "options[0].numberOfInternalSolvers should be >= 1");
  }
<<<<<<< HEAD
  SolverOptions * localsolver_options = options->internalSolvers[0];
  ComputeErrorPtr computeError = NULL;

  struct LocalProblemFunctionToolkit* localProblemFunctionToolkit = localProblemFunctionToolkit_new();
  /* localProblemFunctionToolkit_display(localProblemFunctionToolkit); */


  FrictionContactProblem* localproblem;
=======
  SolverOptions *localsolver_options = options->internalSolvers[0];
  SolverPtr local_solver = NULL;
  UpdatePtr update_localproblem = NULL;
  FreeSolverNSGSPtr freeSolver = NULL;
  ComputeErrorPtr computeError = NULL;

  FrictionContactProblem *localproblem;
>>>>>>> 716e499e
  double localreaction[3];

  /*****  NSGS Iterations *****/
  int iter = 0;      /* Current iteration number */
  double error = 1.; /* Current error */
  int hasNotConverged = 1;
  unsigned int contact; /* Number of the current row of blocks in M */
  unsigned int *scontacts = NULL;
  unsigned int *freeze_contacts = NULL;

  if (*info == 0) return;

  SparseBlockStructuredMatrix* matrix1 = problem->M->matrix1;
  if (problem->M->storageType == NM_SPARSE) {

    if (problem->M->matrix1)
      {
	printf("Warning matrix 1 different from NULL");
      }

    problem->M->matrix1 = NM_extract_diagonal_blocks(problem->M, problem->dimension);
  }

  /*****  Initialize various solver options *****/
  localproblem = fc3d_local_problem_allocate(problem);

<<<<<<< HEAD
  fc3d_nsgs_initialize_local_solver(localProblemFunctionToolkit, &computeError,
                                    problem, localproblem, options);
=======
  fc3d_nsgs_initialize_local_solver(&local_solver, &update_localproblem,
                                    (FreeSolverNSGSPtr *)&freeSolver, &computeError, problem,
                                    localproblem, options);
>>>>>>> 716e499e

  /* localProblemFunctionToolkit_display(localProblemFunctionToolkit); */
  scontacts = allocShuffledContacts(problem, options);
  freeze_contacts = allocfreezingContacts(problem, options);
  /*****  Check solver options *****/
  if (!(iparam[SICONOS_FRICTION_3D_NSGS_SHUFFLE] == SICONOS_FRICTION_3D_NSGS_SHUFFLE_FALSE ||
        iparam[SICONOS_FRICTION_3D_NSGS_SHUFFLE] == SICONOS_FRICTION_3D_NSGS_SHUFFLE_TRUE ||
        iparam[SICONOS_FRICTION_3D_NSGS_SHUFFLE] ==
            SICONOS_FRICTION_3D_NSGS_SHUFFLE_TRUE_EACH_LOOP)) {
    numerics_error("fc3d_nsgs",
                   "iparam[SICONOS_FRICTION_3D_NSGS_SHUFFLE] must be equal to "
                   "SICONOS_FRICTION_3D_NSGS_SHUFFLE_FALSE (0), "
                   "SICONOS_FRICTION_3D_NSGS_SHUFFLE_TRUE (1) or "
                   "SICONOS_FRICTION_3D_NSGS_SHUFFLE_TRUE_EACH_LOOP (2)");
    return;
  }

  if (!(iparam[SICONOS_FRICTION_3D_IPARAM_ERROR_EVALUATION] ==
            SICONOS_FRICTION_3D_NSGS_ERROR_EVALUATION_FULL ||
        iparam[SICONOS_FRICTION_3D_IPARAM_ERROR_EVALUATION] ==
            SICONOS_FRICTION_3D_NSGS_ERROR_EVALUATION_LIGHT_WITH_FULL_FINAL ||
        iparam[SICONOS_FRICTION_3D_IPARAM_ERROR_EVALUATION] ==
            SICONOS_FRICTION_3D_NSGS_ERROR_EVALUATION_LIGHT ||
        iparam[SICONOS_FRICTION_3D_IPARAM_ERROR_EVALUATION] ==
            SICONOS_FRICTION_3D_NSGS_ERROR_EVALUATION_ADAPTIVE)) {
    numerics_error("fc3d_nsgs",
                   "iparam[SICONOS_FRICTION_3D_IPARAM_ERROR_EVALUATION] must be equal to "
                   "SICONOS_FRICTION_3D_NSGS_ERROR_EVALUATION_FULL (0), "
                   "SICONOS_FRICTION_3D_NSGS_ERROR_EVALUATION_LIGHT_WITH_FULL_FINAL (1), "
                   "SICONOS_FRICTION_3D_NSGS_ERROR_EVALUATION_LIGHT (2) or "
                   "SICONOS_FRICTION_3D_NSGS_ERROR_EVALUATION_ADAPTIVE (3)");
    return;
  }

  /*****  NSGS Iterations *****/

  /* A special case for the most common options (should correspond
   * with mechanics_run.py **/
  if (iparam[SICONOS_FRICTION_3D_NSGS_SHUFFLE] == SICONOS_FRICTION_3D_NSGS_SHUFFLE_FALSE &&
      iparam[SICONOS_FRICTION_3D_NSGS_FREEZING_CONTACT] == 0 &&
      iparam[SICONOS_FRICTION_3D_NSGS_RELAXATION] ==
          SICONOS_FRICTION_3D_NSGS_RELAXATION_FALSE &&
      iparam[SICONOS_FRICTION_3D_NSGS_FILTER_LOCAL_SOLUTION] ==
          SICONOS_FRICTION_3D_NSGS_FILTER_LOCAL_SOLUTION_TRUE &&
      iparam[SICONOS_FRICTION_3D_IPARAM_ERROR_EVALUATION] ==
          SICONOS_FRICTION_3D_NSGS_ERROR_EVALUATION_LIGHT) {
    while ((iter < itermax) && (hasNotConverged > 0)) {
      ++iter;
      double light_error_sum = 0.0;

      fc3d_set_internalsolver_tolerance(problem, options, localsolver_options, error);

      for (unsigned int i = 0; i < nc; ++i) {
        contact = i;

        solveLocalReaction(update_localproblem, local_solver, contact, problem, localproblem,
                           reaction, localsolver_options, localreaction);

<<<<<<< HEAD
        solveLocalReaction(localProblemFunctionToolkit->update_local_problem, localProblemFunctionToolkit->local_solver, localProblemFunctionToolkit->copy_local_reaction,
			   contact,
                           problem, localproblem, reaction, localsolver_options,
                           localreaction);

        light_error_sum += localProblemFunctionToolkit->light_error_squared(localreaction, &reaction[contact*3]);
=======
        light_error_sum += light_error_squared(localreaction, &reaction[contact * 3]);
>>>>>>> 716e499e

        /* #if 0 */
        acceptLocalReactionFiltered(localproblem, localsolver_options, contact, iter, reaction,
                                    localreaction);
      }

      error = calculateLightError(light_error_sum, nc, reaction, norm_r);

      hasNotConverged = determine_convergence(error, tolerance, iter, options);

      statsIterationCallback(problem, options, reaction, velocity, error);
    }
  }

  /* All other cases, we put all the ifs inline.. otherwise, too many
   * variations to have dedicated loops, but add more if there are
   * common cases to avoid checking booleans on every iteration. **/
  else {
    /* verbose=1; */
    while ((iter < itermax) && (hasNotConverged > 0)) {
      ++iter;
      double light_error_sum = 0.0;
      double light_error_2 = 0.0;
      fc3d_set_internalsolver_tolerance(problem, options, localsolver_options, error);

      unsigned int number_of_freezed_contact = 0;
      double tmp_criteria1 = tolerance * tolerance * 100 * 100;
      double tmp_criteria2 = *norm_r * *norm_r / (nc * nc * 1000);

      if (iparam[SICONOS_FRICTION_3D_NSGS_FREEZING_CONTACT] > 0) {
        for (unsigned int i = 0; i < nc; ++i) {
          if (freeze_contacts[i] > 0) number_of_freezed_contact++;
        }
        if (number_of_freezed_contact >= nc - 1) {
          // printf("number of freezed contact too large\n");
          for (unsigned int c = 0; c < nc; ++c) freeze_contacts[c] = 0;
        }
      }
      for (unsigned int i = 0; i < nc; ++i) {
        if (iparam[SICONOS_FRICTION_3D_NSGS_SHUFFLE] ==
                SICONOS_FRICTION_3D_NSGS_SHUFFLE_TRUE ||
            iparam[SICONOS_FRICTION_3D_NSGS_SHUFFLE] ==
                SICONOS_FRICTION_3D_NSGS_SHUFFLE_TRUE_EACH_LOOP) {
          if (iparam[SICONOS_FRICTION_3D_NSGS_SHUFFLE] ==
              SICONOS_FRICTION_3D_NSGS_SHUFFLE_TRUE_EACH_LOOP)
            uint_shuffle(scontacts, nc);
          contact = scontacts[i];
        } else
          contact = i;

        if (iparam[SICONOS_FRICTION_3D_NSGS_FREEZING_CONTACT] > 0) {
          if (freeze_contacts[contact] > 0) {
            /* we skip freeze contacts */
            freeze_contacts[contact] -= 1;
            continue;
          }
        }

        solveLocalReaction(update_localproblem, local_solver, contact, problem, localproblem,
                           reaction, localsolver_options, localreaction);

<<<<<<< HEAD
       solveLocalReaction(localProblemFunctionToolkit->update_local_problem, localProblemFunctionToolkit->local_solver, localProblemFunctionToolkit->copy_local_reaction,
			  contact,
			  problem, localproblem, reaction, localsolver_options,
			  localreaction);

        if(iparam[SICONOS_FRICTION_3D_NSGS_RELAXATION] == SICONOS_FRICTION_3D_NSGS_RELAXATION_TRUE)
          localProblemFunctionToolkit->perform_relaxation(localreaction, &reaction[contact*3], omega);

        light_error_2= localProblemFunctionToolkit->light_error_squared(localreaction, &reaction[contact*3]);
=======
        if (iparam[SICONOS_FRICTION_3D_NSGS_RELAXATION] ==
            SICONOS_FRICTION_3D_NSGS_RELAXATION_TRUE)
          performRelaxation(localreaction, &reaction[contact * 3], omega);

        light_error_2 = light_error_squared(localreaction, &reaction[contact * 3]);
>>>>>>> 716e499e
        light_error_sum += light_error_2;

        /* int test =100; */
        /* if (contact == test) */
        /* { */
        /*   printf("reaction[%i] = %16.8e\t",3*contact-1,reaction[3*contact]); */
        /*   printf("localreaction[%i] = %16.8e\n",2,localreaction[0]); */
        /* } */

<<<<<<< HEAD
        if(iparam[SICONOS_FRICTION_3D_NSGS_FREEZING_CONTACT] >0)
        {
          double  squared_norm_localreaction = localProblemFunctionToolkit->squared_norm(localreaction);
          int relative_convergence_criteria = light_error_2<= tmp_criteria1  *squared_norm_localreaction ;
          int small_reaction_criteria = squared_norm_localreaction <=  tmp_criteria2;
=======
        if (iparam[SICONOS_FRICTION_3D_NSGS_FREEZING_CONTACT] > 0) {
          double squared_norm_localreaction = squared_norm(localreaction);
          int relative_convergence_criteria =
              light_error_2 <= tmp_criteria1 * squared_norm_localreaction;
          int small_reaction_criteria = squared_norm_localreaction <= tmp_criteria2;
>>>>>>> 716e499e

          if ((relative_convergence_criteria || small_reaction_criteria) && iter >= 10)
          /* if ((light_error_2 *squared_norm(localreaction) <= tolerance*tolerance/(nc*nc*10)
           */
          /*      || squared_norm(localreaction) <=  (*norm_r* *norm_r/(nc*nc*1000))) */
          /*     && iter >=10) */
          {
            /* we  freeze the contact for n iterations*/
            freeze_contacts[contact] = iparam[SICONOS_FRICTION_3D_NSGS_FREEZING_CONTACT];

<<<<<<< HEAD
            DEBUG_EXPR
              (
                printf("first criteria : light_error_2*squared_norm(localreaction) <= tolerance*tolerance/(nc*nc*10) ==> %e <= %e, bool =%i\n",
		       light_error_2*localProblemFunctionToolkit->squared_norm(localreaction), tolerance*tolerance/(nc*nc*10), relative_convergence_criteria );
                printf("second criteria :  squared_norm(localreaction) <=  (*norm_r* *norm_r/(nc*nc))/1000. ==> %e <= %e, bool =%i \n",
                       localProblemFunctionToolkit->squared_norm(localreaction) ,  *norm_r* *norm_r/(nc*nc*1000), small_reaction_criteria);
                printf("Contact % i is freezed for %i steps\n", contact,  iparam[SICONOS_FRICTION_3D_NSGS_FREEZING_CONTACT]);
                );
=======
            DEBUG_EXPR(printf("first criteria : light_error_2*squared_norm(localreaction) <= "
                              "tolerance*tolerance/(nc*nc*10) ==> %e <= %e, bool =%i\n",
                              light_error_2 * squared_norm(localreaction),
                              tolerance * tolerance / (nc * nc * 10),
                              relative_convergence_criteria);
                       printf("second criteria :  squared_norm(localreaction) <=  (*norm_r* "
                              "*norm_r/(nc*nc))/1000. ==> %e <= %e, bool =%i \n",
                              squared_norm(localreaction),
                              *norm_r * *norm_r / (nc * nc * 1000), small_reaction_criteria);
                       printf("Contact % i is freezed for %i steps\n", contact,
                              iparam[SICONOS_FRICTION_3D_NSGS_FREEZING_CONTACT]););
>>>>>>> 716e499e
          }
        }

        if (iparam[SICONOS_FRICTION_3D_NSGS_FILTER_LOCAL_SOLUTION] ==
            SICONOS_FRICTION_3D_NSGS_FILTER_LOCAL_SOLUTION_TRUE)
          acceptLocalReactionFiltered(localproblem, localsolver_options, contact, iter,
                                      reaction, localreaction);
        else
          acceptLocalReactionUnconditionally(contact, reaction, localreaction);
      }

      /* DEBUG_EXPR( */
      /*   if(iparam[SICONOS_FRICTION_3D_NSGS_FREEZING_CONTACT] >0) */
      /*   { */
      /*     int frozen_contact=0; */
      /*     for(unsigned int ii = 0 ; ii < nc ; ++ii) if (freeze_contacts[ii] >0)
       * frozen_contact++; */
      /*     numerics_printf_verbose(1,"number of frozen contacts %i at iter : %i",
       * frozen_contact, iter ); */
      /*   } */
      /*   ); */

      if (iparam[SICONOS_FRICTION_3D_IPARAM_ERROR_EVALUATION] ==
          SICONOS_FRICTION_3D_NSGS_ERROR_EVALUATION_LIGHT) {
        error = calculateLightError(light_error_sum, nc, reaction, norm_r);
        hasNotConverged = determine_convergence(error, tolerance, iter, options);
      } else if (iparam[SICONOS_FRICTION_3D_IPARAM_ERROR_EVALUATION] ==
                 SICONOS_FRICTION_3D_NSGS_ERROR_EVALUATION_LIGHT_WITH_FULL_FINAL) {
        error = calculateLightError(light_error_sum, nc, reaction, norm_r);
        hasNotConverged =
            determine_convergence_with_full_final(problem, options, computeError, reaction,
                                                  velocity, &tolerance, norm_q, error, iter);

        if (!(tolerance > 0.0)) {
          numerics_warning("fc3d_nsgs", "tolerance has to be positive!!");
          numerics_warning("fc3d_nsgs", "we stop the iterations");
          break;
        }

      } else if (iparam[SICONOS_FRICTION_3D_IPARAM_ERROR_EVALUATION] ==
                 SICONOS_FRICTION_3D_NSGS_ERROR_EVALUATION_FULL) {
        error = calculateFullErrorAdaptiveInterval(problem, computeError, options, iter,
                                                   reaction, velocity, tolerance, norm_q);
        hasNotConverged = determine_convergence(error, tolerance, iter, options);
      }

      statsIterationCallback(problem, options, reaction, velocity, error);

      /* if(iparam[SICONOS_FRICTION_3D_NSGS_FREEZING_CONTACT] >0) */
      /* { */
      /*   int frozen_contact=0; */
      /*   for(unsigned int i = 0 ; i < nc ; ++i) */
      /*   { */
      /*     if (freeze_contacts[i] >0) */
      /*     { */
      /*       frozen_contact++; */
      /*     } */
      /*   } */
      /*   printf("number of frozen contacts %i at iter : %i over number of contacts: %i\n",
       * frozen_contact, iter, nc ); */
      /* } */
    }
  }

  /* Full criterium */
  if (iparam[SICONOS_FRICTION_3D_IPARAM_ERROR_EVALUATION] ==
      SICONOS_FRICTION_3D_NSGS_ERROR_EVALUATION_LIGHT_WITH_FULL_FINAL) {
    error = calculateFullErrorFinal(problem, options, computeError, reaction, velocity,
                                    tolerance, norm_q);

    hasNotConverged = determine_convergence(error, dparam[SICONOS_DPARAM_TOL], iter, options);
  }

  *info = hasNotConverged;

  /** return parameter values */
  /* dparam[SICONOS_DPARAM_TOL] = tolerance; */
  dparam[SICONOS_DPARAM_RESIDU] = error;
  iparam[SICONOS_IPARAM_ITER_DONE] = iter;

  /** Free memory **/
<<<<<<< HEAD
  if (problem->M->storageType == NM_SPARSE) {
    SBM_clear_block(problem->M->matrix1);
    SBM_clear(problem->M->matrix1);
    problem->M->matrix1= matrix1;
  }
  localProblemFunctionToolkit->free_local_solver(problem,localproblem,localsolver_options);
=======
  (*freeSolver)(problem, localproblem, localsolver_options);
>>>>>>> 716e499e
  fc3d_local_problem_free(localproblem, problem);
  if (scontacts) free(scontacts);
}

void fc3d_nsgs_set_default(SolverOptions *options) {
  options->iparam[SICONOS_FRICTION_3D_IPARAM_ERROR_EVALUATION] =
      SICONOS_FRICTION_3D_NSGS_ERROR_EVALUATION_LIGHT_WITH_FULL_FINAL;
  options->iparam[SICONOS_FRICTION_3D_IPARAM_INTERNAL_ERROR_STRATEGY] =
      SICONOS_FRICTION_3D_INTERNAL_ERROR_STRATEGY_GIVEN_VALUE;
  /* options->iparam[SICONOS_FRICTION_3D_IPARAM_INTERNAL_ERROR_STRATEGY] =
   * SICONOS_FRICTION_3D_INTERNAL_ERROR_STRATEGY_ADAPTIVE; */
  /* options->iparam[SICONOS_FRICTION_3D_IPARAM_INTERNAL_ERROR_STRATEGY] =
   * SICONOS_FRICTION_3D_INTERNAL_ERROR_STRATEGY_ADAPTIVE_N_CONTACT; */
  options->iparam[SICONOS_FRICTION_3D_NSGS_SHUFFLE] = SICONOS_FRICTION_3D_NSGS_SHUFFLE_FALSE;
  options->iparam[SICONOS_FRICTION_3D_NSGS_SHUFFLE_SEED] = 0;
  options->iparam[SICONOS_FRICTION_3D_NSGS_FREEZING_CONTACT] = 0;
  options->iparam[SICONOS_FRICTION_3D_NSGS_FILTER_LOCAL_SOLUTION] =
      SICONOS_FRICTION_3D_NSGS_FILTER_LOCAL_SOLUTION_FALSE;
  options->iparam[SICONOS_FRICTION_3D_NSGS_RELAXATION] =
      SICONOS_FRICTION_3D_NSGS_RELAXATION_FALSE;
  options->iparam[SICONOS_FRICTION_3D_IPARAM_ERROR_EVALUATION_FREQUENCY] = 0;
  options->dparam[SICONOS_DPARAM_TOL] = 1e-4;
  options->dparam[SICONOS_FRICTION_3D_DPARAM_INTERNAL_ERROR_RATIO] = 10.0;
  // Internal solver
  assert(options->numberOfInternalSolvers == 1);
  options->internalSolvers[0] =
      solver_options_create(SICONOS_FRICTION_3D_ONECONTACT_NSN_GP_HYBRID);
}<|MERGE_RESOLUTION|>--- conflicted
+++ resolved
@@ -26,12 +26,9 @@
 #include "Friction_cst.h"                              // for SICONOS_FRICTI...
 #include "NumericsArrays.h"                            // for uint_shuffle
 #include "NumericsFwd.h"                               // for SolverOptions
-<<<<<<< HEAD
 #include "NumericsMatrix.h"
 #include "NumericsSparseMatrix.h"
-=======
 #include "SiconosBlas.h"                               // for cblas_dnrm2
->>>>>>> 716e499e
 #include "SolverOptions.h"                             // for SolverOptions
 #include "SparseBlockMatrix.h"
 #include "fc3d_2NCP_Glocker.h"                         // for NCPGlocker_update
@@ -46,13 +43,10 @@
 #include "numerics_verbose.h"                          // for numerics_printf
 /* #define DEBUG_STDOUT */
 /* #define DEBUG_MESSAGES */
-<<<<<<< HEAD
+
 #include "op3x3.h"
 #include "siconos_debug.h"                                     // for DEBUG_EXPR
 
-=======
-#include "siconos_debug.h"  // for DEBUG_EXPR
->>>>>>> 716e499e
 
 //#define FCLIB_OUTPUT
 
@@ -77,7 +71,7 @@
 /*   } */
 /* } */
 
-<<<<<<< HEAD
+
 static inline
 void performRelaxation_3(double localreaction[3], double *oldreaction, double omega)
 {
@@ -136,16 +130,9 @@
   }
 }
 
-
-
-
-static void fc3d_nsgs_update(int contact, FrictionContactProblem* problem, FrictionContactProblem* localproblem, double * reaction, SolverOptions* options)
-{
-=======
-void fc3d_nsgs_update(int contact, FrictionContactProblem *problem,
+static void fc3d_nsgs_update(int contact, FrictionContactProblem *problem,
                       FrictionContactProblem *localproblem, double *reaction,
                       SolverOptions *options) {
->>>>>>> 716e499e
   /* Build a local problem for a specific contact
      reaction corresponds to the global vector (size n) of the global problem.
   */
@@ -165,7 +152,6 @@
   localproblem->mu[0] = problem->mu[contact];
 }
 
-<<<<<<< HEAD
 
 void fc3d_nsgs_initialize_local_solver(struct LocalProblemFunctionToolkit  * local_function_toolkit,
                                        ComputeErrorPtr* computeError,
@@ -317,148 +303,7 @@
   {
     numerics_error("fc3d_nsgs_initialize_local_solver", "Numerics, fc3d_nsgs failed. Unknown internal solver : %s.\n", solver_options_id_to_name(localsolver_options->solverId));
   }
-=======
-void fc3d_nsgs_initialize_local_solver(SolverPtr *solve, UpdatePtr *update,
-                                       FreeSolverNSGSPtr *freeSolver,
-                                       ComputeErrorPtr *computeError,
-                                       FrictionContactProblem *problem,
-                                       FrictionContactProblem *localproblem,
-                                       SolverOptions *options) {
-  SolverOptions *localsolver_options = options->internalSolvers[0];
-  /** Connect to local solver */
-  switch (localsolver_options->solverId) {
-    /* Projection */
-    case SICONOS_FRICTION_3D_ONECONTACT_ProjectionOnConeWithDiagonalization: {
-      *solve = &fc3d_projectionWithDiagonalization_solve;
-      *update = &fc3d_projectionWithDiagonalization_update;
-      *freeSolver = (FreeSolverNSGSPtr)&fc3d_projection_free;
-      *computeError = (ComputeErrorPtr)&fc3d_compute_error;
-      fc3d_projection_initialize(problem, localproblem);
-      break;
-    }
-    case SICONOS_FRICTION_3D_ONECONTACT_ProjectionOnCone: {
-      *solve = &fc3d_projectionOnCone_solve;
-      *update = &fc3d_projection_update;
-      *freeSolver = (FreeSolverNSGSPtr)&fc3d_projection_free;
-      *computeError = (ComputeErrorPtr)&fc3d_compute_error;
-      fc3d_projection_initialize(problem, localproblem);
-      break;
-    }
-    case SICONOS_FRICTION_3D_ONECONTACT_ProjectionOnConeWithLocalIteration: {
-      *solve = &fc3d_projectionOnConeWithLocalIteration_solve;
-      *update = &fc3d_projection_update;
-      *freeSolver = (FreeSolverNSGSPtr)&fc3d_projectionOnConeWithLocalIteration_free;
-      *computeError = (ComputeErrorPtr)&fc3d_compute_error;
-      fc3d_projectionOnConeWithLocalIteration_initialize(problem, localproblem,
-                                                         localsolver_options);
-      break;
-    }
-    case SICONOS_FRICTION_3D_ONECONTACT_ProjectionOnConeWithRegularization: {
-      *solve = &fc3d_projectionOnCone_solve;
-      *update = &fc3d_projection_update_with_regularization;
-      *freeSolver = (FreeSolverNSGSPtr)&fc3d_projection_with_regularization_free;
-      *computeError = (ComputeErrorPtr)&fc3d_compute_error;
-      fc3d_projection_initialize_with_regularization(problem, localproblem);
-      break;
-    }
-    /* Newton solver (Alart-Curnier) */
-    case SICONOS_FRICTION_3D_ONECONTACT_NSN: {
-      *solve = &fc3d_onecontact_nonsmooth_Newton_solvers_solve;
-      *update = &fc3d_onecontact_nonsmooth_Newton_AC_update;
-      *freeSolver = (FreeSolverNSGSPtr)&fc3d_onecontact_nonsmooth_Newton_solvers_free;
-      *computeError = (ComputeErrorPtr)&fc3d_compute_error;
-      fc3d_onecontact_nonsmooth_Newton_solvers_initialize(problem, localproblem,
-                                                          localsolver_options);
-      break;
-    }
-    case SICONOS_FRICTION_3D_ONECONTACT_NSN_GP: {
-      *solve = &fc3d_onecontact_nonsmooth_Newton_solvers_solve;
-      *update = &fc3d_onecontact_nonsmooth_Newton_AC_update;
-      *freeSolver = (FreeSolverNSGSPtr)&fc3d_onecontact_nonsmooth_Newton_solvers_free;
-      *computeError = (ComputeErrorPtr)&fc3d_compute_error;
-      fc3d_onecontact_nonsmooth_Newton_solvers_initialize(problem, localproblem,
-                                                          localsolver_options);
-      break;
-    }
-    case SICONOS_FRICTION_3D_ONECONTACT_NSN_GP_HYBRID: {
-      *solve = &fc3d_onecontact_nonsmooth_Newton_solvers_solve;
-      *update = &fc3d_onecontact_nonsmooth_Newton_AC_update;
-      *freeSolver = (FreeSolverNSGSPtr)&fc3d_onecontact_nonsmooth_Newton_solvers_free;
-      *computeError = (ComputeErrorPtr)&fc3d_compute_error;
-      fc3d_onecontact_nonsmooth_Newton_solvers_initialize(problem, localproblem,
-                                                          localsolver_options);
-      break;
-    } /* Newton solver (Glocker-Fischer-Burmeister)*/
-    case SICONOS_FRICTION_3D_NCPGlockerFBNewton: {
-      *solve = &fc3d_onecontact_nonsmooth_Newton_solvers_solve;
-      *update = &NCPGlocker_update;
-      *freeSolver = (FreeSolverNSGSPtr)&fc3d_onecontact_nonsmooth_Newton_solvers_free;
-      *computeError = (ComputeErrorPtr)&fc3d_compute_error;
-      // *computeError = &fake_compute_error;
-      fc3d_onecontact_nonsmooth_Newton_solvers_initialize(problem, localproblem,
-                                                          localsolver_options);
-      break;
-    }
-    /* Path solver (Glocker Formulation) */
-    case SICONOS_FRICTION_3D_NCPGlockerFBPATH: {
-      *solve = &fc3d_Path_solve;
-      *freeSolver = (FreeSolverNSGSPtr)&fc3d_Path_free;
-      *update = &NCPGlocker_update;
-      *computeError = (ComputeErrorPtr)&fc3d_compute_error;
-      // *computeError = &fake_compute_error;
-      fc3d_Path_initialize(problem, localproblem, localsolver_options);
-      break;
-    }
-
-    /* Fixed Point solver (Glocker Formulation) */
-    case SICONOS_FRICTION_3D_NCPGlockerFBFixedPoint: {
-      *solve = &fc3d_FixedP_solve;
-      *update = &NCPGlocker_update;
-      *freeSolver = (FreeSolverNSGSPtr)&fc3d_FixedP_free;
-      /* *computeError = &fake_compute_error_nsgs; */
-      *computeError = (ComputeErrorPtr)&fc3d_compute_error;
-      fc3d_FixedP_initialize(problem, localproblem, localsolver_options);
-      break;
-    }
-    case SICONOS_FRICTION_3D_ONECONTACT_ProjectionOnCylinder: {
-      *solve = &fc3d_projectionOnCylinder_solve;
-      *update = &fc3d_projectionOnCylinder_update;
-      *freeSolver = (FreeSolverNSGSPtr)&fc3d_projectionOnCylinder_free;
-      *computeError = (ComputeErrorPtr)&fc3d_Tresca_compute_error;
-      fc3d_projectionOnCylinder_initialize(problem, localproblem, options);
-      break;
-    }
-    case SICONOS_FRICTION_3D_ONECONTACT_ProjectionOnCylinderWithLocalIteration: {
-      *solve = &fc3d_projectionOnCylinderWithLocalIteration_solve;
-      *update = &fc3d_projectionOnCylinder_update;
-      *freeSolver = (FreeSolverNSGSPtr)&fc3d_projectionOnCylinderWithLocalIteration_free;
-      *computeError = (ComputeErrorPtr)&fc3d_Tresca_compute_error;
-      fc3d_projectionOnCylinderWithLocalIteration_initialize(problem, localproblem, options,
-                                                             localsolver_options);
-      break;
-    }
-    case SICONOS_FRICTION_3D_ONECONTACT_QUARTIC: {
-      *solve = &fc3d_unitary_enumerative_solve;
-      *update = &fc3d_nsgs_update;
-      *freeSolver = (FreeSolverNSGSPtr)&fc3d_unitary_enumerative_free;
-      *computeError = (ComputeErrorPtr)&fc3d_compute_error;
-      fc3d_unitary_enumerative_initialize(localproblem);
-      break;
-    }
-    case SICONOS_FRICTION_3D_ONECONTACT_QUARTIC_NU: {
-      *solve = &fc3d_unitary_enumerative_solve;
-      *update = &fc3d_nsgs_update;
-      *freeSolver = (FreeSolverNSGSPtr)&fc3d_unitary_enumerative_free;
-      *computeError = (ComputeErrorPtr)&fc3d_compute_error;
-      fc3d_unitary_enumerative_initialize(localproblem);
-      break;
-    }
-    default: {
-      numerics_error("fc3d_nsgs_initialize_local_solver",
-                     "Numerics, fc3d_nsgs failed. Unknown internal solver : %s.\n",
-                     solver_options_id_to_name(localsolver_options->solverId));
-    }
->>>>>>> 716e499e
+
   }
 
 
@@ -500,8 +345,6 @@
   return fcontacts;
 }
 
-<<<<<<< HEAD
-
 static
 int solveLocalReaction(UpdatePtr update_localproblem, SolverPtr local_solver,
 		       CopyLocalReactionPtr copyLocalReaction,
@@ -518,44 +361,13 @@
   localsolver_options->iparam[SICONOS_FRICTION_3D_CURRENT_CONTACT_NUMBER] = contact;
 
   copyLocalReaction(&(reaction[contact*problem->dimension]), localreaction);
-=======
-static int solveLocalReaction(UpdatePtr update_localproblem, SolverPtr local_solver,
-                              unsigned int contact, FrictionContactProblem *problem,
-                              FrictionContactProblem *localproblem, double *reaction,
-                              SolverOptions *localsolver_options, double localreaction[3]) {
-  (*update_localproblem)(contact, problem, localproblem, reaction, localsolver_options);
-
-  localsolver_options->iparam[SICONOS_FRICTION_3D_CURRENT_CONTACT_NUMBER] = contact;
-
-  localreaction[0] = reaction[contact * 3 + 0];
-  localreaction[1] = reaction[contact * 3 + 1];
-  localreaction[2] = reaction[contact * 3 + 2];
->>>>>>> 716e499e
 
   return (*local_solver)(localproblem, localreaction, localsolver_options);
 }
 
-<<<<<<< HEAD
-
-=======
-static void performRelaxation(double localreaction[3], double *oldreaction, double omega) {
-  localreaction[0] = omega * localreaction[0] + (1.0 - omega) * oldreaction[0];
-  localreaction[1] = omega * localreaction[1] + (1.0 - omega) * oldreaction[1];
-  localreaction[2] = omega * localreaction[2] + (1.0 - omega) * oldreaction[2];
-}
-
-static double light_error_squared(double localreaction[3], double *oldreaction) {
-  return (pow(oldreaction[0] - localreaction[0], 2) +
-          pow(oldreaction[1] - localreaction[1], 2) +
-          pow(oldreaction[2] - localreaction[2], 2));
-}
-
-static double squared_norm(double localreaction[3]) {
-  return (pow(localreaction[0], 2) + pow(localreaction[1], 2) + pow(localreaction[2], 2));
-}
->>>>>>> 716e499e
-
-int file_exists(const char *fname) {
+int file_exists(const char *fname)
+{
+
   FILE *file;
   if ((file = fopen(fname, "r"))) {
     fclose(file);
@@ -609,7 +421,6 @@
 
 #endif
 
-<<<<<<< HEAD
     numerics_printf("Discard local reaction for contact %i at iteration %i "
                     "with local_error = %e",
                     contact, iter, localsolver_options->dparam[SICONOS_DPARAM_RESIDU]);
@@ -619,28 +430,7 @@
 }
 
 
-=======
-    numerics_printf(
-        "Discard local reaction for contact %i at iteration %i "
-        "with local_error = %e",
-        contact, iter, localsolver_options->dparam[SICONOS_DPARAM_RESIDU]);
-  } else
-    memcpy(&reaction[contact * 3], localreaction, sizeof(double) * 3);
-}
-
-static void acceptLocalReactionUnconditionally(unsigned int contact, double *reaction,
-                                               double localreaction[3]) {
-  memcpy(&reaction[contact * 3], localreaction, sizeof(double) * 3);
-}
-
-static double calculateLightError(double light_error_sum, unsigned int nc, double *reaction,
-                                  double *norm_r) {
-  double error = sqrt(light_error_sum);
-  *norm_r = cblas_dnrm2(nc * 3, reaction, 1);
-  if (fabs(*norm_r) > DBL_EPSILON) error /= (*norm_r);
-  return error;
-}
->>>>>>> 716e499e
+
 
 static double calculateFullErrorAdaptiveInterval(FrictionContactProblem *problem,
                                                  ComputeErrorPtr computeError,
@@ -745,37 +535,17 @@
           "%e",
           *tolerance);
     }
-<<<<<<< HEAD
-    else
-    {
-      numerics_printf("------- FC3D - NSGS - The incremental precision is sufficient to reach accuracy to %e", *tolerance);
-    }
-
-  }
-  else
-  {
-    numerics_printf("--------------- FC3D - NSGS - Iteration %i "
-                    "Residual = %14.7e > %7.3e", iter, error, *tolerance);
-=======
 
   } else {
     numerics_printf(
         "--------------- FC3D - NSGS - Iteration %i "
         "Residual = %14.7e > %7.3e",
         iter, error, *tolerance);
->>>>>>> 716e499e
+
   }
   return hasNotConverged;
 }
 
-<<<<<<< HEAD
-
-
-
-void fc3d_nsgs(FrictionContactProblem* problem, double *reaction,
-               double *velocity, int* info, SolverOptions* options)
-{
-=======
 static void statsIterationCallback(FrictionContactProblem *problem, SolverOptions *options,
                                    double *reaction, double *velocity, double error) {
   if (options->callback) {
@@ -787,7 +557,7 @@
 
 void fc3d_nsgs(FrictionContactProblem *problem, double *reaction, double *velocity, int *info,
                SolverOptions *options) {
->>>>>>> 716e499e
+
   /* verbose=1; */
   /* int and double parameters */
   int *iparam = options->iparam;
@@ -810,7 +580,7 @@
                    "The NSGS method needs options for the internal solvers, "
                    "options[0].numberOfInternalSolvers should be >= 1");
   }
-<<<<<<< HEAD
+
   SolverOptions * localsolver_options = options->internalSolvers[0];
   ComputeErrorPtr computeError = NULL;
 
@@ -819,15 +589,7 @@
 
 
   FrictionContactProblem* localproblem;
-=======
-  SolverOptions *localsolver_options = options->internalSolvers[0];
-  SolverPtr local_solver = NULL;
-  UpdatePtr update_localproblem = NULL;
-  FreeSolverNSGSPtr freeSolver = NULL;
-  ComputeErrorPtr computeError = NULL;
-
-  FrictionContactProblem *localproblem;
->>>>>>> 716e499e
+
   double localreaction[3];
 
   /*****  NSGS Iterations *****/
@@ -854,14 +616,9 @@
   /*****  Initialize various solver options *****/
   localproblem = fc3d_local_problem_allocate(problem);
 
-<<<<<<< HEAD
   fc3d_nsgs_initialize_local_solver(localProblemFunctionToolkit, &computeError,
                                     problem, localproblem, options);
-=======
-  fc3d_nsgs_initialize_local_solver(&local_solver, &update_localproblem,
-                                    (FreeSolverNSGSPtr *)&freeSolver, &computeError, problem,
-                                    localproblem, options);
->>>>>>> 716e499e
+
 
   /* localProblemFunctionToolkit_display(localProblemFunctionToolkit); */
   scontacts = allocShuffledContacts(problem, options);
@@ -917,19 +674,12 @@
       for (unsigned int i = 0; i < nc; ++i) {
         contact = i;
 
-        solveLocalReaction(update_localproblem, local_solver, contact, problem, localproblem,
-                           reaction, localsolver_options, localreaction);
-
-<<<<<<< HEAD
         solveLocalReaction(localProblemFunctionToolkit->update_local_problem, localProblemFunctionToolkit->local_solver, localProblemFunctionToolkit->copy_local_reaction,
 			   contact,
                            problem, localproblem, reaction, localsolver_options,
                            localreaction);
 
         light_error_sum += localProblemFunctionToolkit->light_error_squared(localreaction, &reaction[contact*3]);
-=======
-        light_error_sum += light_error_squared(localreaction, &reaction[contact * 3]);
->>>>>>> 716e499e
 
         /* #if 0 */
         acceptLocalReactionFiltered(localproblem, localsolver_options, contact, iter, reaction,
@@ -988,10 +738,6 @@
           }
         }
 
-        solveLocalReaction(update_localproblem, local_solver, contact, problem, localproblem,
-                           reaction, localsolver_options, localreaction);
-
-<<<<<<< HEAD
        solveLocalReaction(localProblemFunctionToolkit->update_local_problem, localProblemFunctionToolkit->local_solver, localProblemFunctionToolkit->copy_local_reaction,
 			  contact,
 			  problem, localproblem, reaction, localsolver_options,
@@ -1001,13 +747,7 @@
           localProblemFunctionToolkit->perform_relaxation(localreaction, &reaction[contact*3], omega);
 
         light_error_2= localProblemFunctionToolkit->light_error_squared(localreaction, &reaction[contact*3]);
-=======
-        if (iparam[SICONOS_FRICTION_3D_NSGS_RELAXATION] ==
-            SICONOS_FRICTION_3D_NSGS_RELAXATION_TRUE)
-          performRelaxation(localreaction, &reaction[contact * 3], omega);
-
-        light_error_2 = light_error_squared(localreaction, &reaction[contact * 3]);
->>>>>>> 716e499e
+
         light_error_sum += light_error_2;
 
         /* int test =100; */
@@ -1017,19 +757,12 @@
         /*   printf("localreaction[%i] = %16.8e\n",2,localreaction[0]); */
         /* } */
 
-<<<<<<< HEAD
         if(iparam[SICONOS_FRICTION_3D_NSGS_FREEZING_CONTACT] >0)
         {
           double  squared_norm_localreaction = localProblemFunctionToolkit->squared_norm(localreaction);
           int relative_convergence_criteria = light_error_2<= tmp_criteria1  *squared_norm_localreaction ;
           int small_reaction_criteria = squared_norm_localreaction <=  tmp_criteria2;
-=======
-        if (iparam[SICONOS_FRICTION_3D_NSGS_FREEZING_CONTACT] > 0) {
-          double squared_norm_localreaction = squared_norm(localreaction);
-          int relative_convergence_criteria =
-              light_error_2 <= tmp_criteria1 * squared_norm_localreaction;
-          int small_reaction_criteria = squared_norm_localreaction <= tmp_criteria2;
->>>>>>> 716e499e
+
 
           if ((relative_convergence_criteria || small_reaction_criteria) && iter >= 10)
           /* if ((light_error_2 *squared_norm(localreaction) <= tolerance*tolerance/(nc*nc*10)
@@ -1040,16 +773,7 @@
             /* we  freeze the contact for n iterations*/
             freeze_contacts[contact] = iparam[SICONOS_FRICTION_3D_NSGS_FREEZING_CONTACT];
 
-<<<<<<< HEAD
-            DEBUG_EXPR
-              (
-                printf("first criteria : light_error_2*squared_norm(localreaction) <= tolerance*tolerance/(nc*nc*10) ==> %e <= %e, bool =%i\n",
-		       light_error_2*localProblemFunctionToolkit->squared_norm(localreaction), tolerance*tolerance/(nc*nc*10), relative_convergence_criteria );
-                printf("second criteria :  squared_norm(localreaction) <=  (*norm_r* *norm_r/(nc*nc))/1000. ==> %e <= %e, bool =%i \n",
-                       localProblemFunctionToolkit->squared_norm(localreaction) ,  *norm_r* *norm_r/(nc*nc*1000), small_reaction_criteria);
-                printf("Contact % i is freezed for %i steps\n", contact,  iparam[SICONOS_FRICTION_3D_NSGS_FREEZING_CONTACT]);
-                );
-=======
+
             DEBUG_EXPR(printf("first criteria : light_error_2*squared_norm(localreaction) <= "
                               "tolerance*tolerance/(nc*nc*10) ==> %e <= %e, bool =%i\n",
                               light_error_2 * squared_norm(localreaction),
@@ -1061,7 +785,6 @@
                               *norm_r * *norm_r / (nc * nc * 1000), small_reaction_criteria);
                        printf("Contact % i is freezed for %i steps\n", contact,
                               iparam[SICONOS_FRICTION_3D_NSGS_FREEZING_CONTACT]););
->>>>>>> 716e499e
           }
         }
 
@@ -1143,16 +866,14 @@
   iparam[SICONOS_IPARAM_ITER_DONE] = iter;
 
   /** Free memory **/
-<<<<<<< HEAD
+
   if (problem->M->storageType == NM_SPARSE) {
     SBM_clear_block(problem->M->matrix1);
     SBM_clear(problem->M->matrix1);
     problem->M->matrix1= matrix1;
   }
   localProblemFunctionToolkit->free_local_solver(problem,localproblem,localsolver_options);
-=======
-  (*freeSolver)(problem, localproblem, localsolver_options);
->>>>>>> 716e499e
+
   fc3d_local_problem_free(localproblem, problem);
   if (scontacts) free(scontacts);
 }
