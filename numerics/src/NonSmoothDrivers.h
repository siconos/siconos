/* Siconos is a program dedicated to modeling, simulation and control
 * of non smooth dynamical systems.
 *
 * Copyright 2018 INRIA.
 *
 * Licensed under the Apache License, Version 2.0 (the "License");
 * you may not use this file except in compliance with the License.
 * You may obtain a copy of the License at
 *
 * http://www.apache.org/licenses/LICENSE-2.0
 *
 * Unless required by applicable law or agreed to in writing, software
 * distributed under the License is distributed on an "AS IS" BASIS,
 * WITHOUT WARRANTIES OR CONDITIONS OF ANY KIND, either express or implied.
 * See the License for the specific language governing permissions and
 * limitations under the License.
*/

/*!\file NonSmoothDrivers.h
  \brief This file provides all generic functions (drivers), interfaces to the different formulations for Non-Smooth Problems available in Numerics.
  \todo solve_qp does not exist

  Use fc3d tools.
*/
#ifndef NonSmoothSolvers_H
#define NonSmoothSolvers_H

#include "SiconosConfig.h"

/* #include "mlcp_cst.h" */
/* #include "MCP_cst.h" */
/* #include "NCP_cst.h" */
/* #include "lcp_cst.h" */
/* #include "relay_cst.h" */
/* #include "Friction_cst.h" */
/* #include "VI_cst.h" */
/* #include "AVI_cst.h" */
/* #include "SOCLCP_cst.h" */
//#include "VariationalInequality.h"
//#include "VariationalInequality_Solvers.h"
//#include "SecondOrderConeLinearComplementarityProblem.h"
/* #include "SOCLCP_Solvers.h" */
/* #include "Relay_Solvers.h" */
/* #include "LCP_Solvers.h" */
/* #include "AVI_Solvers.h" */
/* #include "MLCP_Solvers.h" */
/* #include "NCP_Solvers.h" */
/* #include "MCP_Solvers.h" */
//#include "SolverOptions.h"
#include "NumericsFwd.h"
//#include "MixedComplementarityProblem.h"
/* #include "fc2d_Solvers.h" */
/* #include "fc3d_Solvers.h" */
/* #include "gfc3d_Solvers.h" */
//#include "GenericMechanical_Solvers.h"

//#include "NonSmoothNewton.h"

#if defined(__cplusplus) && !defined(BUILD_AS_CPP)
extern "C"
{
#endif

  /** General interface to solvers for Linear Complementarity Problems
    \param[in] problem the LinearComplementarityProblem structure which handles the problem (M,q)
    \param[in,out] z a n-vector of doubles which contains the solution of the problem.
    \param[in,out] w a n-vector of doubles which contains the solution of the problem.
    \param[in,out] options structure used to define the solver(s) and their parameters
    \return info termination value
    - 0 : successful
    - >0 : otherwise see each solver for more information about the log info
  */
  int linearComplementarity_driver(LinearComplementarityProblem* problem, double *z , double *w, SolverOptions* options);

  /** General interface to solver for MLCP problems
      \param[in] problem the MixedLinearComplementarityProblem structure which handles the problem (M,q)
      \param[in,out] z a m+n-vector of doubles which contains the solution of the problem.
      \param[in,out] w a m+n-vector of doubles which contains the solution of the problem.
      \param[in,out] options structure used to define the solver(s) and their parameters
      \return info termination value
      - 0 : successful
      - >0 : otherwise see each solver for more information about the log info
      \todo Sizing the regularization parameter and apply it only on null diagnal term
  */
  int mlcp_driver(MixedLinearComplementarityProblem* problem, double *z, double *w, SolverOptions* options);

  /** General interface to solvers for friction-contact 2D problem
   *  \param[in] problem the structure which handles the Friction-Contact problem
   *  \param[in,out] reaction global vector (n)
   *  \param[in,out] velocity global vector (n)
   *  \param[in,out] options structure used to define the solver(s) and their parameters
   *  \return result (0 if successful otherwise 1).
   */
  int fc2d_driver(FrictionContactProblem* problem, double *reaction , double *velocity, SolverOptions* options);


  /** General interface to solvers for friction-contact 3D problem
   *  \param[in] problem the structure which handles the Friction-Contact problem
   *  \param[in,out] reaction global vector (n)
   *  \param[in,out] velocity global vector (n)
   *  \param[in,out] options structure used to define the solver(s) and their parameters
   *  \return result (0 if successful otherwise 1).
   */
  int fc3d_driver(FrictionContactProblem* problem, double *reaction , double *velocity, SolverOptions* options);

  /** General interface to solvers for friction-contact 3D problem
   *  \param[in] problem the structure which handles the Friction-Contact problem
   *  \param[in,out] reaction global vector (n)
   *  \param[in,out] velocity global vector (n)
   *  \param[in,out] options structure used to define the solver(s) and their parameters
   *  \return result (0 if successful otherwise 1).
   */
<<<<<<< HEAD
  int rolling_fc3d_driver(FrictionContactProblem* problem, double *reaction , double *velocity, SolverOptions* options);
=======
  int rolling_fc3d_driver(RollingFrictionContactProblem* problem, double *reaction , double *velocity, SolverOptions* options);
>>>>>>> e3537503

  /** General interface to solvers for global friction-contact 3D problem
    \param[in] problem the structure which handles the Friction-Contact problem
    \param[in,out] reaction global vector (n)
    \param[in,out] velocity global vector (n)
    \param[in,out] globalVelocity global vector
    \param[in,out] options structure used to define the solver(s) and their parameters
    \return result (0 if successful otherwise 1).
  */
  int gfc3d_driver(GlobalFrictionContactProblem* problem, double *reaction ,
                                     double *velocity, double* globalVelocity,
                                     SolverOptions* options);

  /** General interface to solvers for friction-contact 3D problem
   *  \param[in] problem the structure which handles the Friction-Contact problem
   *  \param[in,out] x global vector (n)
   *  \param[in,out] w global vector (n)
   *  \param[in,out] options structure used to define the solver(s) and their parameters
   *  \return result (0 if successful otherwise 1).
   */
  int variationalInequality_driver(VariationalInequality* problem, double *x , double *w, SolverOptions* options);

  /** General interface to solvers for Affine Variational Inequalities (AVI)
    \param[in] problem the AffineVariationalInequalities structure which handles the problem (M,q)
    \param[in,out] z a n-vector of doubles which contains the solution of the problem.
    \param[in,out] w a n-vector of doubles which contains the solution of the problem.
    \param[in,out] options structure used to define the solver(s) and their parameters
    \return info termination value
    - 0 : successful
    - >0 : otherwise see each solver for more information about the log info
  */
  int avi_driver(AffineVariationalInequalities* problem, double* z, double* w, SolverOptions* options);

  /** General interface to solver for MCP problems
      \param[in] problem the MixedComplementarityProblem_old structure which handles the problem
      \param[in,out] z a m+n-vector of doubles which contains the solution of the problem.
      \param[in,out] w a m+n-vector of doubles which contains the solution of the problem.
      \param[in,out] options structure used to define the solver(s) and its(their) parameters
      \return info termination value  0 : successful, else error.
  */
  int mcp_old_driver(MixedComplementarityProblem_old* problem, double *z, double *w, SolverOptions* options);

  /** General interface to solver for MCP problems -- new version
      \param[in] problem the MixedComplementarityProblem structure which handles the problem
      \param[in,out] z a m+n-vector of doubles which contains the solution of the problem.
      \param[in,out] w a m+n-vector of doubles which contains the solution of the problem.
      \param[in,out] options structure used to define the solver(s) and its(their) parameters
      \return info termination value  0 : successful, else error.
  */
  int mcp_driver(MixedComplementarityProblem* problem, double *z, double *w, SolverOptions* options);

  /** General interface to solver for NCP problems
      \param[in] problem the NonlinearComplementarityProblem structure which handles the problem
      \param[in,out] z a n-vector of doubles which contains the solution of the problem.
      \param[in,out] F a n-vector of doubles which contains value of the function evaluated at the solution of the problem.
      \param[in,out] options structure used to define the solver(s) and its(their) parameters
      \return info termination value  0 : successful, else error
  */
  int ncp_driver(NonlinearComplementarityProblem* problem, double *z , double *F, SolverOptions* options);

  /** General interface to solvers for SOCLCP problem
      \param[in] problem the structure which handles the Friction-Contact problem
      \param[in,out] r global vector (n)
      \param[in,out] v global vector (n)
      \param[in,out] options structure used to define the solver(s) and their parameters
      \return result (0 if successful otherwise 1).
  */
  int soclcp_driver(SecondOrderConeLinearComplementarityProblem* problem, double *r , double *v, SolverOptions* options);

  /** LMGC interface to solvers for friction-contact 3D problem
   *  \param[in,out] reaction global vector (nc*3)
   *  \param[in,out] velocity global vector (nc*3)
   *  \param[in] q global vector (nc*3)
   *  \param[in] mu global vector (nc)
   *  \param[in] W the block matrix in coordinate format
   *  \param[in] row block row indices
   *  \param[in] column block column indices
   *  \param[in] nc number of contacts
   *  \param[in] nb number of blocks
   *  \param[in] solver_id id an int to be mapped to actual solver in Numerics
   *  \param[in] tolerance threshold used to validate the solution: if the error is less than this value, the solution is accepted
   *  \param[in] itermax the maximum number of iteration
   *  \param[in] verbose level 0 : nothing, 1: mid level 2: high level
   *  \param[in] outputFile outputFile option 0 : nothing 1 : dat file 2: FCLIB HDF5 file if FCLIB is found
   *  \param[in] freq_output
   *  \param[in] ndof the numbe of dof in the dynamical systems involved in contact (for output in file.)
   *  \return result (0 if successful otherwise 1).
   *
   */
  int fc3d_LmgcDriver(double *reaction,
                                   double *velocity,
                                   double *q,
                                   double *mu,
                                   double* W,
                                   unsigned int *row,
                                   unsigned int *column,
                                   unsigned int nc,
                                   unsigned int nb,
                                   int solver_id,
                                   double tolerance,
                                   int itermax,
                                   int verbose,
                                   int outputFile,
                                   int freq_output,
                                   int ndof);

  /** LMGC interface to solvers for global friction-contact 3D problem
   *  \param[in,out] reaction global vector (nc*3)
   *  \param[in,out] velocity global vector (nc*3)
   *  \param[in,out] globalVelocity global velocity vector (n)
   *  \param[in] q global vector (n)
   *  \param[in] b global vector (nc*3)
   *  \param[in] mu global vector (nc)
   *  \param[in] Mdata the sparse matrix in coordinate format
   *  \param[in] nzM number of non zeros in Mdata
   *  \param[in] rowM  row indices of M
   *  \param[in] colM  column indices of M
   *  \param[in] Hdata the sparse matrix in coordinate format
   *  \param[in] nzH number of non zeros in Hdata
   *  \param[in] rowH  row indices of H
   *  \param[in] colH  column indices of H
   *  \param[in] n size of global velocity
   *  \param[in] nc number of contacts
   *  \param[in] solver_id id an int to be mapped to actual solver in Numerics
   *  \param[in] isize sive of integer parameters array
   *  \param[in] iparam integer parameters array
   *  \param[in] dsize sive of double parameters array
   *  \param[in] dparam double parameters array
   *  \param[in] verbose level 0 : nothing, 1: mid level 2: high level
   *  \param[in] outputFile outputFile option 0 : nothing 1 : C file , 1 :  dat file 3: FCLIB HDF5 file if FCLIB is found
   *  \param[in] freq_output
   *  \return result (0 if successful otherwise 1).
   *
   */
  int gfc3d_LmgcDriver(double *reaction,
                                         double *velocity,
                                         double *globalVelocity,
                                         double *q,
                                         double *b,
                                         double *mu,
                                         double *Mdata,
                                         unsigned int nzM,
                                         unsigned int *rowM,
                                         unsigned int *colM,
                                         double* Hdata,
                                         unsigned int nzH,
                                         unsigned int *rowH,
                                         unsigned int *colH,
                                         unsigned int n,
                                         unsigned int nc,
                                         int solver_id,
                                         int isize,
                                         int *iparam,
                                         int dsize,
                                         double *dparam,
                                         int verbose,
                                         int outputFile,
                                         int freq_output);

  /** General interface to solver for relay problems
      \param[in] problem the RelayProblem structure which handles the problem (M,q)
      \param[in,out] z a n-vector of doubles which contains the solution of the problem.
      \param[in,out] w a n-vector of doubles which contains the solution of the problem.
      \param[in,out] options structure used to define the solver(s) and its (their) parameters
      \return info termination value
      - 0 : successful
      - >0 : otherwise see each solver for more information about the log info
   */
  int relay_driver(RelayProblem* problem, double *z , double *w, SolverOptions* options);


  
#if defined(__cplusplus) && !defined(BUILD_AS_CPP)
}
#endif

#endif<|MERGE_RESOLUTION|>--- conflicted
+++ resolved
@@ -110,11 +110,7 @@
    *  \param[in,out] options structure used to define the solver(s) and their parameters
    *  \return result (0 if successful otherwise 1).
    */
-<<<<<<< HEAD
-  int rolling_fc3d_driver(FrictionContactProblem* problem, double *reaction , double *velocity, SolverOptions* options);
-=======
   int rolling_fc3d_driver(RollingFrictionContactProblem* problem, double *reaction , double *velocity, SolverOptions* options);
->>>>>>> e3537503
 
   /** General interface to solvers for global friction-contact 3D problem
     \param[in] problem the structure which handles the Friction-Contact problem
