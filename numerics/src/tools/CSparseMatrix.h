/* Copyright 2024 INRIA.
 * Siconos is a program dedicated to modeling, simulation and control
 * of non smooth dynamical systems.
 * Siconos is a free software; you can redistribute it and/or modify
 * it under the terms of the GNU Lesser General Public License as published by
 * the Free Software Foundation; either version 2 of the License, or
 * (at your option) any later version.
 * Siconos is distributed in the hope that it will be useful,
 * but WITHOUT ANY WARRANTY; without even the implied warranty of
 * MERCHANTABILITY or FITNESS FOR A PARTICULAR PURPOSE.  See the
 * GNU Lesser General Public License for more details.
 *
 * You should have received a copy of the GNU Lesser General Public License
 * along with Siconos; if not, write to the Free Software
 * Foundation, Inc., 51 Franklin St, Fifth Floor, Boston, MA  02110-1301  USA
 *
 * Contact: Vincent ACARY, siconos-team@lists.gforge.inria.fr
 */

#ifndef SparseMatrix_H
#define SparseMatrix_H

/*!\file CSparseMatrix.h
  Structure definition and functions related to sparse matrix storage in Numerics
*/

#include <cs.h>
#include <inttypes.h>
#include <stdint.h>  // for intXX_t
#include <stdio.h>   // for FILE

#include "SiconosConfig.h"

/* Compile-time assertion: users of SparseMatrix.h must have CS_LONG
 * set if and only if SICONOS_INT64 is also set
 * CMake : SICONOS_INT64 ==> CS_LONG
 * We just check that CS_LONG is not set if SICONOS_INT64 is false
 * ... which indeed never occurs for the C standard we use.
 */
#ifndef SICONOS_INT64
#ifdef CS_LONG
#error "CS_LONG (set) does not correspond with SICONOS_INT64 (unset)"
#endif
#endif

// #ifndef CS_INT

/* From cs.h */
// Note FP why can't we just include cs.h?

// #ifdef CS_LONG
// #define CS_INT long
// #else
// #define CS_INT int
// #endif

// /* Treat CXSparse structs as opaque types.  Users may #include "cs.h"
//  * to use them outside Siconos. */
// struct cs_dl_sparse;
// struct cs_di_sparse;
// struct cs_dl_symbolic;
// struct cs_di_symbolic;
// struct cs_dl_numeric;
// struct cs_di_numeric;
// typedef struct cs_dl_symbolic cs_dls;
// typedef struct cs_di_symbolic cs_dis;
// typedef struct cs_dl_numeric cs_dln;
// typedef struct cs_di_numeric cs_din;

// #ifdef SICONOS_INT64  // SWIG gives syntax error for CS_NAME(_sparse)
// #ifndef css
// #define css cs_dls
// #endif
// #ifndef csn
// #define csn cs_dln
// #endif
// #else
// #ifndef css
// #define css cs_dis
// #endif
// #ifndef csn
// #define csn cs_din
// #endif
// #endif

// #endif

#ifdef SICONOS_INT64  // SWIG gives syntax error for CS_NAME(_sparse)
typedef struct cs_dl_sparse CSparseMatrix;
#else
typedef struct cs_di_sparse CSparseMatrix;
#endif

// Format types for printf
// See https://en.cppreference.com/w/cpp/types/integer
#ifdef CS_LONG
#define PRCS_INT PRId64
#else
#define PRCS_INT PRId32
#endif

/*  we use csparse from Timothy Davis

    Timothy Davis,
    Direct Methods for Sparse Linear Systems,
    SIAM, 2006,
    ISBN: 0898716136,
    LC: QA188.D386.

   matrix in compressed row/column or triplet form :
{
csi nzmax ;   : maximum number of entries
csi m  ;      : number of rows
csi n ;       : number of columns
csi *p ;      : compressed: row (size m+1) or column (size n+1) pointers; triplet: row indices
(size nz) csi *i ;      : compressed: column or row indices, size nzmax; triplet: column
indices (size nz) double *x ;   :  numerical values, size nzmax csi nz ;      : # of entries in
triplet matrix; -1 for compressed columns; -2 for compressed rows

}

csi is either int64_t or int32_t and this is controlled at compile time*/

#define NSM_UNKNOWN_ERR(func, orig) \
  fprintf(stderr, #func ": unknown origin %d for sparse matrix\n", orig);

#define NSM_NROW_CSR(mat) mat->n
#define NSM_NCOL_CSR(mat) mat->m

#if defined(__cplusplus) && !defined(BUILD_AS_CPP)
extern "C" {
#endif

<<<<<<< HEAD
  /** Information used and produced by CSparse for an LU factorization*/
  typedef struct {
    CS_INT n;    /**< size of linear system */
    css* S;      /**< symbolic analysis */
    csn* N;      /**< numerics factorization */
  } CSparseMatrix_factors;

 /** compute a LU factorization of A and store it in a workspace
  *
  *  \param order control if ordering is used
  *  \param A the sparse matrix
  *  \param tol the tolerance
  *  \param cs_lu_A the parameter structure that eventually holds the factors
  *  \return 1 if the factorization was successful, 1 otherwise
  */
  int CSparseMatrix_lu_factorization(CS_INT order, const CSparseMatrix *A, double tol, CSparseMatrix_factors * cs_lu_A);

  /** compute a Cholesky factorization of A and store it in a workspace
   * 
   *  \param order control if ordering is used
   *  \param A the sparse matrix
   *  \param cs_chol_A the parameter structure that eventually holds the factors
   *  \return 1 if the factorization was successful, 1 otherwise
   */
  int CSparseMatrix_chol_factorization(CS_INT order, const CSparseMatrix *A,  CSparseMatrix_factors * cs_chol_A);

  /** compute a LDLT factorization of A and store it in a workspace
   * 
   *  \param order control if ordering is used
   *  \param A the sparse matrix
   *  \param cs_ldlt_A the parameter structure that eventually holds the factors
   *  \return 1 if the factorization was successful, 1 otherwise
   */
  int CSparseMatrix_ldlt_factorization(CS_INT order, const CSparseMatrix *A,  CSparseMatrix_factors * cs_ldlt_A);

  /** reuse a LU factorization (stored in the cs_lu_A) to solve a linear system Ax = b
   *
   *  \param cs_lu_A contains the LU factors of A, permutation information
   *  \param x workspace
   *  \param[in,out] b on input RHS of the linear system; on output the solution
   *  \return 0 if failed, 1 otherwise*/
  CS_INT CSparseMatrix_solve(CSparseMatrix_factors* cs_lu_A, double* x, double *b);

  /** reuse a LU factorization (stored in the cs_lu_A) to solve a linear system Ax = B
   *  with a sparse r.h.s
   *
   *  \param cs_lu_A contains the LU factors of A, permutation information
   *  \param X a csc sparse matrix workspace
   *  \param[in,out] B on input sparse RHS of the linear system; on output the solution
   *  \return 0 if failed, 1 otherwise*/
  CS_INT CSparseMatrix_spsolve(CSparseMatrix_factors* cs_lu_A, CSparseMatrix* X, CSparseMatrix* B);

  /** reuse a Cholesky factorization (stored in the cs_chol_A) to solve a linear system Ax = b
   * 
   *  \param cs_chol_A contains the Cholesky factors of A, permutation information
   *  \param x workspace
   *  \param[in,out] b on input RHS of the linear system; on output the solution
   *  \return 0 if failed, 1 otherwise*/
  CS_INT CSparseMatrix_chol_solve(CSparseMatrix_factors* cs_chol_A, double* x, double *b);

  /** reuse a Cholesky factorization (stored in the cs_chol_A) to solve a linear system Ax = B
   *  with a sparse r.h.s
   * 
   *  \param cs_chol_A contains the Cholesky factors of A, permutation information
   *  \param X a csc sparse matrix workspace
   *  \param[in,out] b on input sparse RHS of the linear system; on output the solution
   *  \return 0 if failed, 1 otherwise*/
  CS_INT CSparseMatrix_chol_spsolve(CSparseMatrix_factors* cs_chol_A, CSparseMatrix* X, CSparseMatrix* B);

  /** reuse a LDLT factorization (stored in the cs_ldlt_A) to solve a linear system Ax = b
   *
   *  \param cs_ldlt_A contains the LDLT factors of A, permutation information
   *  \param x workspace
   *  \param[in,out] b on input RHS of the linear system; on output the solution
   *  \return 0 if failed, 1 otherwise*/
  CS_INT CSparseMatrix_ldlt_solve(CSparseMatrix_factors* cs_ldlt_A, double* x, double *b);

  /** Free a workspace related to a LU factorization
   * 
   *  \param cs_lu_A the structure to free
   */
  void CSparseMatrix_free_lu_factors(CSparseMatrix_factors* cs_lu_A);

  /** Matrix vector multiplication : y = alpha*A*x+beta*y
   *
   *  \param[in] alpha matrix coefficient
   *  \param[in] A the sparse matrix
   *  \param[in] x pointer on a dense vector of size A->n
   *  \param[in] beta vector coefficient
   *  \param[in, out] y pointer on a dense vector of size A->n
   *  \return 0 if A x or y is NULL else 1
   */
  int CSparseMatrix_aaxpby(const double alpha, const CSparseMatrix *A, const double *x,
                           const double beta, double *y);

  /** Allocate a CSparse matrix for future copy (as in NSM_copy)
   *
   *  \param m the matrix used as model
   *  \return an newly allocated matrix
   */
  CSparseMatrix* CSparseMatrix_alloc_for_copy(const CSparseMatrix* const m);

  CS_INT CSparseMatrix_to_dense(const CSparseMatrix* const A, double * B);

  /** print a matrix to std output
   * 
   *  \param A matrix to print
   *  \param brief if positive, print only a portion of the matrix
   */
  int CSparseMatrix_print(const CSparseMatrix *A, int brief);

  /** print a matrix to a text file
   * 
   *  \param A matrix to print
   *  \param brief if positive, print only a portion of the matrix
   *  \param file file descriptor*/
  int CSparseMatrix_print_in_file(const CSparseMatrix *A, int brief, FILE* file);

  int CSparseMatrix_print_in_Matlab_file(const CSparseMatrix *A, int brief, FILE* file);


  int CSparseMatrix_is_equal(const CSparseMatrix *A, const CSparseMatrix *B, double tol);
  
  CSparseMatrix * CSparseMatrix_new_from_file(FILE* file);

  /** Add an entry to a triplet matrix only if the absolute value is
   *  greater than  threshold
   * 
   *  \param T the sparse matrix
   *  \param i row index
   *  \param j column index
   *  \param x the value
   *  \return integer value : 1 if the absolute value is less than
   *  DBL_EPSILON, otherwise the return value of cs_entry.
   */
  CS_INT CSparseMatrix_zentry(CSparseMatrix *T, CS_INT i, CS_INT j, double x, double threshold);

  /* add a block (col-major dense) to triplet matrix only if value is not (nearly) null */
  CS_INT CSparseMatrix_block_dense_zentry(CSparseMatrix *T,  CS_INT row_off, CS_INT col_off, double * x, CS_INT row_size, CS_INT col_size, double threshold);

  /** Add an entry to a symmetric triplet matrix only if the absolute value is
   *  greater than threshold
   * 
   *  \param T the sparse matrix
   *  \param i row index
   *  \param j column index
   *  \param x the value
   *  \return integer value : 1 if the absolute value is less than
   *  DBL_EPSILON, otherwise the return value of cs_entry.
   */
  CS_INT CSparseMatrix_symmetric_zentry(CSparseMatrix *T, CS_INT i, CS_INT j, double x, double threshold);

  /** Add an entry to a triplet matrix
   * 
   *  \param T the sparse matrix
   *  \param i row index
   *  \param j column index
   *  \param x the value
   */
  CS_INT CSparseMatrix_entry(CSparseMatrix *T, CS_INT i, CS_INT j, double x);

  /** Add an entry to a symmetric triplet matrix
   * 
   *  \param T the sparse matrix
   *  \param i row index
   *  \param j column index
   *  \param x the value
   */
  CS_INT CSparseMatrix_symmetric_entry(CSparseMatrix *T, CS_INT i, CS_INT j, double x);

  /** Check if the given triplet matrix is properly constructed (col and row indices are correct)
   * 
   *  \param T the sparse matrix to check
   *  \return 0 if the matrix is fine, 1 otherwise
   */
  int CSparseMatrix_check_triplet(CSparseMatrix *T);

  /** Check if the given triplet matrix is properly constructed (col and row indices are correct)
   * 
   *  \param T the sparse matrix to check
   *  \return 0 if the matrix is fine, 1 otherwise
   */
  int CSparseMatrix_check_csc(CSparseMatrix *T);

  /** Free space allocated for a SparseMatrix. note : cs_spfree also
   *  free the cs_struct this fails when the struct is allocated on
   *  the stack.
   * 
   *  \param A the sparse matrix
   *  \return NULL on success
   */
  CSparseMatrix* CSparseMatrix_spfree_on_stack(CSparseMatrix* A);

  /** Copy a CSparseMatrix inside another CSparseMatrix.
   *  Reallocations are performed if B cannot hold a copy of A
   * 
   *  \param[in] A a CSparseMatrix
   *  \param[in,out] B a CSparseMatrix
   */
  void CSparseMatrix_copy(const CSparseMatrix* const A, CSparseMatrix* B);

  /** Multiply a matrix with a double alpha*A --> A
   * 
   *  \param alpha the  coefficient
   *  \param A the  matrix
   */
  int CSparseMatrix_scal(const double alpha, const CSparseMatrix *A);


  /** Return the element A(i,j)
   * 
   *  \param A the sparse matrix
   *  \param i the row index
   *  \param j the column index
   */
  double CSparseMatrix_get_value(const CSparseMatrix *A, CS_INT i, CS_INT j);

  /** print a matrix to a text file in pyhton format
   * 
   *  \param m matrix to print
   *  \param file file descriptor*/
  void CSparseMatrix_write_in_file_python(const CSparseMatrix* const m, FILE* file);

  /** Compute the max by columns of a sparse matrix
   * 
   *  \param A the sparse matrix
   *  \param max the vector of maximum by columns
   *  \param j the column index
   */
  int CSparseMatrix_max_by_columns(const CSparseMatrix *A, double * max);

  /** Compute the max in absolute value  by columns of a sparse matrix
   * 
   *  \param A the sparse matrix
   *  \param max the vector of maximum by columns
   *  \param j the column index
   */
  int CSparseMatrix_max_abs_by_columns(const CSparseMatrix *A, double * max);
=======
/** Information used and produced by CSparse for an LU factorization*/
typedef struct {
  CS_INT n; /**< size of linear system */
  css* S;   /**< symbolic analysis */
  csn* N;   /**< numerics factorization */
} CSparseMatrix_factors;

/** compute a LU factorization of A and store it in a workspace
 *
 *  \param order control if ordering is used
 *  \param A the sparse matrix
 *  \param tol the tolerance
 *  \param cs_lu_A the parameter structure that eventually holds the factors
 *  \return 1 if the factorization was successful, 1 otherwise
 */
int CSparseMatrix_lu_factorization(CS_INT order, const CSparseMatrix* A, double tol,
                                   CSparseMatrix_factors* cs_lu_A);

/** compute a Cholesky factorization of A and store it in a workspace
 *
 *  \param order control if ordering is used
 *  \param A the sparse matrix
 *  \param cs_chol_A the parameter structure that eventually holds the factors
 *  \return 1 if the factorization was successful, 1 otherwise
 */
int CSparseMatrix_chol_factorization(CS_INT order, const CSparseMatrix* A,
                                     CSparseMatrix_factors* cs_chol_A);

/** compute a LDLT factorization of A and store it in a workspace
 *
 *  \param order control if ordering is used
 *  \param A the sparse matrix
 *  \param cs_ldlt_A the parameter structure that eventually holds the factors
 *  \return 1 if the factorization was successful, 1 otherwise
 */
int CSparseMatrix_ldlt_factorization(CS_INT order, const CSparseMatrix* A,
                                     CSparseMatrix_factors* cs_ldlt_A);

/** reuse a LU factorization (stored in the cs_lu_A) to solve a linear system Ax = b
 *
 *  \param cs_lu_A contains the LU factors of A, permutation information
 *  \param x workspace
 *  \param[in,out] b on input RHS of the linear system; on output the solution
 *  \return 0 if failed, 1 otherwise*/
CS_INT CSparseMatrix_solve(CSparseMatrix_factors* cs_lu_A, double* x, double* b);

/** reuse a LU factorization (stored in the cs_lu_A) to solve a linear system Ax = B
 *  with a sparse r.h.s
 *
 *  \param cs_lu_A contains the LU factors of A, permutation information
 *  \param X a csc sparse matrix workspace
 *  \param[in,out] B on input sparse RHS of the linear system; on output the solution
 *  \return 0 if failed, 1 otherwise*/
CS_INT CSparseMatrix_spsolve(CSparseMatrix_factors* cs_lu_A, CSparseMatrix* X,
                             CSparseMatrix* B);

/** reuse a Cholesky factorization (stored in the cs_chol_A) to solve a linear system Ax = b
 *
 *  \param cs_chol_A contains the Cholesky factors of A, permutation information
 *  \param x workspace
 *  \param[in,out] b on input RHS of the linear system; on output the solution
 *  \return 0 if failed, 1 otherwise*/
CS_INT CSparseMatrix_chol_solve(CSparseMatrix_factors* cs_chol_A, double* x, double* b);

/** reuse a Cholesky factorization (stored in the cs_chol_A) to solve a linear system Ax = B
 *  with a sparse r.h.s
 *
 *  \param cs_chol_A contains the Cholesky factors of A, permutation information
 *  \param X a csc sparse matrix workspace
 *  \param[in,out] b on input sparse RHS of the linear system; on output the solution
 *  \return 0 if failed, 1 otherwise*/
CS_INT CSparseMatrix_chol_spsolve(CSparseMatrix_factors* cs_chol_A, CSparseMatrix* X,
                                  CSparseMatrix* B);

/** reuse a LDLT factorization (stored in the cs_ldlt_A) to solve a linear system Ax = b
 *
 *  \param cs_ldlt_A contains the LDLT factors of A, permutation information
 *  \param x workspace
 *  \param[in,out] b on input RHS of the linear system; on output the solution
 *  \return 0 if failed, 1 otherwise*/
CS_INT CSparseMatrix_ldlt_solve(CSparseMatrix_factors* cs_ldlt_A, double* x, double* b);

/** Free a workspace related to a LU factorization
 *
 *  \param cs_lu_A the structure to free
 */
void CSparseMatrix_free_lu_factors(CSparseMatrix_factors* cs_lu_A);

/** Matrix vector multiplication : y = alpha*A*x+beta*y
 *
 *  \param[in] alpha matrix coefficient
 *  \param[in] A the sparse matrix
 *  \param[in] x pointer on a dense vector of size A->n
 *  \param[in] beta vector coefficient
 *  \param[in, out] y pointer on a dense vector of size A->n
 *  \return 0 if A x or y is NULL else 1
 */
int CSparseMatrix_aaxpby(const double alpha, const CSparseMatrix* A, const double* x,
                         const double beta, double* y);

/** Allocate a CSparse matrix for future copy (as in NSM_copy)
 *
 *  \param m the matrix used as model
 *  \return an newly allocated matrix
 */
CSparseMatrix* CSparseMatrix_alloc_for_copy(const CSparseMatrix* const m);

CS_INT CSparseMatrix_to_dense(const CSparseMatrix* const A, double* B);

/** print a matrix to std output
 *
 *  \param A matrix to print
 *  \param brief if positive, print only a portion of the matrix
 */
int CSparseMatrix_print(const CSparseMatrix* A, int brief);

/** print a matrix to a text file
 *
 *  \param A matrix to print
 *  \param brief if positive, print only a portion of the matrix
 *  \param file file descriptor*/
int CSparseMatrix_print_in_file(const CSparseMatrix* A, int brief, FILE* file);

int CSparseMatrix_print_in_Matlab_file(const CSparseMatrix* A, int brief, FILE* file);

CSparseMatrix* CSparseMatrix_new_from_file(FILE* file);

/** Add an entry to a triplet matrix only if the absolute value is
 *  greater than  threshold
 *
 *  \param T the sparse matrix
 *  \param i row index
 *  \param j column index
 *  \param x the value
 *  \return integer value : 1 if the absolute value is less than
 *  DBL_EPSILON, otherwise the return value of cs_entry.
 */
CS_INT CSparseMatrix_zentry(CSparseMatrix* T, CS_INT i, CS_INT j, double x, double threshold);

/* add a block (col-major dense) to triplet matrix only if value is not (nearly) null */
CS_INT CSparseMatrix_block_dense_zentry(CSparseMatrix* T, CS_INT row_off, CS_INT col_off,
                                        double* x, CS_INT row_size, CS_INT col_size,
                                        double threshold);

/** Add an entry to a symmetric triplet matrix only if the absolute value is
 *  greater than threshold
 *
 *  \param T the sparse matrix
 *  \param i row index
 *  \param j column index
 *  \param x the value
 *  \return integer value : 1 if the absolute value is less than
 *  DBL_EPSILON, otherwise the return value of cs_entry.
 */
CS_INT CSparseMatrix_symmetric_zentry(CSparseMatrix* T, CS_INT i, CS_INT j, double x,
                                      double threshold);

/** Add an entry to a triplet matrix
 *
 *  \param T the sparse matrix
 *  \param i row index
 *  \param j column index
 *  \param x the value
 */
CS_INT CSparseMatrix_entry(CSparseMatrix* T, CS_INT i, CS_INT j, double x);

/** Add an entry to a symmetric triplet matrix
 *
 *  \param T the sparse matrix
 *  \param i row index
 *  \param j column index
 *  \param x the value
 */
CS_INT CSparseMatrix_symmetric_entry(CSparseMatrix* T, CS_INT i, CS_INT j, double x);

/** Check if the given triplet matrix is properly constructed (col and row indices are correct)
 *
 *  \param T the sparse matrix to check
 *  \return 0 if the matrix is fine, 1 otherwise
 */
int CSparseMatrix_check_triplet(CSparseMatrix* T);

/** Check if the given triplet matrix is properly constructed (col and row indices are correct)
 *
 *  \param T the sparse matrix to check
 *  \return 0 if the matrix is fine, 1 otherwise
 */
int CSparseMatrix_check_csc(CSparseMatrix* T);

/** Free space allocated for a SparseMatrix. note : cs_spfree also
 *  free the cs_struct this fails when the struct is allocated on
 *  the stack.
 *
 *  \param A the sparse matrix
 *  \return NULL on success
 */
CSparseMatrix* CSparseMatrix_spfree_on_stack(CSparseMatrix* A);

/** Copy a CSparseMatrix inside another CSparseMatrix.
 *  Reallocations are performed if B cannot hold a copy of A
 *
 *  \param[in] A a CSparseMatrix
 *  \param[in,out] B a CSparseMatrix
 */
void CSparseMatrix_copy(const CSparseMatrix* const A, CSparseMatrix* B);

/** Multiply a matrix with a double alpha*A --> A
 *
 *  \param alpha the  coefficient
 *  \param A the  matrix
 */
int CSparseMatrix_scal(const double alpha, const CSparseMatrix* A);

/** Return the element A(i,j)
 *
 *  \param A the sparse matrix
 *  \param i the row index
 *  \param j the column index
 */
double CSparseMatrix_get_value(const CSparseMatrix* A, CS_INT i, CS_INT j);

/** print a matrix to a text file in pyhton format
 *
 *  \param m matrix to print
 *  \param file file descriptor*/
void CSparseMatrix_write_in_file_python(const CSparseMatrix* const m, FILE* file);

/** Compute the max by columns of a sparse matrix
 *
 *  \param A the sparse matrix
 *  \param max the vector of maximum by columns
 *  \param j the column index
 */
int CSparseMatrix_max_by_columns(const CSparseMatrix* A, double* max);

/** Compute the max in absolute value  by columns of a sparse matrix
 *
 *  \param A the sparse matrix
 *  \param max the vector of maximum by columns
 *  \param j the column index
 */
int CSparseMatrix_max_abs_by_columns(const CSparseMatrix* A, double* max);
>>>>>>> 716e499e

#if defined(__cplusplus) && !defined(BUILD_AS_CPP)
}
#endif

#endif<|MERGE_RESOLUTION|>--- conflicted
+++ resolved
@@ -131,246 +131,6 @@
 extern "C" {
 #endif
 
-<<<<<<< HEAD
-  /** Information used and produced by CSparse for an LU factorization*/
-  typedef struct {
-    CS_INT n;    /**< size of linear system */
-    css* S;      /**< symbolic analysis */
-    csn* N;      /**< numerics factorization */
-  } CSparseMatrix_factors;
-
- /** compute a LU factorization of A and store it in a workspace
-  *
-  *  \param order control if ordering is used
-  *  \param A the sparse matrix
-  *  \param tol the tolerance
-  *  \param cs_lu_A the parameter structure that eventually holds the factors
-  *  \return 1 if the factorization was successful, 1 otherwise
-  */
-  int CSparseMatrix_lu_factorization(CS_INT order, const CSparseMatrix *A, double tol, CSparseMatrix_factors * cs_lu_A);
-
-  /** compute a Cholesky factorization of A and store it in a workspace
-   * 
-   *  \param order control if ordering is used
-   *  \param A the sparse matrix
-   *  \param cs_chol_A the parameter structure that eventually holds the factors
-   *  \return 1 if the factorization was successful, 1 otherwise
-   */
-  int CSparseMatrix_chol_factorization(CS_INT order, const CSparseMatrix *A,  CSparseMatrix_factors * cs_chol_A);
-
-  /** compute a LDLT factorization of A and store it in a workspace
-   * 
-   *  \param order control if ordering is used
-   *  \param A the sparse matrix
-   *  \param cs_ldlt_A the parameter structure that eventually holds the factors
-   *  \return 1 if the factorization was successful, 1 otherwise
-   */
-  int CSparseMatrix_ldlt_factorization(CS_INT order, const CSparseMatrix *A,  CSparseMatrix_factors * cs_ldlt_A);
-
-  /** reuse a LU factorization (stored in the cs_lu_A) to solve a linear system Ax = b
-   *
-   *  \param cs_lu_A contains the LU factors of A, permutation information
-   *  \param x workspace
-   *  \param[in,out] b on input RHS of the linear system; on output the solution
-   *  \return 0 if failed, 1 otherwise*/
-  CS_INT CSparseMatrix_solve(CSparseMatrix_factors* cs_lu_A, double* x, double *b);
-
-  /** reuse a LU factorization (stored in the cs_lu_A) to solve a linear system Ax = B
-   *  with a sparse r.h.s
-   *
-   *  \param cs_lu_A contains the LU factors of A, permutation information
-   *  \param X a csc sparse matrix workspace
-   *  \param[in,out] B on input sparse RHS of the linear system; on output the solution
-   *  \return 0 if failed, 1 otherwise*/
-  CS_INT CSparseMatrix_spsolve(CSparseMatrix_factors* cs_lu_A, CSparseMatrix* X, CSparseMatrix* B);
-
-  /** reuse a Cholesky factorization (stored in the cs_chol_A) to solve a linear system Ax = b
-   * 
-   *  \param cs_chol_A contains the Cholesky factors of A, permutation information
-   *  \param x workspace
-   *  \param[in,out] b on input RHS of the linear system; on output the solution
-   *  \return 0 if failed, 1 otherwise*/
-  CS_INT CSparseMatrix_chol_solve(CSparseMatrix_factors* cs_chol_A, double* x, double *b);
-
-  /** reuse a Cholesky factorization (stored in the cs_chol_A) to solve a linear system Ax = B
-   *  with a sparse r.h.s
-   * 
-   *  \param cs_chol_A contains the Cholesky factors of A, permutation information
-   *  \param X a csc sparse matrix workspace
-   *  \param[in,out] b on input sparse RHS of the linear system; on output the solution
-   *  \return 0 if failed, 1 otherwise*/
-  CS_INT CSparseMatrix_chol_spsolve(CSparseMatrix_factors* cs_chol_A, CSparseMatrix* X, CSparseMatrix* B);
-
-  /** reuse a LDLT factorization (stored in the cs_ldlt_A) to solve a linear system Ax = b
-   *
-   *  \param cs_ldlt_A contains the LDLT factors of A, permutation information
-   *  \param x workspace
-   *  \param[in,out] b on input RHS of the linear system; on output the solution
-   *  \return 0 if failed, 1 otherwise*/
-  CS_INT CSparseMatrix_ldlt_solve(CSparseMatrix_factors* cs_ldlt_A, double* x, double *b);
-
-  /** Free a workspace related to a LU factorization
-   * 
-   *  \param cs_lu_A the structure to free
-   */
-  void CSparseMatrix_free_lu_factors(CSparseMatrix_factors* cs_lu_A);
-
-  /** Matrix vector multiplication : y = alpha*A*x+beta*y
-   *
-   *  \param[in] alpha matrix coefficient
-   *  \param[in] A the sparse matrix
-   *  \param[in] x pointer on a dense vector of size A->n
-   *  \param[in] beta vector coefficient
-   *  \param[in, out] y pointer on a dense vector of size A->n
-   *  \return 0 if A x or y is NULL else 1
-   */
-  int CSparseMatrix_aaxpby(const double alpha, const CSparseMatrix *A, const double *x,
-                           const double beta, double *y);
-
-  /** Allocate a CSparse matrix for future copy (as in NSM_copy)
-   *
-   *  \param m the matrix used as model
-   *  \return an newly allocated matrix
-   */
-  CSparseMatrix* CSparseMatrix_alloc_for_copy(const CSparseMatrix* const m);
-
-  CS_INT CSparseMatrix_to_dense(const CSparseMatrix* const A, double * B);
-
-  /** print a matrix to std output
-   * 
-   *  \param A matrix to print
-   *  \param brief if positive, print only a portion of the matrix
-   */
-  int CSparseMatrix_print(const CSparseMatrix *A, int brief);
-
-  /** print a matrix to a text file
-   * 
-   *  \param A matrix to print
-   *  \param brief if positive, print only a portion of the matrix
-   *  \param file file descriptor*/
-  int CSparseMatrix_print_in_file(const CSparseMatrix *A, int brief, FILE* file);
-
-  int CSparseMatrix_print_in_Matlab_file(const CSparseMatrix *A, int brief, FILE* file);
-
-
-  int CSparseMatrix_is_equal(const CSparseMatrix *A, const CSparseMatrix *B, double tol);
-  
-  CSparseMatrix * CSparseMatrix_new_from_file(FILE* file);
-
-  /** Add an entry to a triplet matrix only if the absolute value is
-   *  greater than  threshold
-   * 
-   *  \param T the sparse matrix
-   *  \param i row index
-   *  \param j column index
-   *  \param x the value
-   *  \return integer value : 1 if the absolute value is less than
-   *  DBL_EPSILON, otherwise the return value of cs_entry.
-   */
-  CS_INT CSparseMatrix_zentry(CSparseMatrix *T, CS_INT i, CS_INT j, double x, double threshold);
-
-  /* add a block (col-major dense) to triplet matrix only if value is not (nearly) null */
-  CS_INT CSparseMatrix_block_dense_zentry(CSparseMatrix *T,  CS_INT row_off, CS_INT col_off, double * x, CS_INT row_size, CS_INT col_size, double threshold);
-
-  /** Add an entry to a symmetric triplet matrix only if the absolute value is
-   *  greater than threshold
-   * 
-   *  \param T the sparse matrix
-   *  \param i row index
-   *  \param j column index
-   *  \param x the value
-   *  \return integer value : 1 if the absolute value is less than
-   *  DBL_EPSILON, otherwise the return value of cs_entry.
-   */
-  CS_INT CSparseMatrix_symmetric_zentry(CSparseMatrix *T, CS_INT i, CS_INT j, double x, double threshold);
-
-  /** Add an entry to a triplet matrix
-   * 
-   *  \param T the sparse matrix
-   *  \param i row index
-   *  \param j column index
-   *  \param x the value
-   */
-  CS_INT CSparseMatrix_entry(CSparseMatrix *T, CS_INT i, CS_INT j, double x);
-
-  /** Add an entry to a symmetric triplet matrix
-   * 
-   *  \param T the sparse matrix
-   *  \param i row index
-   *  \param j column index
-   *  \param x the value
-   */
-  CS_INT CSparseMatrix_symmetric_entry(CSparseMatrix *T, CS_INT i, CS_INT j, double x);
-
-  /** Check if the given triplet matrix is properly constructed (col and row indices are correct)
-   * 
-   *  \param T the sparse matrix to check
-   *  \return 0 if the matrix is fine, 1 otherwise
-   */
-  int CSparseMatrix_check_triplet(CSparseMatrix *T);
-
-  /** Check if the given triplet matrix is properly constructed (col and row indices are correct)
-   * 
-   *  \param T the sparse matrix to check
-   *  \return 0 if the matrix is fine, 1 otherwise
-   */
-  int CSparseMatrix_check_csc(CSparseMatrix *T);
-
-  /** Free space allocated for a SparseMatrix. note : cs_spfree also
-   *  free the cs_struct this fails when the struct is allocated on
-   *  the stack.
-   * 
-   *  \param A the sparse matrix
-   *  \return NULL on success
-   */
-  CSparseMatrix* CSparseMatrix_spfree_on_stack(CSparseMatrix* A);
-
-  /** Copy a CSparseMatrix inside another CSparseMatrix.
-   *  Reallocations are performed if B cannot hold a copy of A
-   * 
-   *  \param[in] A a CSparseMatrix
-   *  \param[in,out] B a CSparseMatrix
-   */
-  void CSparseMatrix_copy(const CSparseMatrix* const A, CSparseMatrix* B);
-
-  /** Multiply a matrix with a double alpha*A --> A
-   * 
-   *  \param alpha the  coefficient
-   *  \param A the  matrix
-   */
-  int CSparseMatrix_scal(const double alpha, const CSparseMatrix *A);
-
-
-  /** Return the element A(i,j)
-   * 
-   *  \param A the sparse matrix
-   *  \param i the row index
-   *  \param j the column index
-   */
-  double CSparseMatrix_get_value(const CSparseMatrix *A, CS_INT i, CS_INT j);
-
-  /** print a matrix to a text file in pyhton format
-   * 
-   *  \param m matrix to print
-   *  \param file file descriptor*/
-  void CSparseMatrix_write_in_file_python(const CSparseMatrix* const m, FILE* file);
-
-  /** Compute the max by columns of a sparse matrix
-   * 
-   *  \param A the sparse matrix
-   *  \param max the vector of maximum by columns
-   *  \param j the column index
-   */
-  int CSparseMatrix_max_by_columns(const CSparseMatrix *A, double * max);
-
-  /** Compute the max in absolute value  by columns of a sparse matrix
-   * 
-   *  \param A the sparse matrix
-   *  \param max the vector of maximum by columns
-   *  \param j the column index
-   */
-  int CSparseMatrix_max_abs_by_columns(const CSparseMatrix *A, double * max);
-=======
 /** Information used and produced by CSparse for an LU factorization*/
 typedef struct {
   CS_INT n; /**< size of linear system */
@@ -495,6 +255,7 @@
 int CSparseMatrix_print_in_file(const CSparseMatrix* A, int brief, FILE* file);
 
 int CSparseMatrix_print_in_Matlab_file(const CSparseMatrix* A, int brief, FILE* file);
+int CSparseMatrix_is_equal(const CSparseMatrix *A, const CSparseMatrix *B, double tol);
 
 CSparseMatrix* CSparseMatrix_new_from_file(FILE* file);
 
@@ -613,7 +374,6 @@
  *  \param j the column index
  */
 int CSparseMatrix_max_abs_by_columns(const CSparseMatrix* A, double* max);
->>>>>>> 716e499e
 
 #if defined(__cplusplus) && !defined(BUILD_AS_CPP)
 }
