--- conflicted
+++ resolved
@@ -36,18 +36,6 @@
 extern "C" {
 #endif
 
-<<<<<<< HEAD
-  /**
-     Input na, a, nb, b
-     Output nc, c
-     a and b: interger vectors in increasing order
-     c : vector of integers of a that are not in b.
-  */
-  void NA_diffns(int *na, int *a, int *nb, int * b, int *nc, int *c);
-
-  /** */
-  void NA_sortsn_(int *ddl_i, int *sort, int *n);
-=======
 /**
    Input na, a, nb, b
    Output nc, c
@@ -58,7 +46,6 @@
 
 /** */
 void NA_sortsn_(int *ddl_i, int *sort, int *n);
->>>>>>> 747c75a0
 
 size_t NA_rm_duplicate(size_t *arr, size_t len);
 
@@ -70,22 +57,8 @@
                                        size_t *arr3);
 void NA_display(size_t *arr1, size_t n1);
 
-<<<<<<< HEAD
-
-
-  void NA_merge_sorted_arrays(size_t * arr1, size_t * arr2, size_t n1,
-                size_t n2, size_t *arr3);
-
-  size_t  NA_merge_and_sort_sorted_arrays(size_t * arr1, size_t * arr2, size_t n1,
-                                       size_t n2, size_t *arr3);
-  void NA_display(size_t * arr1,  size_t n1);
-
-
-  size_t NA_max(size_t *arr, size_t len);
-  size_t NA_min(size_t *arr, size_t len);
-
-=======
->>>>>>> 747c75a0
+size_t NA_max(size_t *arr, size_t len);
+size_t NA_min(size_t *arr, size_t len);
 /* swap two indices */
 void uint_swap(unsigned int *a, unsigned int *b);
 /* shuffle an unsigned array */
