/* Siconos is a program dedicated to modeling, simulation and control
 * of non smooth dynamical systems.
 *
 * Copyright 2024 INRIA.
 *
 * Licensed under the Apache License, Version 2.0 (the "License");
 * you may not use this file except in compliance with the License.
 * You may obtain a copy of the License at
 *
 * http://www.apache.org/licenses/LICENSE-2.0
 *
 * Unless required by applicable law or agreed to in writing, software
 * distributed under the License is distributed on an "AS IS" BASIS,
 * WITHOUT WARRANTIES OR CONDITIONS OF ANY KIND, either express or implied.
 * See the License for the specific language governing permissions and
 * limitations under the License.
 */

/*!\file op3x3.h
 * \brief linear algebra operations in 3D*/

#ifndef _op3x3_h_
#define _op3x3_h_

#include <assert.h>
#include <float.h>
#include <math.h>
#include <stdio.h>
#include <stdlib.h>

#ifndef M_PI
#define M_PI 3.14159265358979323846264338327950288   /* pi             */
#define M_PI_2 1.57079632679489661923132169163975144 /* pi/2           */
#endif

#ifndef MAYBE_UNUSED
#ifdef __GNUC__
#define MAYBE_UNUSED __attribute__((unused))
#else
#define MAYBE_UNUSED
#endif
#endif

#ifndef WARN_RESULT_IGNORED
#ifdef __GNUC__
#define WARN_RESULT_IGNORED __attribute__((warn_unused_result))
#else
#define WARN_RESULT_IGNORED
#endif
#endif

#ifdef __cplusplus
#undef restrict
#include <sys/cdefs.h>  // for __restrict
#define restrict __restrict
#endif

#define SOLVE_3X3_GEPP(MAT, X)                             \
  {                                                        \
    int res = solve_3x3_gepp(mat, X);                      \
    if (res) {                                             \
      printf("%s :: Call solve_3x3_gepp(" #MAT ", " #X     \
             " failed!. "                                  \
             "No pivot could be selected for column %d\n", \
             __func__, res);                               \
    }                                                      \
  }

/** OP3X3(EXPR) do EXPR 9 times
 * \param EXPR a C expression that should contains self incrementing
 *        pointers on arrays[9] */
#define OP3X3(EXPR) \
  do {              \
    EXPR;           \
    EXPR;           \
    EXPR;           \
    EXPR;           \
    EXPR;           \
    EXPR;           \
    EXPR;           \
    EXPR;           \
    EXPR;           \
  } while (0)

/** OP3(EXPR) do EXPR 3 times
 * \param EXPR a C expression that should contains self incrementing
 *        pointers on arrays[9] */
#define OP3(EXPR) \
  do {            \
    EXPR;         \
    EXPR;         \
    EXPR;         \
  } while (0)

/** SET3X3 : set pointers on a 3x3 matrix a (*a00 *a01 *a10 etc.)
 * warning the pointer a is modified (use a00 instead) and is ready
 * for a next SET3X3
 */
#define SET3X3(V)                   \
  double* V##00 MAYBE_UNUSED = V++; \
  double* V##10 MAYBE_UNUSED = V++; \
  double* V##20 MAYBE_UNUSED = V++; \
  double* V##01 MAYBE_UNUSED = V++; \
  double* V##11 MAYBE_UNUSED = V++; \
  double* V##21 MAYBE_UNUSED = V++; \
  double* V##02 MAYBE_UNUSED = V++; \
  double* V##12 MAYBE_UNUSED = V++; \
  double* V##22 MAYBE_UNUSED = V++;
#define SET3X3MAYBE(V)            \
  double* V##00 MAYBE_UNUSED = 0; \
  double* V##10 MAYBE_UNUSED = 0; \
  double* V##20 MAYBE_UNUSED = 0; \
  double* V##01 MAYBE_UNUSED = 0; \
  double* V##11 MAYBE_UNUSED = 0; \
  double* V##21 MAYBE_UNUSED = 0; \
  double* V##02 MAYBE_UNUSED = 0; \
  double* V##12 MAYBE_UNUSED = 0; \
  double* V##22 MAYBE_UNUSED = 0; \
  if (V) {                        \
    V##00 = V++;                  \
    V##10 = V++;                  \
    V##20 = V++;                  \
    V##01 = V++;                  \
    V##11 = V++;                  \
    V##21 = V++;                  \
    V##02 = V++;                  \
    V##12 = V++;                  \
    V##22 = V++;                  \
  }

/** SET3 : set pointers on a vector3 v (*v0 *v1 *v2)
 * Warning: the pointer v is modified and is ready for a next SET3
 * use *v0 if you need *v
 */
#define SET3(V)                    \
  double* V##0 MAYBE_UNUSED = V++; \
  double* V##1 MAYBE_UNUSED = V++; \
  double* V##2 MAYBE_UNUSED = V++;

/** SET3MAYBE : set pointers on a vector3 v (*v0 *v1 *v2) only if v is
 * non null.
 * Warning: the pointer v is modified and is ready for a next SET3
 * use *v0 if you need *v
 */
#define SET3MAYBE(V)             \
  double* V##0 MAYBE_UNUSED = 0; \
  double* V##1 MAYBE_UNUSED = 0; \
  double* V##2 MAYBE_UNUSED = 0; \
  if (V) {                       \
    V##0 = V++;                  \
    V##1 = V++;                  \
    V##2 = V++;                  \
  }

/** copy a 3x3 matrix or a vector[9]
 * \param[in] a  a[9]
 * \param[out] b  b[9]*/
static inline void cpy3x3(double* restrict a, double* restrict b) { OP3X3(*b++ = *a++); }

/** add a 3x3 matrix or a vector[9]
 *\param[in] a a[9]
 *\param[in,out]  b b[9]*/
static inline void add3x3(double a[9], double b[9]) { OP3X3(*b++ += *a++); }

/** sub a 3x3 matrix or a vector[9]
 *\param[in] a a[9]
 *\param[in,out] b b[9]*/
static inline void sub3x3(double a[9], double b[9]) { OP3X3(*b++ -= *a++); }

/** copy a vector[3]
 * \param[in] a a[3]
 * \param[out] b b[3]
 */
static inline void cpy3(double a[3], double b[3]) { OP3(*b++ = *a++); }

/** add a vector[3]
 * \param[in] a a[3]
 * \param[in,out] b b[3]*/
static inline void add3(double a[3], double b[3]) { OP3(*b++ += *a++); }

/** sub a vector[3]
 * \param[in] a a[3]
 * \param[in,out] b  b[3]
 */
static inline void sub3(double a[3], double b[3]) { OP3(*b++ -= *a++); }

/** scalar multiplication of a matrix3x3
 * \param[in] scal double scalar
 * \param[in,out] m  m[9]
 */
static inline void scal3x3(double scal, double m[9]) { OP3X3(*m++ *= scal); }

/** set to zero a matrix3x3
 * \param[in,out] m  m[9]
 */
static inline void zero3x3(double m[9]) { OP3X3(*m++ = 0.); }

/** set to identity a matrix3x3
 * \param[in,out] m  m[9]
 */
static inline void eye3x3(double m[9]) {
  SET3X3(m);
  *m00 = 1.;
  *m01 = 0.;
  *m02 = 0.;
  *m10 = 0.;
  *m11 = 1.;
  *m12 = 0.;
  *m20 = 0.;
  *m21 = 0.;
  *m22 = 1.;
}

/** diagonal scaling of a vector
 * \param[in] scal_coeffs diagonal part of a matrix
 * \param[in,out] v a 3D vector
 */
static inline void diag_scal3(double* restrict scal_coeffs, double* restrict v) {
  OP3(*v++ *= *scal_coeffs++);
}

/** scalar multiplication of a vector3
 * \param[in] scal double scalar
 * \param[in,out] v v[3]
 */
static inline void scal3(double scal, double* v) { OP3(*v++ *= scal); }

/** copy & transpose a matrix
 * \param[in] a *a
 * \param[out] b transpose(*a)
 */
static inline void cpytr3x3(double* restrict a, double* restrict b) {
  SET3X3(a);
  SET3X3(b);
  *b00 = *a00;
  *b10 = *a01;
  *b20 = *a02;
  *b01 = *a10;
  *b11 = *a11;
  *b21 = *a12;
  *b02 = *a20;
  *b12 = *a21;
  *b22 = *a22;
}

static inline void display3x3(double* restrict a) {
  SET3X3(a);
  printf("[ %6.4e\t  %6.4e\t %6.4e ]\n", *a00, *a01, *a02);
  printf("[ %6.4e\t  %6.4e\t %6.4e ]\n", *a10, *a11, *a12);
  printf("[ %6.4e\t  %6.4e\t %6.4e ]\n", *a20, *a21, *a22);
}
/** matrix vector multiplication
 * \param[in] a 3 by 3 matrix in col-major
 * \param[in] v 3 dimensional vector
 * \param[out] r \f$r = a*v\f$
 */
static inline void mv3x3(double* restrict a, double* restrict v, double* restrict r) {
  double* pr;

  pr = r;

  *pr++ = *a++ * *v;
  *pr++ = *a++ * *v;
  *pr++ = *a++ * *v++;

  pr = r;

  *pr++ += *a++ * *v;
  *pr++ += *a++ * *v;
  *pr++ += *a++ * *v++;

  pr = r;

  *pr++ += *a++ * *v;
  *pr++ += *a++ * *v;
  *pr++ += *a++ * *v++;
}

/** transpose(matrix) vector multiplication
 * \param[in] a 3 by 3 matrix in col-major
 * \param[in] v 3 dimensional vector
 * \param[out] r \f$r = a^T*v\f$
 */
static inline void mtv3x3(double* restrict a, double* restrict v, double* restrict r) {
  double* pv = v;

  *r = *a++ * *pv++;
  *r += *a++ * *pv++;
  *r++ += *a++ * *pv;

  pv = v;

  *r = *a++ * *pv++;
  *r += *a++ * *pv++;
  *r++ += *a++ * *pv;

  pv = v;

  *r = *a++ * *pv++;
  *r += *a++ * *pv++;
  *r += *a * *pv;
}

/** add a matrix vector multiplication
 * \param[in] a a[4]
 * \param[in] v v[2]
 * \param[out] r r[2] the result of r += av
 */
static inline void mvp2x2(const double* restrict a, const double* restrict v,
                          double* restrict r) {
  double* pr;

  pr = r;

  *pr++ += *a++ * *v;
  *pr++ += *a++ * *v++;

  pr = r;

  *pr++ += *a++ * *v;
  *pr++ += *a++ * *v++;
}

/** add a matrix vector multiplication
 * \param[in] a a[9]
 * \param[in] v v[3]
 * \param[out] r r[3] the result of r += av
 */
static inline void mvp3x3(const double* restrict a, const double* restrict v,
                          double* restrict r) {
  double* pr;

  pr = r;

  *pr++ += *a++ * *v;
  *pr++ += *a++ * *v;
  *pr++ += *a++ * *v++;

  pr = r;

  *pr++ += *a++ * *v;
  *pr++ += *a++ * *v;
  *pr++ += *a++ * *v++;

  pr = r;

  *pr++ += *a++ * *v;
  *pr++ += *a++ * *v;
  *pr++ += *a++ * *v++;
}

static inline void mvp5x5(const double* restrict a, const double* restrict v,
                          double* restrict r) {
  double* pr;

  pr = r;

  *pr++ += *a++ * *v;
  *pr++ += *a++ * *v;
  *pr++ += *a++ * *v;
  *pr++ += *a++ * *v;
  *pr++ += *a++ * *v++;

  pr = r;

  *pr++ += *a++ * *v;
  *pr++ += *a++ * *v;
  *pr++ += *a++ * *v;
  *pr++ += *a++ * *v;
  *pr++ += *a++ * *v++;

  pr = r;

  *pr++ += *a++ * *v;
  *pr++ += *a++ * *v;
  *pr++ += *a++ * *v;
  *pr++ += *a++ * *v;
  *pr++ += *a++ * *v++;

  pr = r;

  *pr++ += *a++ * *v;
  *pr++ += *a++ * *v;
  *pr++ += *a++ * *v;
  *pr++ += *a++ * *v;
  *pr++ += *a++ * *v++;

  pr = r;

  *pr++ += *a++ * *v;
  *pr++ += *a++ * *v;
  *pr++ += *a++ * *v;
  *pr++ += *a++ * *v;
  *pr++ += *a++ * *v++;
}

/** add a matrix vector multiplication scaled by alpha
 * \param[in] alpha scalar coeff
 * \param[in] a a[9]
 * \param[in] v v[3]
 * \param[out] r r[3] the result of r += av
 */
static inline void mvp_alpha3x3(double alpha, const double* restrict a,
                                const double* restrict v, double* restrict r) {
  double* pr;

  pr = r;

  *pr++ += alpha * *a++ * *v;
  *pr++ += alpha * *a++ * *v;
  *pr++ += alpha * *a++ * *v++;

  pr = r;

  *pr++ += alpha * *a++ * *v;
  *pr++ += alpha * *a++ * *v;
  *pr++ += alpha * *a++ * *v++;

  pr = r;

  *pr++ += alpha * *a++ * *v;
  *pr++ += alpha * *a++ * *v;
  *pr++ += alpha * *a++ * *v++;
}
/** minux the result a matrix vector multiplication
 * \param[in] a matrix
 * \param[in] v vector
 * \param[out] r the result of r -= av
 */
static inline void mvm3x3(double* restrict a, double* restrict v, double* restrict r) {
  double* pr;

  pr = r;

  *pr++ -= *a++ * *v;
  *pr++ -= *a++ * *v;
  *pr++ -= *a++ * *v++;

  pr = r;

  *pr++ -= *a++ * *v;
  *pr++ -= *a++ * *v;
  *pr++ -= *a++ * *v++;

  pr = r;

  *pr++ -= *a++ * *v;
  *pr++ -= *a++ * *v;
  *pr++ -= *a++ * *v++;
}

/** transpose(matrix) vector multiplication
 * \param[in] a 3 by 3 matrix in col-major
 * \param[in] v 3 dimensional vector
 * \param[out] r \f$r = a^T*v\f$
 */
static inline void mtvm3x3(double* restrict a, double* restrict v, double* restrict r) {
  double* pv = v;

  *r -= *a++ * *pv++;
  *r -= *a++ * *pv++;
  *r++ -= *a++ * *pv;

  pv = v;

  *r -= *a++ * *pv++;
  *r -= *a++ * *pv++;
  *r++ -= *a++ * *pv;

  pv = v;

  *r -= *a++ * *pv++;
  *r -= *a++ * *pv++;
  *r -= *a * *pv;
}
/** matrix matrix multiplication : c = a * b
 * \param[in] a  a[9]
 * \param[in] b b[9]
 * \param[out] c c[9]
 */
static inline void mm3x3(double* restrict a, double* restrict b, double* restrict c) {
  SET3X3(a);
  SET3X3(b);
  SET3X3(c);

  *c00 = *a00 * *b00 + *a01 * *b10 + *a02 * *b20;
  *c01 = *a00 * *b01 + *a01 * *b11 + *a02 * *b21;
  *c02 = *a00 * *b02 + *a01 * *b12 + *a02 * *b22;

  *c10 = *a10 * *b00 + *a11 * *b10 + *a12 * *b20;
  *c11 = *a10 * *b01 + *a11 * *b11 + *a12 * *b21;
  *c12 = *a10 * *b02 + *a11 * *b12 + *a12 * *b22;

  *c20 = *a20 * *b00 + *a21 * *b10 + *a22 * *b20;
  *c21 = *a20 * *b01 + *a21 * *b11 + *a22 * *b21;
  *c22 = *a20 * *b02 + *a21 * *b12 + *a22 * *b22;
}

/** add a matrix matrix multiplication : c += a*b
 * \param[in] a a[9]
 * \param[in] b b[9]
 * \param[out] c c[9]
 */
static inline void mmp3x3(double* restrict a, double* restrict b, double* restrict c) {
  SET3X3(a);
  SET3X3(b);
  SET3X3(c);

  *c00 += *a00 * *b00 + *a01 * *b10 + *a02 * *b20;
  *c01 += *a00 * *b01 + *a01 * *b11 + *a02 * *b21;
  *c02 += *a00 * *b02 + *a01 * *b12 + *a02 * *b22;

  *c10 += *a10 * *b00 + *a11 * *b10 + *a12 * *b20;
  *c11 += *a10 * *b01 + *a11 * *b11 + *a12 * *b21;
  *c12 += *a10 * *b02 + *a11 * *b12 + *a12 * *b22;

  *c20 += *a20 * *b00 + *a21 * *b10 + *a22 * *b20;
  *c21 += *a20 * *b01 + *a21 * *b11 + *a22 * *b21;
  *c22 += *a20 * *b02 + *a21 * *b12 + *a22 * *b22;
}

/** sub a matrix matrix multiplication : c -= a*b
 * \param[in] a a[9]
 * \param[in] b b[9]
 * \param[out] c c[9]
 */
static inline void mmm3x3(double* restrict a, double* restrict b, double* restrict c) {
  SET3X3(a);
  SET3X3(b);
  SET3X3(c);

  *c00 -= *a00 * *b00 + *a01 * *b10 + *a02 * *b20;
  *c01 -= *a00 * *b01 + *a01 * *b11 + *a02 * *b21;
  *c02 -= *a00 * *b02 + *a01 * *b12 + *a02 * *b22;

  *c10 -= *a10 * *b00 + *a11 * *b10 + *a12 * *b20;
  *c11 -= *a10 * *b01 + *a11 * *b11 + *a12 * *b21;
  *c12 -= *a10 * *b02 + *a11 * *b12 + *a12 * *b22;

  *c20 -= *a20 * *b00 + *a21 * *b10 + *a22 * *b20;
  *c21 -= *a20 * *b01 + *a21 * *b11 + *a22 * *b21;
  *c22 -= *a20 * *b02 + *a21 * *b12 + *a22 * *b22;
}

/** determinant
 * \param[in] a double* a
 * \return the value of the determinant
 */
static inline double det3x3(double* a) {
  SET3X3(a);

  return *a00 * *a11 * *a22 + *a01 * *a12 * *a20 + *a02 * *a10 * *a21 - *a00 * *a12 * *a21 -
         *a01 * *a10 * *a22 - *a02 * *a11 * *a20;
}

/** system resolution : x <- sol(Ax = b)
 * \param[in] a double a[9]
 * \param[out] x double x[3]
 * \param[in] b double b[3]
 * \return 0 if success, 1 if failed
 */
WARN_RESULT_IGNORED
static inline int solv3x3(double* restrict a, double* restrict x, double* restrict b) {
  SET3X3(a);
  double* b0 = b++;
  double* b1 = b++;
  double* b2 = b;

  double det = *a00 * *a11 * *a22 + *a01 * *a12 * *a20 + *a02 * *a10 * *a21 -
               *a00 * *a12 * *a21 - *a01 * *a10 * *a22 - *a02 * *a11 * *a20;

  if (fabs(det) > DBL_EPSILON) {
    double idet = 1.0 / det;
    *x++ = idet * (*a01 * *a12 * *b2 + *a02 * *a21 * *b1 + *a11 * *a22 * *b0 -
                   *a01 * *a22 * *b1 - *a02 * *a11 * *b2 - *a12 * *a21 * *b0);
    *x++ = idet * (*a00 * *a22 * *b1 + *a02 * *a10 * *b2 + *a12 * *a20 * *b0 -
                   *a00 * *a12 * *b2 - *a02 * *a20 * *b1 - *a10 * *a22 * *b0);
    *x = idet * (*a00 * *a11 * *b2 + *a01 * *a20 * *b1 + *a10 * *a21 * *b0 -
                 *a00 * *a21 * *b1 - *a01 * *a10 * *b2 - *a11 * *a20 * *b0);
  } else {
    *x++ = NAN;
    *x++ = NAN;
    *x = NAN;
    return 1;
  }
  return 0;
}

/** check equality : a[9] == b[9]
 * \param[in] a double a[9]
 * \param[in] b double b[9]
 * \return 1 if true, 0 if false
 */
static inline int equal3x3(double* restrict a, double* restrict b) {
  return *a++ == *b++ && *a++ == *b++ && *a++ == *b++ && *a++ == *b++ && *a++ == *b++ &&
         *a++ == *b++ && *a++ == *b++ && *a++ == *b++ && *a == *b;
}

/** check equality : a[3] == b[3]
 * \param[in] a double a[3]
 * \param[in] b double b[3]
 * \return 1 if true, 0 if false
 */
static inline int equal3(double* restrict a, double* restrict b) {
  return *a++ == *b++ && *a++ == *b++ && *a == *b;
}

/** scalar product : c <- a.b
 * \param[in] a double a[3]
 * \param[in] b double b[3]
 * \return the scalar product
 */
static inline double dot3(double* restrict a, double* restrict b) {
  double r;
  r = *a++ * *b++;
  r += *a++ * *b++;
  r += *a * *b;
  return r;
}

/** cross product : c <- a x b
 * \param[in] a double a[3]
 * \param[in] b double b[3]
 * \param[out] c double c[3]
 */
static inline void cross3(double* restrict a, double* restrict b, double* restrict c) {
  double* a0 = a++;
  double* a1 = a++;
  double* a2 = a;
  double* b0 = b++;
  double* b1 = b++;
  double* b2 = b;

  *c++ = *a1 * *b2 - *a2 * *b1;
  *c++ = *a2 * *b0 - *a0 * *b2;
  *c = *a0 * *b1 - *a1 * *b0;
}

/** norm : || a ||
 *  may underflow & overflow
 * \param[in] a a[2]
 * \return the norm
 */
static inline double hypot2(double* a) {
  double r;

  r = *a * *a;
  a++;
  r += *a * *a;
  return sqrt(r);
}

/** norm : || a ||
 *  may underflow & overflow
 * \param[in] a a[3]
 * \return the norm
 */
static inline double hypot3(double* a) {
  double r;

  r = *a * *a;
  a++;
  r += *a * *a;
  a++;
  r += *a * *a;
  return sqrt(r);
}
static inline double hypot5(double* a) {
  double r;

  r = *a * *a;
  a++;
  r += *a * *a;
  a++;
  r += *a * *a;
  a++;
  r += *a * *a;
  a++;
  r += *a * *a;

  return sqrt(r);
}
static inline double hypot9(double* a) {
  double r;

  r = *a * *a;
  a++;
  r += *a * *a;
  a++;
  r += *a * *a;
  a++;
  r += *a * *a;
  a++;
  r += *a * *a;
  a++;
  r += *a * *a;
  a++;
  r += *a * *a;
  a++;
  r += *a * *a;
  a++;
  r += *a * *a;

  return sqrt(r);
}

/** extract3x3 : copy a sub 3x3 matrix of *a into *b */
/* \param[in] n row numbers of matrix a
 * \param[in] i0 row of first element
 * \param[in] j0 column of first element
 * \param[in] a a[n,n] matrix
 * \param[out] b b[9] a 3x3 matrix */
static inline void extract3x3(int n, int i0, int j0, double* restrict a, double* restrict b) {
  int k0 = i0 + n * j0;

  int nm3 = n - 3;

  a += k0;

  *b++ = *a++;
  *b++ = *a++;
  *b++ = *a++;
  a += nm3;
  *b++ = *a++;
  *b++ = *a++;
  *b++ = *a++;
  a += nm3;
  *b++ = *a++;
  *b++ = *a++;
  *b = *a;
}

/** insert3x3 : insert a 3x3 matrix *b into *a */
/* \param[in] n row numbers of matrix a
 * \param[in] i0 row of first element
 * \param[in] j0 column of first element
 * \param[in,out] a  a[n,n] matrix
 * \param[in] b b[9] a 3x3 matrix */
static inline void insert3x3(int n, int i0, int j0, double* restrict a, double* restrict b) {
  int k0 = i0 + n * j0;

  int nm3 = n - 3;

  a += k0;

  *a++ = *b++;
  *a++ = *b++;
  *a++ = *b++;
  a += nm3;
  *a++ = *b++;
  *a++ = *b++;
  *a++ = *b++;
  a += nm3;
  *a++ = *b++;
  *a++ = *b++;
  *a = *b;
}

/** print a matrix
 * \param mat the matrix
 */
void print3x3(double* mat);

/** print a vector
 * \param[in] v the vector
 */
void print3(double* v);

/** orthoBaseFromVector : From a vector A, build a matrix (A,A1,A2) such that it is an
 * orthonormal.
 * \param[in,out] Ax first component of the vector A
 * \param[in,out] Ay second component of the vector A
 * \param[in,out] Az third component of the vector A
 * \param[out] A1x first component of the vector A
 * \param[out] A1y second component of the vector A
 * \param[out] A1z third component of the vector A
 * \param[out] A2x first component of the vector A
 * \param[out] A2y second component of the vector A
 * \param[out] A2z third component of the vector A
 *
 * \return 0 if success, 1 if there is a problem
 */
WARN_RESULT_IGNORED
static inline int orthoBaseFromVector_old(double* Ax, double* Ay, double* Az, double* A1x,
                                          double* A1y, double* A1z, double* A2x, double* A2y,
                                          double* A2z) {
  double normA = sqrt((*Ax) * (*Ax) + (*Ay) * (*Ay) + (*Az) * (*Az));
  if (normA == 0.) {
    (*Ax) = NAN;
    (*Ay) = NAN;
    (*Az) = NAN;
    (*A1x) = NAN;
    (*A1y) = NAN;
    (*A1z) = NAN;
    (*A2x) = NAN;
    (*A2y) = NAN;
    (*A2z) = NAN;
    return 1;
  }
  (*Ax) /= normA;
  (*Ay) /= normA;
  (*Az) /= normA;

  /*build (*A1*/
  if (fabs(*Ax) > fabs(*Ay)) {
    if (fabs((*Ax)) > fabs((*Az))) /*(*Ax is the bigest*/
    {
      (*A1x) = (*Ay);
      (*A1y) = -(*Ax);
      (*A1z) = 0;
    } else /*(*Az is the biggest*/
    {
      (*A1z) = (*Ay);
      (*A1y) = -(*Az);
      (*A1x) = 0;
    }
  } else if (fabs(*Ay) > fabs(*Az)) /*(*Ay is the bigest*/
  {
    (*A1y) = (*Ax);
    (*A1x) = -(*Ay);
    (*A1z) = 0;
  } else /*(*Az is the biggest*/
  {
    (*A1z) = (*Ay);
    (*A1y) = -(*Az);
    (*A1x) = 0;
  }
  double normA1 = sqrt((*A1x) * (*A1x) + (*A1y) * (*A1y) + (*A1z) * (*A1z));
  (*A1x) /= normA1;
  (*A1y) /= normA1;
  (*A1z) /= normA1;

  (*A2x) = *Ay * *A1z - *Az * *A1y;
  (*A2y) = *Az * *A1x - *Ax * *A1z;
  (*A2z) = *Ax * *A1y - *Ay * *A1x;

  /* assertion */
  assert(fabs(sqrt((*Ax) * (*Ax) + (*Ay) * (*Ay) + (*Az) * (*Az)) - 1.0) < 1e-14);
  assert(fabs(sqrt((*A1x) * (*A1x) + (*A1y) * (*A1y) + (*A1z) * (*A1z)) - 1.0) < 1e-14);
  assert(fabs(*Ax * *A1x + *Ay * *A1y + *Az * *A1z) < 1e-14);
  assert(fabs(sqrt((*A2x) * (*A2x) + (*A2y) * (*A2y) + (*A2z) * (*A2z)) - 1.0) < 1e-14);
  assert(fabs(*Ax * *A2x + *Ay * *A2y + *Az * *A2z) < 1e-14);
  assert(fabs(*A1x * *A2x + *A1y * *A2y + *A1z * *A2z) < 1e-14);

  return 0;
}

/* function to compute an orthonormal basis form a given vector
 * taken from
 * Tom Duff, James Burgess, Per Christensen, Christophe Hery, Andrew Kensler, Max Liani, and
 * Ryusuke Villemin, Building an Orthonormal Basis, Revisited, Journal of Computer Graphics
 * Techniques (JCGT), vol. 6, no. 1, 1-8, 2017 Available online
 * http://jcgt.org/published/0006/01/01/ void branchlessONB(const Vec3f &n, Vec3f &b1, Vec3f
 * &b2)
 * {
 *   float sign = copysignf(1.0f, n.z);
 *   const float a = -1.0f / (sign + n.z);
 *   const float b = n.x * n.y * a;
 *   b1 = Vec3f(1.0f + sign * n.x * n.x * a, sign * b, -sign * n.x);
 *   b2 = Vec3f(b, sign + n.y * n.y * a, -n.y);
 * }
 */

static inline int orthoBaseFromVector(double* Ax, double* Ay, double* Az, double* A1x,
                                      double* A1y, double* A1z, double* A2x, double* A2y,
                                      double* A2z)

{
  double normA = sqrt((*Ax) * (*Ax) + (*Ay) * (*Ay) + (*Az) * (*Az));
  if (normA == 0.) {
    (*Ax) = NAN;
    (*Ay) = NAN;
    (*Az) = NAN;
    (*A1x) = NAN;
    (*A1y) = NAN;
    (*A1z) = NAN;
    (*A2x) = NAN;
    (*A2y) = NAN;
    (*A2z) = NAN;
    return 1;
  }
  (*Ax) /= normA;
  (*Ay) /= normA;
  (*Az) /= normA;

  double sign = copysignf(1.0, *Az);
  const double a = -1.0 / (sign + *Az);
  const double b = *Ax * *Ay * a;

  *A1x = 1.0 + sign * *Ax * *Ax * a;
  *A1y = sign * b;
  *A1z = -sign * *Ax;

  *A2x = b;
  *A2y = sign + *Ay * *Ay * a;
  *A2z = -*Ay;

  /* assertion */
  assert(fabs(sqrt((*A1x) * (*A1x) + (*A1y) * (*A1y) + (*A1z) * (*A1z)) - 1.0) < 1e-14);
  assert(fabs(*Ax * *A1x + *Ay * *A1y + *Az * *A1z) < 1e-14);
  assert(fabs(sqrt((*A2x) * (*A2x) + (*A2y) * (*A2y) + (*A2z) * (*A2z)) - 1.0) < 1e-14);
  assert(fabs(*Ax * *A2x + *Ay * *A2y + *Az * *A2z) < 1e-14);
  assert(fabs(*A1x * *A2x + *A1y * *A2y + *A1z * *A2z) < 1e-14);
  return 0;
}
/** solve Ax = b by partial pivoting Gaussian elimination. This function is 10
 * to 20 times faster than calling LAPACK (tested with netlib).
 *
 * \param a column-major matrix (not modified)
 * \param[in,out] b on input, the right-hand side; on output the solution x
 *
 * \return 0 if ok, otherwise the column where no pivot could be selected
 */
WARN_RESULT_IGNORED
static inline int solve_3x3_gepp(const double* restrict a, double* restrict b) {
  double lp0, lp1, lp2, lm1, lm2, ln1, ln2;
  double bl, bm, bn;
  double factor1, factor2;
  double sol0, sol1, sol2;
  double alp0;
  double a0 = a[0];
  double a1 = a[1];
  double a2 = a[2];
  double aa0 = fabs(a0);
  double aa1 = fabs(a1);
  double aa2 = fabs(a2);
  /* do partial search of pivot */
  int pivot2, pivot1 = aa0 >= aa1 ? aa0 >= aa2 ? 0 : 20 : aa1 >= aa2 ? 10 : 20;
  int info = 0;

  /* We are going to put the system in the form
   * | lp0 lp1 lp2 ; bl |
   * |  0  lm1 lm2 ; bm |
   * |  0  ln1 ln2 ; bn |
   */
  switch (pivot1) {
    case 0: /* first element is pivot, first line does not change */
      factor1 = a1 / a0;
      factor2 = a2 / a0;
      lp0 = a0;
      alp0 = fabs(a0);
      lp1 = a[3];
      lp2 = a[6];
      lm1 = a[4] - factor1 * lp1;
      lm2 = a[7] - factor1 * lp2;
      ln1 = a[5] - factor2 * lp1;
      ln2 = a[8] - factor2 * lp2;
      bl = b[0];
      bm = b[1] - factor1 * bl;
      bn = b[2] - factor2 * bl;
      break;
    case 10: /* first element is pivot, first line does not change */
      factor1 = a0 / a1;
      factor2 = a2 / a1;
      lp0 = a1;
      alp0 = fabs(a1);
      lp1 = a[4];
      lp2 = a[7];
      lm1 = a[3] - factor1 * lp1;
      lm2 = a[6] - factor1 * lp2;
      ln1 = a[5] - factor2 * lp1;
      ln2 = a[8] - factor2 * lp2;
      bl = b[1];
      bm = b[0] - factor1 * bl;
      bn = b[2] - factor2 * bl;
      break;
    case 20: /* first element is pivot, first line does not change */
      factor1 = a0 / a2;
      factor2 = a1 / a2;
      lp0 = a2;
      alp0 = fabs(a2);
      lp1 = a[5];
      lp2 = a[8];
      lm1 = a[3] - factor1 * lp1;
      lm2 = a[6] - factor1 * lp2;
      ln1 = a[4] - factor2 * lp1;
      ln2 = a[7] - factor2 * lp2;
      bl = b[2];
      bm = b[0] - factor1 * bl;
      bn = b[1] - factor2 * bl;
      break;
    default:
      exit(EXIT_FAILURE);
  }

  if (alp0 <= DBL_EPSILON) {
    info = 1;
    return info;
  }

  double alm1 = fabs(lm1);
  double aln1 = fabs(ln1);
  pivot2 = alm1 >= aln1 ? 0 : 1;

  /* We now solve the system
   * | lm1 lm2 ; bm |
   * | ln1 ln2 ; bn |
   */
  switch (pivot2) {
    case 0:
      if (alm1 < DBL_EPSILON) {
        info = 1;
        return info;
      }
      factor1 = ln1 / lm1;
      sol2 = (bn - factor1 * bm) / (ln2 - factor1 * lm2);
      sol1 = (bm - lm2 * sol2) / lm1;
      break;
    case 1:
      if (aln1 < DBL_EPSILON) {
        info = 1;
        return info;
      }
      factor1 = lm1 / ln1;
      sol2 = (bm - factor1 * bn) / (lm2 - factor1 * ln2);
      sol1 = (bn - ln2 * sol2) / ln1;
      break;
    default:
      exit(EXIT_FAILURE);
  }
  sol0 = (bl - sol1 * lp1 - sol2 * lp2) / lp0;

  b[0] = sol0;
  b[1] = sol1;
  b[2] = sol2;

  return info;
}

<<<<<<< HEAD
static inline int inv_3x3_gepp(double* restrict a)
{

  double b0[3] = {1., 0., 0.};
  int info = solve_3x3_gepp(a, b0);
  if (info) return info;

  double b1[3]  = {0., 1., 0.};
  info = solve_3x3_gepp(a, b1);
  if (info) return info;

  double b2[3]= {0., 0., 1.};
  info = solve_3x3_gepp(a, b2);
  if (info) return info;


  a[0]=b0[0];
  a[1]=b0[1];
  a[2]=b0[2];

  a[3]=b1[0];
  a[4]=b1[1];
  a[5]=b1[2];

  a[6]=b2[0];
  a[7]=b2[1];
  a[8]=b2[2];

 return info;
}





=======
>>>>>>> 747c75a0
#define mat_elem(a, y, x, n) (a + ((y) * (n) + (x)))

static void swap_row(double* a, double* b, int r1, int r2, int n) {
  double tmp, *p1, *p2;
  int i;

  if (r1 == r2) return;
  for (i = 0; i < n; i++) {
    p1 = mat_elem(a, r1, i, n);
    p2 = mat_elem(a, r2, i, n);
    tmp = *p1, *p1 = *p2, *p2 = tmp;
  }
  tmp = b[r1], b[r1] = b[r2], b[r2] = tmp;
}

static inline void solve_nxn_gepp(int n, double* a, double* b, double* x) {
#define A(y, x) (*mat_elem(a, y, x, n))
  int j, col, row, max_row, dia;
  double max, tmp;

  for (dia = 0; dia < n; dia++) {
    max_row = dia, max = A(dia, dia);

    for (row = dia + 1; row < n; row++)
      if ((tmp = fabs(A(row, dia))) > max) max_row = row, max = tmp;

    swap_row(a, b, dia, max_row, n);

    for (row = dia + 1; row < n; row++) {
      tmp = A(row, dia) / A(dia, dia);
      for (col = dia + 1; col < n; col++) A(row, col) -= tmp * A(dia, col);
      A(row, dia) = 0;
      b[row] -= tmp * b[dia];
    }
  }
  for (row = n - 1; row >= 0; row--) {
    tmp = b[row];
    for (j = n - 1; j > row; j--) tmp -= x[j] * A(row, j);
    x[row] = tmp / A(row, row);
  }
#undef A
}

/** Computation of the eigenvalues of a symmetric 3x3 real matrix
 *
 * \param a symmetric column-major matrix (not modified)
 * \param b a 3x3 work matrix
 * \param[in,out] eig eigenvalie in decreasing order
 *
 * \return 0 all the time
 */
WARN_RESULT_IGNORED
static inline int eig_3x3(double* restrict a, double* restrict b, double* restrict eig) {
  SET3X3(a);
  SET3X3(b);
  double pi = M_PI;
  double p1 = *a01 * *a01 + *a02 * *a02 + *a12 * *a12;
  if (p1 == 0) {
    /* A is diagonal. */
    eig[0] = *a00;
    eig[1] = *a11;
    eig[2] = *a22;
  } else {
    double q = (*a00 + *a11 + *a22) / 3.0;
    double p2 =
        (*a00 - q) * (*a00 - q) + (*a11 - q) * (*a11 - q) + (*a22 - q) * (*a22 - q) + 2 * p1;
    double p = sqrt(p2 / 6.0);
    *b00 = (1 / p) * (*a00 - q);
    *b11 = (1 / p) * (*a11 - q);
    *b22 = (1 / p) * (*a22 - q);
    *b01 = (1 / p) * (*a01);
    *b02 = (1 / p) * (*a02);
    *b10 = (1 / p) * (*a10);
    *b12 = (1 / p) * (*a12);
    *b20 = (1 / p) * (*a20);
    *b21 = (1 / p) * (*a21);
    // B = (1 / p) * ( *A - q * I)       % I is the identity matrix
    double det = *b00 * *b11 * *b22 + *b01 * *b12 * *b20 + *b02 * *b10 * *b21 -
                 *b00 * *b12 * *b21 - *b01 * *b10 * *b22 - *b02 * *b11 * *b20;
    double r = det / 2.0;

    /* % In exact arithmetic for a symmetric matrix  -1 <= r <= 1 */
    /* % but computation error can leave it slightly outside this range. */
    double phi;
    if (r <= -1)
      phi = pi / 3.0;
    else if (r >= 1)
      phi = 0.0;
    else
      phi = acos(r) / 3;

    /* % the eigenvalues satisfy eig3 <= eig2 <= eig1 */
    eig[0] = q + 2 * p * cos(phi);
    eig[2] = q + 2 * p * cos(phi + (2 * pi / 3));
    eig[1] = 3 * q - eig[0] - eig[2]; /* % since trace(A) = eig1 + eig2 + eig3; */
  }

  return 0;
}

#endif<|MERGE_RESOLUTION|>--- conflicted
+++ resolved
@@ -1027,7 +1027,6 @@
   return info;
 }
 
-<<<<<<< HEAD
 static inline int inv_3x3_gepp(double* restrict a)
 {
 
@@ -1059,12 +1058,6 @@
  return info;
 }
 
-
-
-
-
-=======
->>>>>>> 747c75a0
 #define mat_elem(a, y, x, n) (a + ((y) * (n) + (x)))
 
 static void swap_row(double* a, double* b, int r1, int r2, int n) {
