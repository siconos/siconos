--- conflicted
+++ resolved
@@ -123,105 +123,7 @@
  */
 NumericsSparseMatrix* NSM_new(void);
 
-<<<<<<< HEAD
-  /** get the number of non-zero (nnz) in a sparse matrix
-   *
-   *  \param A the matrix
-   *  \return the number of non-zero elements in the matrix
-   */
-  size_t NSM_nnz(const CSparseMatrix* const A);
-
-  /** return the set of indices corresponding to the diagonal elements of the
-   *  matrix
-   *  \warning should be better tested
-   *
-   *  \param M the matrix
-   *  \return the list of indices for the diagonal elements
-   */
-  CS_INT* NSM_diag_indices(NumericsMatrix* M);
-
-
-  /** Extract a block from a sparse matrix
-   *
-   *  \param M matrix
-   *  \param blockM dense storage for the block
-   *  \param pos_row starting row for the block
-   *  \param pos_col starting column for the block
-   *  \param block_row_size block width
-   *  \param block_col_size block height
-   */
-  void NSM_extract_block(NumericsMatrix* M, double* blockM, size_t pos_row, size_t pos_col, size_t block_row_size, size_t block_col_size);
-
-  double **  NSM_extract_diagonal_blocks(NumericsMatrix* M, size_t block_size);
-
-
-  CSparseMatrix *   NSM_remove_diagonal_blocks(NumericsMatrix* M, size_t block_size);
-
-  /** Free allocated space for NSM_linear_solver_params.
-   *
-   *  \param p a NSM_linear_solver_params
-   *  \return NULL on success
-   */
-  NSM_linear_solver_params* NSM_linearSolverParams_free(NSM_linear_solver_params* p);
-
-  /** New and empty NSM_linear_solver_params.
-   *
-   *  \return a pointer on the allocated space.
-   */
-  NSM_linear_solver_params* NSM_linearSolverParams_new(void);
-
-
-  /** Get linear solver parameters with initialization if needed.
-   *
-   *  \param[in,out] A a NumericsMatrix.
-   *  \return a pointer on parameters.
-   */
-  NSM_linear_solver_params* NSM_linearSolverParams(NumericsMatrix* A);
-
-  /** Check and fix a matrix, if needed
-   *
-   *  \param A the matrix to check, modified if necessary to have ordered indices
-   */
-  void NSM_fix_csc(CSparseMatrix* A);
-
-  void NSM_sort_csc(CSparseMatrix* A);
-
-  /** return the origin of a sparse part of a matrix
-   *
-   *  \param M the matrix
-   *  \return -1 if the matrix has no sparse representation, the origin
-   * otherwise*/
-  unsigned NSM_origin(const NumericsSparseMatrix* M);
-
-  /** return the sparse matrix that has the original label
-   *
-   *  \param M the matrix
-   *  \return the sparse matrix that is at the origin, or NULL if an error occur
-   **/
-  CSparseMatrix* NSM_get_origin(const NumericsSparseMatrix* M);
-
-  void NSM_write_in_file(const NumericsSparseMatrix* m, FILE* file);
-
-  /** New and empty NumericsSparseMatrix with correctly initialized fields.
-   *
-   *  \return a pointer on the allocated space.
-   */
-  NumericsSparseMatrix* NSM_new_from_file(FILE *file);
-
-  int NSM_to_dense(const NumericsSparseMatrix * const A, double * B);
-
-  /** Get current version of a type of csparse matrix.
-   *
-   *  \param M the NumericsSparseMatrix,
-   *  \param type the type of sparse storage from NumericsSparseOrigin
-   *  \return a comparable version. */
-  static inline version_t NSM_version(const NumericsSparseMatrix* M, NSM_t type)
-  {
-    return NDV_value(&(M->versions[type]));
-  }
-=======
 NumericsSparseMatrix* NSM_triplet_eye(unsigned int size);
->>>>>>> 716e499e
 
 NumericsSparseMatrix* NSM_triplet_scalar(unsigned int size, double s);
 
