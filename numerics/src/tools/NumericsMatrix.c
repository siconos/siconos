
/* Siconos is a program dedicated to modeling, simulation and control
 * of non smooth dynamical systems.
 *
 * Copyright 2020 INRIA.
 *
 * Licensed under the Apache License, Version 2.0 (the "License");
 * you may not use this file except in compliance with the License.
 * You may obtain a copy of the License at
 *
 * http://www.apache.org/licenses/LICENSE-2.0
 *
 * Unless required by applicable law or agreed to in writing, software
 * distributed under the License is distributed on an "AS IS" BASIS,
 * WITHOUT WARRANTIES OR CONDITIONS OF ANY KIND, either express or implied.
 * See the License for the specific language governing permissions and
 * limitations under the License.
*/
#include <assert.h>                   // for assert
#include <float.h>                    // for DBL_EPSILON
#include <math.h>                     // for fabs, fmax, NAN
#include <stdint.h>                   // for SIZE_MAX
#include <stdio.h>                    // for printf, fprintf, size_t, fscanf
#include <stdlib.h>                   // for exit, malloc, free, EXIT_FAILURE
#include <string.h>                   // for memcpy, memset
#include "CSparseMatrix_internal.h"            // for CSparseMatrix, CS_INT, cs_dl_sp...
#include "NM_MPI.h"                   // for NM_MPI_copy
#include "NM_MUMPS.h"                 // for NM_MUMPS_copy
#include "NM_conversions.h"           // for NM_csc_to_csr, NM_csc_to_triplet
#include "NumericsFwd.h"              // for NumericsMatrix, NumericsSparseM...
#include "NumericsMatrix.h"           // for NumericsMatrix, NumericsMatrixI...
#include "NumericsMatrix_internal.h"  // for NM_internalData_free
#include "NumericsSparseMatrix.h"     // for NumericsSparseMatrix, NSM_new
#include "SiconosCompat.h"            // for SN_SIZE_T_F
#include "SiconosBlas.h"              // for cblas_ddot, cblas_dgemv, CblasN...
#include "SiconosLapack.h"            // for lapack_int, DGESV, DGETRF, DGETRS, LA_NOTRANS
#include "SparseBlockMatrix.h"        // for SparseBlockStructuredMatrix
/* #define DEBUG_NOCOLOR */
/* #define DEBUG_STDOUT */
/* #define DEBUG_MESSAGES */
#include "debug.h"                    // for DEBUG_EXPR, DEBUG_BEGIN, DEBUG_...
#include "numerics_verbose.h"         // for numerics_error, numerics_printf...
#include "sanitizer.h"                // for cblas_dcopy_msan
#include "NumericsVector.h"           // for NV_max

#ifdef WITH_OPENSSL
#include <openssl/sha.h>
#endif

#ifdef WITH_MKL_SPBLAS
#include "MKL_common.h"
#include "NM_MKL_spblas.h"
#endif

#ifdef __cplusplus
#undef restrict
#include <sys/cdefs.h>                // for __restrict
#define restrict __restrict
#endif

void NM_null(NumericsMatrix* A)
{
<<<<<<< HEAD
=======
  A->storageType=-1;
  A->size0 =-1;
  A->size1 =-1;
>>>>>>> 44520889
  A->matrix0 = NULL;
  A->matrix1 = NULL;
  A->matrix2 = NULL;
  A->internalData = NULL;
<<<<<<< HEAD
  A->destructible = A; /* by default, the destructible matrix is itself */
=======


>>>>>>> 44520889
}

void NM_internalData_new(NumericsMatrix* M)
{
  M->internalData = (NumericsMatrixInternalData *)malloc(sizeof(NumericsMatrixInternalData));
  M->internalData->iWork = NULL;
  M->internalData->iWorkSize = 0;
  M->internalData->dWork = NULL;
  M->internalData->dWorkSize = 0;
<<<<<<< HEAD
  M->internalData->isLUfactorized = 0;
#ifdef SICONOS_HAS_MPI
  M->internalData->mpi_comm = MPI_COMM_NULL;
#endif
#ifdef WITH_OPENSSL
  M->internalData->values_sha1_count = 0;
#endif
=======
  M->internalData->isInversed = false ;
  M->internalData->isLUfactorized = false ;
#ifdef SICONOS_HAS_MPI
  M->internalData->mpi_comm = MPI_COMM_NULL;
#endif
>>>>>>> 44520889
}


void NM_prod_mv_3x3(int sizeX, int sizeY, NumericsMatrix* A,
                    double* const x, double* y)
{

  assert(A);
  assert(x);
  assert(y);
  assert(A->size0 == sizeY);
  assert(A->size1 == sizeX);
  double alpha=1;
  double beta=1;

  int storage = A->storageType;

  /* double* storage */
  switch(storage)
  {
  case NM_DENSE:
    cblas_dgemv(CblasColMajor, CblasNoTrans, sizeY, sizeX, alpha, A->matrix0, sizeY, x, 1, beta, y, 1);
    break;
  /* SparseBlock storage */
  case NM_SPARSE_BLOCK:
    SBM_gemv_3x3(sizeX, sizeY, A->matrix1, x, y);
    break;
  /* coordinate */
  case NM_SPARSE:
    CSparseMatrix_aaxpby(alpha, NM_csc(A), x, beta, y);
    break;

  default:
    fprintf(stderr, "Numerics, NumericsMatrix, product matrix - vector prod(A,x,y) failed, unknown storage type for A.\n");
    exit(EXIT_FAILURE);
  }
}

void NM_row_prod(int sizeX, int sizeY, int currentRowNumber, const NumericsMatrix* A, const double* const x, double* y, int init)
{

  assert(A);
  assert(x);
  assert(y);
  assert(A->size0 >= sizeY);
  assert(A->size1 == sizeX);

  int storage = A->storageType;

  /* double* storage */
  if(storage == 0)
  {
    int incx = A->size0, incy = 1;
    double* mat = A->matrix0;
    if(init == 0)  /* y += subAx */
    {
      for(int row = 0; row < sizeY; row++)
        y[row] += cblas_ddot(sizeX, &mat[currentRowNumber + row], incx, x, incy);
    }
    else
    {
      for(int row = 0; row < sizeY; row++)
        y[row] = cblas_ddot(sizeX, &mat[currentRowNumber + row], incx, x, incy);
    }

  }
  /* SparseBlock storage */
  else if(storage == 1)
    SBM_row_prod(sizeX, sizeY, currentRowNumber, A->matrix1, x, y, init);
  else
  {
    fprintf(stderr, "Numerics, NumericsMatrix, product matrix - vector NM_row_prod(A,x,y) failed, unknown storage type for A.\n");
    exit(EXIT_FAILURE);
  }

}

void NM_row_prod_no_diag(size_t sizeX, size_t sizeY, int block_start, size_t row_start, NumericsMatrix* A, double* restrict x, double* restrict y, double* restrict xsave, bool init)
{
  assert(A);
  assert(x);
  assert(y);
  assert((size_t) A->size0 >= sizeY);
  assert((size_t)A->size1 == sizeX);

  switch(A->storageType)
  {
  case NM_DENSE:
  {
    double * xSave;
    if(xsave) xSave = xsave;
    else xSave = (double*) malloc(sizeY * sizeof(double));

    memcpy(xSave, &x[row_start], sizeY * sizeof(double));
    memset(&x[row_start], 0, sizeY * sizeof(double));

    double * M = A->matrix0 + row_start;
    int incx = A->size0;
    int incy = 1;
    if(init)
    {
      memset(y, 0, sizeY*sizeof(double));
    }
    for(size_t i = 0; i < sizeY; ++i)
    {
      y[i] += cblas_ddot(A->size0, M, incx, x, incy);
      ++M;
    }

    memcpy(&x[row_start], xSave, sizeY*sizeof(double));

    if(!xsave)
    {
      free(xSave);
    }

    break;
  }
  case NM_SPARSE_BLOCK:
  {
    SBM_row_prod_no_diag(sizeX, sizeY, block_start, A->matrix1, x, y, init);
    break;
  }
  case NM_SPARSE:
  {
    double * xSave;
    if(xsave) xSave = xsave;
    else xSave = (double*) malloc(sizeY * sizeof(double));

    memcpy(xSave, &x[row_start], sizeY * sizeof(double));
    memset(&x[row_start], 0, sizeY * sizeof(double));

    if(init)
    {
      memset(y, 0, sizeY*sizeof(double));
    }

    CSparseMatrix* M;
    if(A->matrix2->origin == NSM_CSR)
    {
      M = NM_csr(A);
    }
    else
    {
      M = NM_csc_trans(A);
    }

    CS_INT* Mp = M->p;
    CS_INT* Mi = M->i;
    double* Mx = M->x;

    for(size_t i = 0, j = row_start; i < sizeY; ++i, ++j)
    {
      for(CS_INT p = Mp[j]; p < Mp[j+1]; ++p)
      {
        y[i] += Mx[p] * x[Mi[p]];
      }
    }

    memcpy(&x[row_start], xSave, sizeY*sizeof(double));

    if(!xsave)
    {
      free(xSave);
    }
    break;
  }
  default:
  {
    fprintf(stderr, "Numerics, NumericsMatrix, product matrix - vector NM_row_prod_no_diag(A,x,y) failed, unknown storage type for A.\n");
    exit(EXIT_FAILURE);
  }
  }
}


void NM_row_prod_no_diag3(size_t sizeX, int block_start, size_t row_start, NumericsMatrix* A, double* x, double* y, bool init)
{
  assert(A);
  assert(x);
  assert(y);
  assert((size_t)A->size0 >= 3);
  assert((size_t)A->size1 == sizeX);

  switch(A->storageType)
  {
  case NM_DENSE:
  {
    if(init)
    {
      y[0] = 0.;
      y[1] = 0.;
      y[2] = 0.;
    }
    double* M = A->matrix0;
    assert(M);
    int incx = sizeX, incy = 1;
    size_t in = row_start, it = row_start + 1, is = row_start + 2;
    double rin = x[in] ;
    double rit = x[it] ;
    double ris = x[is] ;
    x[in] = 0.;
    x[it] = 0.;
    x[is] = 0.;
    y[0] += cblas_ddot(sizeX, &M[in], incx, x, incy);
    y[1] += cblas_ddot(sizeX, &M[it], incx, x, incy);
    y[2] += cblas_ddot(sizeX, &M[is], incx, x, incy);
    x[in] = rin;
    x[it] = rit;
    x[is] = ris;
    break;
  }
  case NM_SPARSE_BLOCK:
  {
    /* qLocal += rowMB * x
     * with rowMB the row of blocks of MGlobal which corresponds
     * to the current contact
     */
    SBM_row_prod_no_diag_3x3(sizeX, 3, block_start, A->matrix1, x, y);
    break;
  }
  case NM_SPARSE:
  {
    if(init)
    {
      y[0] = 0.;
      y[1] = 0.;
      y[2] = 0.;
    }

    size_t in = row_start, it = row_start + 1, is = row_start + 2;
    double rin = x[in] ;
    double rit = x[it] ;
    double ris = x[is] ;
    x[in] = 0.;
    x[it] = 0.;
    x[is] = 0.;

    CSparseMatrix* M;
    if(A->matrix2->origin == NSM_CSR)
    {
      M = NM_csr(A);
    }
    else
    {
      M = NM_csc_trans(A);
    }

    CS_INT* Mp = M->p;
    CS_INT* Mi = M->i;
    double* Mx = M->x;

    for(size_t i = 0, j = row_start; i < 3; ++i, ++j)
    {
      for(CS_INT p = Mp[j]; p < Mp[j+1]; ++p)
      {
        y[i] += Mx[p] * x[Mi[p]];
      }
    }

    x[in] = rin;
    x[it] = rit;
    x[is] = ris;

    break;
  }
  default:
  {
    fprintf(stderr, "NM_row_prod_no_diag3 :: unknown matrix storage %d", A->storageType);
    exit(EXIT_FAILURE);
  }
  }
}

void NM_row_prod_no_diag1x1(size_t sizeX, int block_start, size_t row_start, NumericsMatrix* A, double* x, double* y, bool init)
{
  assert(A);
  assert(x);
  assert(y);
  assert((size_t)A->size0 >= 1);
  assert((size_t)A->size1 == sizeX);

  switch(A->storageType)
  {
  case NM_DENSE:
  {
    if(init)
    {
      y[0] = 0.;
    }
    double* M = A->matrix0;
    assert(M);
    int incx = sizeX, incy = 1;
    double xin = x[row_start] ;

    x[row_start] = 0.;
    y[0] += cblas_ddot(sizeX, &M[row_start], incx, x, incy);
    x[row_start] = xin;
    break;
  }
  case NM_SPARSE_BLOCK:
  {
    /* qLocal += rowMB * x
     * with rowMB the row of blocks of MGlobal which corresponds
     * to the current contact
     */
    SBM_row_prod_no_diag_1x1(sizeX, 1, block_start, A->matrix1, x, y);
    break;
  }
  case NM_SPARSE:
  {
    if(init)
    {
      y[0] = 0.;
    }

    double rin = x[row_start] ;
    x[row_start] = 0.;

    CSparseMatrix* M;
    if(A->matrix2->origin == NSM_CSR)
    {
      M = NM_csr(A);
    }
    else
    {
      M = NM_csc_trans(A);
    }

    CS_INT* Mp = M->p;
    CS_INT* Mi = M->i;
    double* Mx = M->x;

    for(CS_INT p = Mp[row_start]; p < Mp[row_start+1]; ++p)
    {
      y[0] += Mx[p] * x[Mi[p]];
    }
    x[row_start] = rin;
    break;
  }
  default:
  {
    fprintf(stderr, "NM_row_prod_no_diag3 :: unknown matrix storage %d", A->storageType);
    exit(EXIT_FAILURE);
  }
  }
}
void NM_internalData_free(NumericsMatrix* m)
{
  assert(m && "NM_internalData_free, m == NULL");
  if(m->internalData)
  {
    if(m->internalData->iWork)
    {
      assert(m->internalData->iWorkSize > 0);
      free(m->internalData->iWork);
    }
    m->internalData->iWork = NULL;
    if(m->internalData->dWork)
    {
      assert(m->internalData->dWorkSize > 0);
      free(m->internalData->dWork);
    }
    m->internalData->dWork = NULL;
    free(m->internalData);
    m->internalData = NULL;
  }
}
void NM_internalData_copy(const NumericsMatrix* const A, NumericsMatrix* B)
{

  if(!A->internalData) /* no internal data in A */
  {
    if(B->internalData)
    {
      NM_internalData_free(B);
    }
  }
  else
  {
    if(!B->internalData)
    {
      NM_internalData_new(B);
    }


    size_t sizeof_elt = A->internalData->sizeof_elt;

    if(A->internalData->iWork)
    {

      int size = A->internalData->iWorkSize / sizeof_elt;


      if(! B->internalData->iWork)
      {
        B->internalData->iWork = malloc(size*sizeof_elt);
        B->internalData->iWorkSize = A->internalData->iWorkSize;
      }
      else
      {
        if(A->internalData->iWorkSize != B->internalData->iWorkSize)
        {
          B->internalData->iWorkSize = A->internalData->iWorkSize;
          B->internalData->iWork = realloc(B->internalData->iWork,size*sizeof_elt);
        }
      }

      memcpy(B->internalData->iWork, A->internalData->iWork, A->internalData->iWorkSize);
    }
    else
    {
      if(B->internalData->iWork)
        free(B->internalData->iWork);
      B->internalData->iWorkSize=0;
    }



    if(A->internalData->dWork)
    {
      if(! B->internalData->dWork)
      {
        B->internalData->dWork = (double*)malloc(A->internalData->dWorkSize*sizeof(double));
        B->internalData->dWorkSize = A->internalData->dWorkSize;
      }
      else
      {
        if(A->internalData->dWorkSize != B->internalData->dWorkSize)
        {
          B->internalData->dWorkSize = A->internalData->dWorkSize;
          B->internalData->dWork = realloc(B->internalData->dWork,A->internalData->dWorkSize*sizeof(double));
        }
      }

      for(unsigned i =0; i < A->internalData->dWorkSize; i++)
        B->internalData->dWork[i] = A->internalData->dWork[i];
    }
    else
    {
      if(B->internalData->dWork)
        free(B->internalData->dWork);
      B->internalData->dWorkSize=0;
    }
    B->internalData->isLUfactorized = A->internalData->isLUfactorized;
    B->internalData->isInversed = A->internalData->isInversed;
  }

}
void NM_clear(NumericsMatrix* m)
{
  assert(m && "NM_clear, m == NULL");

  NM_clearDense(m);
  NM_clearSparseBlock(m);
  NM_clearSparse(m);

  NM_internalData_free(m);

  /* restore the destructible pointer */
  if (!NM_destructible(m))
  {
    NM_clear(m->destructible);
    m->destructible = m;
  }
}


void NM_clear_other_storages(NumericsMatrix* M, int storageType)
{
  assert(M && "NM_clear, M == NULL");
  assert(M->storageType >=0 && "M->storageType >=0");
  assert(M->storageType <3 && "M->storageType < 3");

  switch(storageType)
  {
  case NM_DENSE:
  {
    NM_clearSparseBlock(M);
    NM_clearSparse(M);
    NM_internalData_free(M);
    break;
  }
  case NM_SPARSE_BLOCK:
  {
    NM_clearDense(M);
    NM_clearSparse(M);
    NM_internalData_free(M);
    break;
  }
  case NM_SPARSE:
  {
    NM_clearDense(M);
    NM_clearSparseBlock(M);
    NM_internalData_free(M);
    break;
  }
  default:
    numerics_error("NM_clear_other_storages ","unknown storageType %d for matrix\n", M->storageType);
  }
}


void NM_dense_display_matlab(double * m, int nRow, int nCol, int lDim)
{
  if(m)
  {
    int lin, col;
    if(lDim == 0)
      lDim = nRow;
    printf("Matrix of size\t%d\t x \t%d =\n[", nRow, nCol);
    if(nRow == 0)
    {
      printf("]\n");
    }
    if(nCol == 0)
    {
      printf("]\n");
    }

    for(lin = 0; lin < nRow; lin++)
    {
      for(col = 0; col < nCol; col++)
      {
        printf(" %.15e", m[lin + col * lDim]);
        if(col != nCol - 1)
          printf(",");
      }
      if(lin != nRow - 1)
        printf(";\n");
      else
        printf("]\n");
    }
  }
  else
    printf("Matrix : NULL\n");

}

void NM_dense_display(double * m, int nRow, int nCol, int lDim)
{
  if(m)
  {
    int lin, col;
    if(lDim == 0)
      lDim = nRow;
    printf("Matrix of size\t%d\t x \t%d =\n[", nRow, nCol);
    if(nRow == 0)
    {
      printf("]\n");
    }
    if(nCol == 0)
    {
      printf("]\n");
    }

    for(lin = 0; lin < nRow; lin++)
    {
      printf("[");
      for(col = 0; col < nCol; col++)
      {
        printf(" %.15e", m[lin + col * lDim]);
        if(col != nCol - 1)
          printf(",");
      }
      if(lin != nRow - 1)
        printf("],\n");
      else
        printf("]\t ]\n");
    }
  }
  else
    printf("Matrix : NULL\n");

}

void NM_zentry(NumericsMatrix* M, int i, int j, double val)
{
  switch(M->storageType)
  {
  case NM_DENSE:
  {
    // column major
    M->matrix0[i+j*M->size0] = val;
    break;
  }
  case NM_SPARSE_BLOCK:
  {
    CHECK_RETURN(SBM_zentry(M->matrix1, i, j, val));
    break;
  }
  case NM_SPARSE:
  {
    assert(M->matrix2);
    switch(M->matrix2->origin)
    {
    case NSM_TRIPLET:
    {
      assert(M->matrix2->triplet);
      CHECK_RETURN(CSparseMatrix_zentry(M->matrix2->triplet, i, j, val));
      break;
    }
    case NSM_HALF_TRIPLET:
    {
      assert(M->matrix2->half_triplet);
      CHECK_RETURN(CSparseMatrix_symmetric_zentry(M->matrix2->triplet, i, j, val));
      break;
    }
    case NSM_CSC:
    {
      assert(M->matrix2->csc);
      CHECK_RETURN(CSparseMatrix_zentry(NM_triplet(M), i, j, val));
      M->matrix2->origin= NSM_TRIPLET;
      NM_clearCSC(M);
      //NM_display(M);
      //NM_csc_alloc(M,M->matrix2->triplet->nz);
      //M->matrix2->origin= NSM_CSC;
      NM_csc(M);

      M->matrix2->origin= NSM_CSC;
      NM_clearTriplet(M);
      NM_clearHalfTriplet(M);

      //NM_display(M);
      break;
    }
    default:
    {
      numerics_error("NM_zentry","unknown origin %d for sparse matrix\n", M->matrix2->origin);
      break;
    }
    }
    break;
  }
  default:
    numerics_error("NM_zentry  ","unknown storageType %d for matrix\n", M->storageType);
  }

  if(i>M->size0-1)
  {
    M->size0 = i+1;
  }
  if(j>M->size1-1)
  {
    M->size1 = j+1;
  }
}


double NM_get_value(const NumericsMatrix* const M, int i, int j)
{
  assert(M);

  if((i + 1 > M->size0) || (j + 1 > M->size1))
  {
    fprintf(stderr, "NM_get_value :: out of range \n");
    exit(EXIT_FAILURE);
  }
  switch(M->storageType)
  {
  case NM_DENSE:
  {
    assert(M->matrix0);
    return M->matrix0[i+j*M->size0];
  }
  case NM_SPARSE_BLOCK:
  {
    assert(M->matrix1);
    return SBM_get_value(M->matrix1,i,j);
  }
  case NM_SPARSE:
  {
    assert(M->matrix2);
    switch(M->matrix2->origin)
    {
    case NSM_TRIPLET:
    {
      assert(M->matrix2->triplet);
      assert(i <M->matrix2->triplet->m);
      assert(j <M->matrix2->triplet->n);
      CS_INT * Mi =   M->matrix2->triplet->i;
      CS_INT * Mp =   M->matrix2->triplet->p;
      double * Mx =   M->matrix2->triplet->x;

      for(int idx = 0 ; idx < M->matrix2->triplet->nz  ; idx++)
      {
        if(Mi[idx] ==i && Mp[idx] == j)
        {
          return Mx[idx];
        }
      }
      return 0.0;
      break;
    }
    case NSM_HALF_TRIPLET:
    {
      assert(M->matrix2->triplet);
      assert(i <M->matrix2->triplet->m);
      assert(j <M->matrix2->triplet->n);
      CS_INT * Mi =   M->matrix2->triplet->i;
      CS_INT * Mp =   M->matrix2->triplet->p;
      double * Mx =   M->matrix2->triplet->x;

      for(int idx = 0 ; idx < M->matrix2->triplet->nz  ; idx++)
      {
        if((Mi[idx] ==i && Mp[idx] == j)||(Mi[idx] ==j && Mp[idx] == i))
        {
          return Mx[idx];
        }
      }
      return 0.0;
      break;
    }
    case NSM_CSC:
    {
      assert(M->matrix2->csc);
      CS_INT * Mi =   M->matrix2->csc->i;
      CS_INT * Mp =   M->matrix2->csc->p;
      double * Mx =   M->matrix2->csc->x;

      for(int row = Mp[j]; row < Mp[j+1] ; row++)
      {
        if(i == Mi[row])
          return  Mx[row];
      }
      return 0.0;
      break;
    }
    default:
    {
      fprintf(stderr, "NM_get_value ::  unknown origin %d for sparse matrix\n", M->matrix2->origin);
    }
    }
    break;
  }
  default:
    fprintf(stderr, "NM_get_value ::  unknown matrix storage = %d\n", M->storageType);
  }

  return 0.0;

}

bool NM_equal(NumericsMatrix* A, NumericsMatrix* B)
{
  return NM_compare(A, B, DBL_EPSILON*2);
};

bool NM_compare(NumericsMatrix* A, NumericsMatrix* B, double tol)
{
  DEBUG_BEGIN("NM_compare(NumericsMatrix* A, NumericsMatrix* B, double tol)\n");
  assert(A);
  assert(B);
  if(A->size0 != B->size0)
  {
    return false;
  }
  if(A->size1 != B->size1)
  {
    return false;
  }
  for(int i =0; i< A->size0 ; i++)
  {
    for(int j =0; j< A->size1 ; j++)
    {
      /* DEBUG_PRINTF("error %i %i = %e\n",i,j, fabs(NM_get_value(A, i, j) - NM_get_value(B, i, j))); */
      if(fabs(NM_get_value(A, i, j) - NM_get_value(B, i, j)) >= tol)
      {

        DEBUG_PRINTF("A(%i,%i) = %e\t, B(%i,%i) = %e\t,  error = %e\n",
                     i,j, NM_get_value(A, i, j),
                     i,j, NM_get_value(B, i, j),
                     fabs(NM_get_value(A, i, j) - NM_get_value(B, i, j)));
        return false;
      }
    }
  }
  DEBUG_END("NM_compare(NumericsMatrix* A, NumericsMatrix* B, double tol)\n");
  return true;
};


void NM_vector_display(double * m, int nRow)
{
  int lin;
  printf("vector of size\t%d\t =\n[", nRow);
  if(nRow == 0)
  {
    printf("]\n");
  }
  for(lin = 0; lin < nRow; lin++)
  {
    printf(" %.15e", m[lin]);
    if(lin != nRow - 1)
      printf(", ");
    else
      printf("]\n");
  }

}

void NM_display_storageType(const NumericsMatrix* const m)
{
  if(! m)
  {
    fprintf(stderr, "Numerics, NumericsMatrix display failed, NULL input.\n");
    exit(EXIT_FAILURE);
  }
  printf("========== Numerics Matrix\n");

  printf("========== size0 = %i, size1 = %i\n", m->size0, m->size1);

  switch(m->storageType)
  {
  case NM_DENSE:
  {
    printf("========== storageType = NM_DENSE\n");
    break;
  }
  case NM_SPARSE_BLOCK:
  {
    assert(m->matrix1);
    printf("========== storageType =  NM_SPARSE_BLOCK\n");
    break;
  }
  case NM_SPARSE:
  {
    assert(m->matrix2);
    printf("========== storageType = NM_SPARSE\n");
    switch(m->matrix2->origin)
    {
    case NSM_TRIPLET:
    {
      printf("========== origin =  NSM_TRIPLET\n");
      break;
    }
    case NSM_CSC:
    {
      printf("========== origin =  NSM_CSC\n");
      break;
    }
    case NSM_CSR:
    {
      printf("========== origin =  NSM_CSR\n");
      break;
    }
    default:
    {
      fprintf(stderr, "NM_display ::  unknown origin %d for sparse matrix\n", m->matrix2->origin);
    }
    }

    printf("========== size0 = %i, size1 = %i\n", m->size0, m->size1);
    if(m->matrix2->triplet)
    {
      printf("========== a matrix in format triplet is stored\n");
    }
    if(m->matrix2->csc)
    {
      printf("========== a matrix in format csc is stored\n");
    }
    if(m->matrix2->trans_csc)
    {
      printf("========== a matrix in format trans_csc is stored\n");
    }

    break;
  }
  default:
  {
    fprintf(stderr, "display_storageType for NumericsMatrix: matrix type %d not supported!\n", m->storageType);
  }
  }
}
void NM_display(const NumericsMatrix* const m)
{
  if(! m)
  {
    fprintf(stderr, "Numerics, NumericsMatrix display failed, NULL input.\n");
    exit(EXIT_FAILURE);
  }
  printf("========== Numerics Matrix\n");

  printf("========== size0 = %i, size1 = %i\n", m->size0, m->size1);

  switch(m->storageType)
  {
  case NM_DENSE:
  {
    printf("========== storageType = NM_DENSE\n");
    NM_dense_display(m->matrix0, m->size0, m->size1, m->size0);
    break;
  }
  case NM_SPARSE_BLOCK:
  {
    assert(m->matrix1);
    printf("========== storageType =  NM_SPARSE_BLOCK\n");
    SBM_print(m->matrix1);
    break;
  }
  case NM_SPARSE:
  {
    assert(m->matrix2);
    printf("========== storageType = NM_SPARSE\n");
    switch(m->matrix2->origin)
    {
    case NSM_TRIPLET:
    {
      printf("========== origin =  NSM_TRIPLET\n");
      break;
    }
    case NSM_HALF_TRIPLET:
    {
      printf("========== origin =  NSM_HALF_TRIPLET\n");
      break;
    }
    case NSM_CSC:
    {
      printf("========== origin =  NSM_CSC\n");
      break;
    }
    case NSM_CSR:
    {
      printf("========== origin =  NSM_CSR\n");
      break;
    }
    default:
    {
      fprintf(stderr, "NM_display ::  unknown origin %d for sparse matrix\n", m->matrix2->origin);
    }
    }

    printf("========== size0 = %i, size1 = %i\n", m->size0, m->size1);
    if(m->matrix2->triplet)
    {
      printf("========== a matrix in format triplet is stored\n");
      cs_print(m->matrix2->triplet, 0);
    }
    if(m->matrix2->csc)
    {
      printf("========== a matrix in format csc is stored\n");
      cs_print(m->matrix2->csc, 0);
    }
    if(m->matrix2->trans_csc)
    {
      printf("========== a matrix in format trans_csc is stored\n");
      cs_print(m->matrix2->trans_csc, 0);
    }
    /* else */
    /* { */
    /*   fprintf(stderr, "display for sparse matrix: no matrix found!\n"); */
    /* } */
    if(m->matrix2->diag_indx)
    {
      printf("========== m->matrix2->diag_indx = %p\n", m->matrix2->diag_indx);
      for(int  i = 0; i < m->size0; ++i) printf("diag_indices[%i] = %li\t ", i, m->matrix2->diag_indx[i]);
    }
    else
    {
      printf("========== m->matrix2->diag_indx --> NULL\n");
    }
    if(m->matrix2->linearSolverParams)
    {
      printf("========== m->matrix2->linearSolverParams = %p \n", m->matrix2->linearSolverParams);
    }
    else
    {
      printf("========== m->matrix2->linearSolverParams --> NULL\n");
    }


    break;
  }
  default:
  {
    fprintf(stderr, "display for NumericsMatrix: matrix type %d not supported!\n", m->storageType);
  }
  }

  if(m->internalData)
  {
    printf("========== internalData->iWorkSize = %lu\n", m->internalData->iWorkSize);
    printf("========== internalData->iWork = %p\n", m->internalData->iWork);

    printf("========== internalData->dWorkSize = %lu\n", m->internalData->iWorkSize);
    printf("========== internalData->dWork = %p\n", m->internalData->iWork);
  }
  else
  {
    printf("========== internalData = NULL\n");
  }


}
void NM_display_row_by_row(const NumericsMatrix* const m)
{
  if(! m)
  {
    fprintf(stderr, "Numerics, NumericsMatrix display failed, NULL input.\n");
    exit(EXIT_FAILURE);
  }
  int storageType = m->storageType;
  if(storageType == NM_DENSE)
  {
    printf("\n ========== Numerics Matrix of dim %dX%d\n", m->size0, m->size1);
    for(int lin = 0; lin < m->size0; lin++)
    {
      for(int col = 0; col < m->size1; col++)
        printf("%lf ", m->matrix0[lin + col * m->size1]);
      printf("\n");
    }
  }
  else if(storageType == NM_SPARSE_BLOCK)
    SBM_print(m->matrix1);
  else
  {
    fprintf(stderr, "NM_display_row_by_row :: unknown matrix storage");
    exit(EXIT_FAILURE);
  }
}

void NM_write_in_file(const NumericsMatrix* const m, FILE* file)
{
  DEBUG_PRINT("\n  ========== NM_write_in_file(const NumericsMatrix* const m, FILE* file) start\n");

  if(! m)
  {
    fprintf(stderr, "Numerics, NM_write_in_file failed, NULL input.\n");
    exit(EXIT_FAILURE);
  }

  fprintf(file, "%d\n", m->storageType);
  fprintf(file, "%d\n", m->size0);
  fprintf(file, "%d\n", m->size1);
  DEBUG_PRINTF("\n ========== storageType = %i\n", m->storageType);

  switch(m->storageType)
  {
  case NM_DENSE:
  {
    fprintf(file, "%i\t%i\n", m->size0, m->size1);
    for(int i = 0; i < m->size1 * m->size0; i++)
    {
      fprintf(file, "%32.24e ", m->matrix0[i]);
      if((i + 1) % m->size1 == 0)
        fprintf(file, "\n");
    }
    break;
  }
  case NM_SPARSE_BLOCK:
  {
    assert(m->matrix1);
    SBM_write_in_file(m->matrix1, file);
    break;
  }
  case NM_SPARSE:
  {
    NSM_write_in_file(m->matrix2, file);
    break;
  }
  default:
  {
    fprintf(stderr, "Numerics, NM_write_in_file failed, unknown storage type .\n");
    exit(EXIT_FAILURE);
  }
  }
  DEBUG_PRINT("\n  ========== NM_write_in_file(const NumericsMatrix* const m, FILE* file) end\n");

}
void NM_write_in_file_python(const NumericsMatrix* const m, FILE* file)
{
  if(! m)
  {
    fprintf(stderr, "Numerics, NumericsMatrix_write_in_file_python  failed, NULL input.\n");
    exit(EXIT_FAILURE);
  }
  fprintf(file, "storageType = %d ; \n", m->storageType);
  fprintf(file, "size0 = %d; \n", m->size0);
  fprintf(file, "size1 = %d; \n", m->size1);
  fprintf(file, "data= [");
  for(int i = 0; i < m->size0; i++)
  {
    fprintf(file, "[");
    for(int j = 0; j < m->size1; j++)
    {
      fprintf(file, "%32.24e,\t ", NM_get_value((NumericsMatrix*) m,i,j));
    }
    fprintf(file, "],\n");
  }
  fprintf(file, "]");
}

void NM_write_in_file_scilab(const NumericsMatrix* const m, FILE* file)
{
  if(! m)
  {
    fprintf(stderr, "Numerics, NumericsMatrix printInFile failed, NULL input.\n");
    exit(EXIT_FAILURE);
  }
  fprintf(file, "storageType = %d ; \n", m->storageType);
  fprintf(file, "size0 = %d; \n", m->size0);
  fprintf(file, "size1 = %d; \n", m->size1);
  fprintf(file, "data= [");
  for(int i = 0; i < m->size0; i++)
  {
    fprintf(file, "[");
    for(int j = 0; j < m->size1; j++)
    {
      fprintf(file, "%32.24e,\t ", NM_get_value((NumericsMatrix*) m,i,j));
    }
    fprintf(file, "];\n");
  }
  fprintf(file, "]");
}

void NM_write_in_filename(const NumericsMatrix* const m, const char *filename)
{
  FILE* foutput = fopen(filename, "w");
  NM_write_in_file(m, foutput);
  fclose(foutput);
}

void NM_read_in_filename(NumericsMatrix* const m, const char *filename)
{
  FILE* finput = fopen(filename, "r");
  if(finput == NULL)
  {
    puts("Error while opening file");
  }
  else
  {
    NM_read_in_file(m, finput);
    fclose(finput);
  }
}

void NM_read_in_file(NumericsMatrix* const m, FILE *file)
{
  if(!m)
  {
    fprintf(stderr, "Numerics, NumericsMatrix NM_read_in_file failed, NULL input.\n");
    exit(EXIT_FAILURE);
  }
  CHECK_IO(fscanf(file, "%d", &(m->storageType)));
  CHECK_IO(fscanf(file, "%d", &(m->size0)));
  CHECK_IO(fscanf(file, "%d", &(m->size1)));
  int storageType = m->storageType;

  if(storageType == NM_DENSE)
  {
    CHECK_IO(fscanf(file, "%d\t%d\n", &(m->size0), &(m->size1)));

    for(int i = 0; i < m->size1 * m->size0; i++)
    {
      CHECK_IO(fscanf(file, "%le ", &(m->matrix0[i])));
    }
  }
  else if(storageType == NM_SPARSE_BLOCK)
  {
    SBM_read_in_file(m->matrix1, file);
  }
  else if(storageType == NM_SPARSE)
  {
    NumericsMatrix * tmp = NM_new_from_file(file);
    NM_copy(tmp,m);
    NM_clear(tmp);
  }
  else
  {
    printf("NM_read_in_file :: unknown matrix storage");
    exit(EXIT_FAILURE);
  }
}


NumericsMatrix* NM_new_from_file(FILE *file)
{
  NumericsMatrix* m = NM_new();

  int storageType;
  size_t size0;
  size_t size1;
  int info = 0;
  void* data = NULL;

  CHECK_IO(fscanf(file, "%d", &storageType), &info);
  CHECK_IO(fscanf(file, SN_SIZE_T_F, &size0), &info);
  CHECK_IO(fscanf(file, SN_SIZE_T_F, &size1), &info);

  if(storageType == NM_DENSE)
  {
    CHECK_IO(fscanf(file, SN_SIZE_T_F "\t" SN_SIZE_T_F "\n", &size0, &size1), &info);

    data =  malloc(size1 * size0 * sizeof(double));
    double* data_d = (double *) data;

    for(size_t i = 0; i < size1 * size0; ++i)
    {
      CHECK_IO(fscanf(file, "%le ", &(data_d[i])), &info);
    }
  }
  else if(storageType == NM_SPARSE_BLOCK)
  {
    data = SBM_new_from_file(file);
  }
  else
  {
    data = NSM_new_from_file(file);
  }

  NM_fill(m, storageType, (int)size0, (int)size1, data);

  return m;
}

NumericsMatrix* NM_new_from_filename(const char * filename)
{
  FILE* finput = fopen(filename, "r");
  if(finput == NULL)
  {
    puts("Error while opening file");
  }
  else
  {
    NumericsMatrix * A= NM_new_from_file(finput);
    fclose(finput);
    return A;

  }
  return NULL;
}

NumericsMatrix* NM_create_from_file(FILE *file)
{
  return NM_new_from_file(file);
}

NumericsMatrix* NM_create_from_filename(const char * filename)
{
  FILE* finput = fopen(filename, "r");
  if(finput == NULL)
  {
    puts("Error while opening file");
  }
  else
  {
    NumericsMatrix * A= NM_create_from_file(finput);
    fclose(finput);
    return A;

  }
  return NULL;
}



void NM_read_in_file_scilab(NumericsMatrix* const M, FILE *file)
{
  fprintf(stderr, "Numerics, NumericsMatrix,NM_read_in_file_scilab");
  exit(EXIT_FAILURE);
}

void NM_extract_diag_block(NumericsMatrix* M, int block_row_nb, size_t start_row, int size, double ** Block)
{
  int storageType = M->storageType;
  switch(storageType)
  {
  case NM_DENSE:
  {
    double* Mptr = M->matrix0 + (M->size0 + 1)*start_row;
    double* Bmat = *Block;
    /* The part of MM which corresponds to the current block is copied into MLocal */
    for(size_t i = 0; i < (size_t) size; ++i)
    {
      memcpy(Bmat, Mptr, size*sizeof(double));
      Mptr += M->size0;
      Bmat += size;
    }
    break;
  }
  case NM_SPARSE_BLOCK:
  {
    int diagPos = SBM_diagonal_block_index(M->matrix1, block_row_nb);
    (*Block) = M->matrix1->block[diagPos];
    break;
  }
  case NM_SPARSE:
  {
    NSM_extract_block(M, *Block, start_row, start_row, size, size);
    break;
  }
  default:
  {
    printf("NM_extract_diag_block :: unknown matrix storage");
    exit(EXIT_FAILURE);
  }
  }
}
void NM_extract_diag_block3(NumericsMatrix* M, int block_row_nb, double ** Block)
{
  int storageType = M->storageType;
  switch(storageType)
  {
  case NM_DENSE:
  {
    double* Mptr = M->matrix0 + (M->size0 + 1)*(block_row_nb + block_row_nb + block_row_nb);
    double* Bmat = *Block;
    /* The part of MM which corresponds to the current block is copied into MLocal */
    Bmat[0] = Mptr[0];
    Bmat[1] = Mptr[1];
    Bmat[2] = Mptr[2];
    Mptr += M->size0;
    Bmat[3] = Mptr[0];
    Bmat[4] = Mptr[1];
    Bmat[5] = Mptr[2];
    Mptr += M->size0;
    Bmat[6] = Mptr[0];
    Bmat[7] = Mptr[1];
    Bmat[8] = Mptr[2];
    break;
  }
  case NM_SPARSE_BLOCK:
  {
    int diagPos = SBM_diagonal_block_index(M->matrix1, block_row_nb);
    (*Block) = M->matrix1->block[diagPos];
    break;
  }
  case NM_SPARSE:
  {
    size_t start_row = (size_t)block_row_nb + block_row_nb + block_row_nb;
    NSM_extract_block(M, *Block, start_row, start_row, 3, 3);
    break;
  }
  default:
  {
    printf("NM_extract_diag_block :: unknown matrix storage");
    exit(EXIT_FAILURE);
  }
  }
}

void NM_extract_diag_block5(NumericsMatrix* M, int block_row_nb, double ** Block)
{
  int storageType = M->storageType;
  switch(storageType)
  {
  case NM_DENSE:
  {
    double* Mptr = M->matrix0 + (M->size0 + 1)*(block_row_nb
                   + block_row_nb
                   + block_row_nb
                   + block_row_nb
                   + block_row_nb);
    double* Bmat = *Block;
    /* The part of MM which corresponds to the current block is copied into MLocal */
    Bmat[0] = Mptr[0];
    Bmat[1] = Mptr[1];
    Bmat[2] = Mptr[2];
    Bmat[3] = Mptr[3];
    Bmat[4] = Mptr[4];
    Mptr += M->size0;
    Bmat[5] = Mptr[0];
    Bmat[6] = Mptr[1];
    Bmat[7] = Mptr[2];
    Bmat[8] = Mptr[3];
    Bmat[9] = Mptr[4];
    Mptr += M->size0;
    Bmat[10] = Mptr[0];
    Bmat[11] = Mptr[1];
    Bmat[12] = Mptr[2];
    Bmat[13] = Mptr[3];
    Bmat[14] = Mptr[4];
    Mptr += M->size0;
    Bmat[15] = Mptr[0];
    Bmat[16] = Mptr[1];
    Bmat[17] = Mptr[2];
    Bmat[18] = Mptr[3];
    Bmat[19] = Mptr[4];
    Mptr += M->size0;
    Bmat[20] = Mptr[0];
    Bmat[21] = Mptr[1];
    Bmat[22] = Mptr[2];
    Bmat[23] = Mptr[3];
    Bmat[24] = Mptr[4];
    break;
  }
  case NM_SPARSE_BLOCK:
  {
    int diagPos = SBM_diagonal_block_index(M->matrix1, block_row_nb);
    (*Block) = M->matrix1->block[diagPos];
    break;
  }
  case NM_SPARSE:
  {
    size_t start_row = (size_t)block_row_nb + block_row_nb + block_row_nb;
    NSM_extract_block(M, *Block, start_row, start_row, 5, 5);
    break;
  }
  default:
  {
    printf("NM_extract_diag_block :: unknown matrix storage");
    exit(EXIT_FAILURE);
  }
  }
}

void NM_copy_diag_block3(NumericsMatrix* M, int block_row_nb, double ** Block)
{
  int storageType = M->storageType;
  switch(storageType)
  {
  case NM_DENSE:
  {
    double* Mptr = M->matrix0 + (M->size0 + 1)*(block_row_nb + block_row_nb + block_row_nb);
    double* Bmat = *Block;
    /* The part of MM which corresponds to the current block is copied into MLocal */
    Bmat[0] = Mptr[0];
    Bmat[1] = Mptr[1];
    Bmat[2] = Mptr[2];
    Mptr += M->size0;
    Bmat[3] = Mptr[0];
    Bmat[4] = Mptr[1];
    Bmat[5] = Mptr[2];
    Mptr += M->size0;
    Bmat[6] = Mptr[0];
    Bmat[7] = Mptr[1];
    Bmat[8] = Mptr[2];
    break;
  }
  case NM_SPARSE_BLOCK:
  {
    int diagPos = SBM_diagonal_block_index(M->matrix1, block_row_nb);
    double* Mptr = M->matrix1->block[diagPos];
    double* Bmat = *Block;
    /* The part of MM which corresponds to the current block is copied into MLocal */
    Bmat[0] = Mptr[0];
    Bmat[1] = Mptr[1];
    Bmat[2] = Mptr[2];
    Bmat[3] = Mptr[3];
    Bmat[4] = Mptr[4];
    Bmat[5] = Mptr[5];
    Bmat[6] = Mptr[6];
    Bmat[7] = Mptr[7];
    Bmat[8] = Mptr[8];
    break;
  }
  case NM_SPARSE:
  {
    size_t start_row = (size_t)block_row_nb + block_row_nb + block_row_nb;
    NSM_extract_block(M, *Block, start_row, start_row, 3, 3);
    break;
  }
  default:
  {
    printf("NM_extract_diag_block :: unknown matrix storage");
    exit(EXIT_FAILURE);
  }
  }
}

void NM_add_to_diag3(NumericsMatrix* M, double alpha)
{
  size_t n = M->size0;
  switch(M->storageType)
  {
  case NM_DENSE:
  {
    for(size_t indx = 0; indx < n*n; indx += n+1) M->matrix0[indx] += alpha;
    break;
  }
  case NM_SPARSE_BLOCK:
  {
    for(size_t ic = 0; ic < n/3; ++ic)
    {
      int diagPos = SBM_diagonal_block_index(M->matrix1, ic);
      M->matrix1->block[diagPos][0] += alpha;
      M->matrix1->block[diagPos][4] += alpha;
      M->matrix1->block[diagPos][8] += alpha;
    }
    break;
  }
  case NM_SPARSE:
  {
    CS_INT* diag_indices = NSM_diag_indices(M);

    DEBUG_EXPR(
      printf("diag_indices:\n");
      for(size_t i = 0; i < n; ++i) printf("diag_indices[%zu] = %li\t ", i, diag_indices[i]);
    );

    double* Mx = NSM_data(M->matrix2);
    for(size_t i = 0; i < n; ++i) Mx[diag_indices[i]] += alpha;

    break;
  }
  default:
    printf("NM_add_to_diag3 :: unsupported matrix storage %d", M->storageType);
    exit(EXIT_FAILURE);
  }
}

NumericsMatrix *  NM_add(double alpha, NumericsMatrix* A, double beta, NumericsMatrix* B)
{


  assert(A->size0 == B->size0 && "NM_add :: A->size0 != B->size0 ");
  assert(A->size1 == B->size1 && "NM_add :: A->size1 != B->size1 ");


  /* The storageType  for C inherits from A except for NM_SPARSE_BLOCK */
  NumericsMatrix *C = NM_create(A->storageType, A->size0, A->size1);

  /* should we copy the whole internal data ? */
  /*NM_internalData_copy(A, C);*/
  NM_MPI_copy(A, C);
  NM_MUMPS_copy(A, C);

  switch(A->storageType)
  {
  case NM_DENSE:
  {
    int nm= A->size0*A->size1;
    cblas_dcopy(nm, A->matrix0, 1, C->matrix0, 1);
    cblas_dscal(nm, alpha, C->matrix0,1);
    switch(B->storageType)
    {
    case NM_DENSE:
    {
      cblas_daxpy(nm, beta, B->matrix0, 1, C->matrix0,1);
      break;
    }
    case NM_SPARSE_BLOCK:
    case NM_SPARSE:
    {
      NumericsMatrix* B_dense = NM_create(NM_DENSE, A->size0, A->size1);
      NM_to_dense(B, B_dense);
      cblas_daxpy(nm, beta, B_dense->matrix0, 1, C->matrix0,1);
      break;
    }
    default:
    {
      numerics_error("NM_add","Unsupported storage type %d, exiting!\n", B->storageType);
      exit(EXIT_FAILURE);
      break;
    }
    }
    break;
  }
  case NM_SPARSE_BLOCK:
  case NM_SPARSE:
  {

    CSparseMatrix* result = cs_add(NM_csc(A), NM_csc(B), alpha, beta);
    assert(result && "NM_add :: cs_add failed");
    NSM_fix_csc(result);
    NumericsSparseMatrix* C_nsm  = numericsSparseMatrix(C);

    C_nsm->csc = result;
    C_nsm->origin = NSM_CSC;
    C->storageType=NM_SPARSE;

    break;
  }
  default:
  {
    numerics_error("NM_add:","unsupported matrix storage %d", A->storageType);
  }
  }
  return C;

}

void  NM_scal(double alpha, NumericsMatrix* A)
{

  switch(A->storageType)
  {
  case NM_DENSE:
  {
    int nm= A->size0*A->size1;
    cblas_dscal(nm, alpha, A->matrix0,1);
    break;
  }
  case NM_SPARSE_BLOCK:
  {
    SBM_scal(alpha, A->matrix1);
    break;
  }
  case NM_SPARSE:
  {
    CSparseMatrix_scal(alpha, NM_csc(A));
    A->matrix2->origin = NSM_CSC;
    /* Invalidations */
    NM_clearTriplet(A);
    NM_clearHalfTriplet(A);
    NM_clearCSCTranspose(A);
    NM_clearCSR(A);
    break;
  }
  default:
  {
    numerics_error("NM_scal:","unsupported matrix storage %d", A->storageType);
  }
  }
  return;

}


NumericsMatrix* NM_create_from_data(int storageType, int size0, int size1, void* data)
{
  NumericsMatrix* M = NM_new();

  NM_fill(M, storageType, size0, size1, data);

  return M;
}

NumericsMatrix* NM_duplicate(NumericsMatrix* mat)
{
  NumericsMatrix* M = NM_new();

  void* data;
  int size0 = mat->size0;
  int size1 = mat->size1;

  M->storageType = mat->storageType;
  switch(mat->storageType)
  {
  case NM_DENSE:
    data = malloc(size0*size1*sizeof(double));
    break;
  case NM_SPARSE_BLOCK:
    data = SBM_new();
    break;
  case NM_SPARSE:
    data = NSM_new();
    break;
  default:
    fprintf(stderr, "NM_duplicate :: storageType value %d not implemented yet !", mat->storageType);
    exit(EXIT_FAILURE);
  }

  NM_fill(M, mat->storageType, size0, size1, data);

  return M;
}

NumericsMatrix* NM_new(void)
{
  NumericsMatrix* M = (NumericsMatrix*) malloc(sizeof(NumericsMatrix));
  M->storageType = -1;
  M->size0 = 0;
  M->size1 = 0;
  NM_null(M);

  return M;
}

NumericsMatrix* NM_eye(int size)
{
  NumericsMatrix* M = NM_create(NM_SPARSE, size, size);
  M->matrix2 = NSM_triplet_eye(size);
  return M;
}
NumericsMatrix* NM_create(int storageType, int size0, int size1)
{
  NumericsMatrix* M = NM_new();

  void* data;

  switch(storageType)
  {
  case NM_DENSE:
    data = calloc(size0*size1,sizeof(double));
    break;
  case NM_SPARSE_BLOCK:
    data = SBM_new();
    break;
  case NM_SPARSE:
    data = NSM_new();
    break;
  default:
    data=NULL;
    numerics_error("NM_create", "storageType value %d not implemented yet !", storageType);
  }

  NM_fill(M, storageType, size0, size1, data);

  return M;
}


void NM_fill(NumericsMatrix* M, int storageType, int size0, int size1, void* data)
{

  assert(M);
  NM_null(M);
  M->storageType = storageType;
  M->size0 = size0;
  M->size1 = size1;



  if(data)
  {
    switch(storageType)
    {
    case NM_DENSE:
      M->matrix0 = (double*) data;
      break;
    case NM_SPARSE_BLOCK:
      M->matrix1 = (SparseBlockStructuredMatrix*) data;
      break;
    case NM_SPARSE:
      M->matrix2 = (NumericsSparseMatrix*) data;
      if(data)
      {
        if(M->matrix2->origin == NSM_UNKNOWN)
        {
          if(M->matrix2->triplet)
          {
            M->matrix2->origin = NSM_TRIPLET;
          }
          else if(M->matrix2->half_triplet)
          {
            M->matrix2->origin = NSM_HALF_TRIPLET;
          }
          else if(M->matrix2->csc)
          {
            M->matrix2->origin = NSM_CSC;
          }
          else if(M->matrix2->csr)
          {
            M->matrix2->origin = NSM_CSR;
          }
        }
      }
      break;

    default:
      printf("NM_fill :: storageType value %d not implemented yet !", storageType);
      exit(EXIT_FAILURE);
    }
  }
}

NumericsMatrix* NM_new_SBM(int size0, int size1, SparseBlockStructuredMatrix* m1)
{
  return NM_create_from_data(NM_SPARSE_BLOCK, size0, size1, (void*)m1);
}
NumericsMatrix* NM_transpose(NumericsMatrix * A)
{
  NumericsMatrix* Atrans;
  switch(A->storageType)
  {
  case NM_DENSE:
  {
    Atrans = NM_create(NM_DENSE, A->size1, A->size0);
    for(int i = 0; i < Atrans->size0; i++)
    {
      for(int j = 0; j < Atrans->size1; j++)
      {
        Atrans->matrix0[i+j*Atrans->size0] = A->matrix0[j+i*A->size0];
      }
    }
    break;
  }
  case NM_SPARSE_BLOCK:
  {
    Atrans = NM_create(NM_SPARSE_BLOCK, A->size1, A->size0);
    SBM_transpose(A->matrix1, Atrans->matrix1);
    break;
  }
  case NM_SPARSE:
  {
    assert(A->matrix2);
    Atrans = NM_create(NM_SPARSE,A->size1,A->size0);
    NM_csc_alloc(Atrans, 0);
    Atrans->matrix2->origin = NSM_CSC;
    // \todo should be a copy */
    CSparseMatrix_copy(NM_csc_trans(A), NM_csc(Atrans));
    //DEBUG_EXPR(NM_display(Atrans););
    break;
  }
  default:
  {
    numerics_error("NM_to_dense","Unsupported storage type %d, exiting!\n", A->storageType);
    exit(EXIT_FAILURE);
  }
  }
  NM_MPI_copy(A, Atrans);
  NM_MUMPS_copy(A, Atrans);

  return Atrans;
}

bool NM_destructible(const NumericsMatrix* A)
{
  return A->destructible == A;
}

RawNumericsMatrix* NM_preserve(NumericsMatrix* A)
{
  if (NM_destructible(A))
  {
    if (NM_factorized(A))
    {
      numerics_warning("NM_preserve", "preservation is done on a factorized matrix!");
    }
    NumericsMatrix* B = NM_new();
    NM_copy(A, B);

    A->destructible = B;
    assert(A->destructible->destructible == A->destructible);
  };
  return A;
}

RawNumericsMatrix* NM_unpreserve(NumericsMatrix* A)
{
  if (A->destructible != A)
  {
    NM_clear(A->destructible);
    free(A->destructible);
    A->destructible = A;
  }
  return A;
}

bool NM_factorized(NumericsMatrix* A)
{
  return NM_internalData(A->destructible)->isLUfactorized;
}

void NM_set_factorized(NumericsMatrix* A, bool flag)
{
  NM_internalData(A->destructible)->isLUfactorized = flag;
}

void NM_clearDense(NumericsMatrix* A)
{
  if(A->matrix0)
  {
    free(A->matrix0);
  }
  A->matrix0 = NULL;
}

void NM_clearSparseBlock(NumericsMatrix* A)
{
  if(A->matrix1)
  {
    SBM_clear(A->matrix1);
    free(A->matrix1);
  }
  A->matrix1 = NULL;
}

void NM_clearSparse(NumericsMatrix* A)
{
  if(A->matrix2)
  {
    NSM_clear(A->matrix2);
    free(A->matrix2);
  }
  A->matrix2 = NULL;
}

void NM_clearTriplet(NumericsMatrix* A)
{
  if(A->matrix2)
  {
    if(A->matrix2->triplet)
    {
      cs_spfree(A->matrix2->triplet);
    }
    A->matrix2->triplet = NULL;
  }
}

void NM_clearHalfTriplet(NumericsMatrix* A)
{
  if(A->matrix2)
  {
    if(A->matrix2->half_triplet)
    {
      cs_spfree(A->matrix2->half_triplet);
      A->matrix2->half_triplet = NULL;
    }
  }
}

void NM_clearCSC(NumericsMatrix* A)
{
  if(A->matrix2)
  {
    if(A->matrix2->csc)
    {
      cs_spfree(A->matrix2->csc);
    }
    A->matrix2->csc = NULL;
  }
}

void NM_clearCSCTranspose(NumericsMatrix* A)
{
  if(A->matrix2)
  {
    if(A->matrix2->trans_csc)
    {
      cs_spfree(A->matrix2->trans_csc);
    }
    A->matrix2->trans_csc = NULL;
  }
}

void NM_clearCSR(NumericsMatrix* A)
{
  if(A->matrix2)
  {
    if(A->matrix2->csr)
    {
      cs_spfree(A->matrix2->csr);
    }
    A->matrix2->csr = NULL;
  }
}

void NM_clearSparseStorage(NumericsMatrix *A)
{
  if(A->matrix2)
  {
    A->matrix2->origin = NSM_UNKNOWN;
    if(A->matrix2->linearSolverParams)
      A->matrix2->linearSolverParams = NSM_linearSolverParams_free(A->matrix2->linearSolverParams);
  }
  NM_clearTriplet(A);
  NM_clearHalfTriplet(A);
  NM_clearCSC(A);
  NM_clearCSCTranspose(A);
  NM_clearCSR(A);

}


void NM_dense_to_sparse(const NumericsMatrix* const A, NumericsMatrix* B)
{
  assert(A->matrix0);
  assert(B->matrix2->triplet);
  for(int i = 0; i < A->size0; ++i)
  {
    for(int j = 0; j < A->size1; ++j)
    {
      CHECK_RETURN(CSparseMatrix_zentry(B->matrix2->triplet, i, j, A->matrix0[i + A->size0*j]));
    }
  }
}
int NM_to_dense(const NumericsMatrix* const A, NumericsMatrix* B)
{
  int info = 1;
  if(!B->matrix0)
  {
    B->matrix0 = (double *)calloc(A->size0*A->size1, sizeof(double));
  }
  else if(B->size0 != A->size0 || B->size0 != A->size0)
  {
    free(B->matrix0);
    B->matrix0 = (double *)calloc(A->size0*A->size1, sizeof(double));
  }

  assert(B->matrix0);

  B->size0 = A->size0;
  B->size1 = A->size1;
  B->storageType=NM_DENSE;

  switch(A->storageType)
  {
  case NM_DENSE:
  {
    NM_copy(A, B);
    info=0;
    break;
  }
  case NM_SPARSE_BLOCK:
  {
    SBM_to_dense(A->matrix1, B->matrix0);
    info=0;
    break;
  }
  case NM_SPARSE:
  {
    assert(A->matrix2);
    info  = NSM_to_dense(A->matrix2, B->matrix0);
    break;
  }
  default:
  {
    numerics_error("NM_to_dense","Unsupported storage type %d, exiting!\n", A->storageType);
    exit(EXIT_FAILURE);
  }
  }
  /* invalidations */
  NM_clearSparse(B);
  NM_clearSparseBlock(B);

  return info;


}


void NM_copy_to_sparse(const NumericsMatrix* const A, NumericsMatrix* B)
{
  DEBUG_BEGIN("NM_copy_to_sparse(...)\n")
  assert(A);
  assert(B);
  B->size0 = A->size0;
  B->size1 = A->size1;

  assert(B->storageType == NM_SPARSE);
  if(!B->matrix2)
  {
    B->matrix2 = NSM_new();
  }

  switch(A->storageType)
  {
  case NM_DENSE:
  {
    B->matrix2->triplet = cs_spalloc(0,0,1,1,1);
    B->matrix2->origin = NSM_TRIPLET;
    NM_dense_to_sparse(A, B);
    break;
  }
  case NM_SPARSE_BLOCK:
  {
    // XXX this is suboptimal since the matrix A might have already been converted
    // to csc or triplet --xhub
    B->matrix1 = A->matrix1;
    B->storageType = NM_SPARSE_BLOCK;
    NM_triplet(B);
    B->matrix1 = NULL;
    B->storageType = NM_SPARSE;
    break;
  }
  case NM_SPARSE:
  {
    NM_copy(A, B);
    break;
  }
  default:
  {
    printf("NM_copy_to_sparse :: Unsupported storage type %d, exiting!\n", A->storageType);
    exit(EXIT_FAILURE);
  }
  }
  DEBUG_END("NM_copy_to_sparse(...)\n")
}

void NM_copy(const NumericsMatrix* const A, NumericsMatrix* B)
{
  assert(A);
  assert(B);
  int sizeA = A->size0 * A->size1;
  int sizeB = B->size0 * B->size1;
  B->size0 = A->size0;
  B->size1 = A->size1;

  NM_internalData_free(B);

  B->storageType = A->storageType;
  switch(A->storageType)
  {
  case NM_DENSE:
  {
    if(B->matrix0)
    {
      if(sizeB < sizeA)
      {
        B->matrix0 = (double*) realloc(B->matrix0, sizeA * sizeof(double));
      }
    }
    else
    {
      B->matrix0 = (double*) malloc(sizeA * sizeof(double));
    }
    cblas_dcopy(sizeA, A->matrix0, 1, B->matrix0, 1);

    /* invalidations */
    NM_clearSparseBlock(B);
    NM_clearSparseStorage(B);

    break;
  }
  case NM_SPARSE_BLOCK:
  {
    if(!B->matrix1)
    {
      B->matrix1 = SBM_new();
    }

    SparseBlockStructuredMatrix* A_ = A->matrix1;
    SparseBlockStructuredMatrix* B_ = B->matrix1;

    SBM_copy(A_,B_,1);

    /* invalidations */
    NM_clearDense(B);
    NM_clearSparseStorage(B);

    break;
  }
  case NM_SPARSE:
  {
    CSparseMatrix* A_;
    CSparseMatrix* B_;

    if(!B->matrix2)
    {
      B->matrix2 = NSM_new();
    }

    B->matrix2->origin = A->matrix2->origin;

    switch(A->matrix2->origin)
    {
    case NSM_TRIPLET:
    {
      A_ = A->matrix2->triplet;

      if(!B->matrix2->triplet)
      {
        B->matrix2->triplet = cs_spalloc(A_->m, A_->n, A_->nzmax, 0, 1);
      }

      B_ = B->matrix2->triplet;
      break;
    }
    case NSM_HALF_TRIPLET:
    {
      A_ = A->matrix2->half_triplet;

      if(!B->matrix2->half_triplet)
      {
        B->matrix2->half_triplet = cs_spalloc(A_->m, A_->n, A_->nzmax, 0, 1);
      }

      B_ = B->matrix2->half_triplet;
      break;
    }
    case NSM_CSC:
    {
      assert(A->matrix2->csc);

      A_ = A->matrix2->csc;

      if(!B->matrix2->csc)
      {
        B->matrix2->csc = cs_spalloc(A_->m, A_->n, A_->nzmax, 0, 0);
      }

      B_ = B->matrix2->csc;
      break;
    }
    case NSM_CSR:
    {
      assert(A->matrix2->csr);

      A_ = A->matrix2->csr;

      if(!B->matrix2->csr)
      {
        NM_csr_alloc(B, A_->nzmax);
      }

      B_ = B->matrix2->csr;
      break;
    }
    default:
    {
      fprintf(stderr, "NM_copy :: error unknown origin %d for sparse matrix\n", A->matrix2->origin);
      exit(EXIT_FAILURE);
    }
    }
    CSparseMatrix_copy(A_, B_);


    /* invalidations */
    NM_clearDense(B);
    NM_clearSparseBlock(B);

    /* We remove diag_indx from B and  we copy it from A if it exists */
    if(numericsSparseMatrix(B)->diag_indx)
    {
      free(numericsSparseMatrix(B)->diag_indx);
      numericsSparseMatrix(B)->diag_indx=NULL;
    }
    if(A->matrix2->diag_indx)
    {
      numericsSparseMatrix(B)->diag_indx = (CS_INT*) malloc(A->size0 * sizeof(CS_INT));
      memcpy(numericsSparseMatrix(B)->diag_indx, A->matrix2->diag_indx, A->size0 * sizeof(CS_INT));
    }

    if(B_->nz >= 0)
    {
      NM_clearCSC(B);
      NM_clearCSCTranspose(B);
      NM_clearCSR(B);
    }
    else
    {
      NM_clearTriplet(B);
      NM_clearHalfTriplet(B);
      if(A->matrix2->origin == NSM_CSC)
      {
        NM_clearCSR(B);
      }
      else
      {
        NM_clearCSC(B);
      }
    }

    break;
  }
  }
  NM_internalData_copy(A, B);
  NM_MPI_copy(A, B);
  NM_MUMPS_copy(A, B);

  if (NM_destructible(A))
  {
    /* A is destructible, so B must be destructible */
    B->destructible = B;
  }
  else
  {
    /* A is preserved, so B must be preserved */
    assert(!NM_destructible(B));
    NM_preserve(B);
  }
}

NumericsSparseMatrix* numericsSparseMatrix(NumericsMatrix* A)
{
  if(!A->matrix2)
  {
    A->matrix2 = NSM_new();
  }
  return A->matrix2;
}



CSparseMatrix* NM_triplet(NumericsMatrix* A)
{
  if(!numericsSparseMatrix(A)->triplet)
  {
    switch(A->storageType)
    {
    case NM_DENSE:
    case NM_SPARSE_BLOCK:
    {

      /* Invalidation of previously constructed csc storage. */
      /* If we want to avoid this -> rewrite cs_compress with reallocation. */
      NM_clearCSC(A);
      NM_clearCSR(A);
      NM_clearCSCTranspose(A);

      A->matrix2->origin = NSM_TRIPLET;

      A->matrix2->triplet = cs_spalloc(0,0,1,1,1);

      if(A->matrix1)
      {

        /* iteration on row, cr : current row */
        for(unsigned int cr = 0; cr < A->matrix1->filled1-1; ++cr)
        {
          for(size_t bn = A->matrix1->index1_data[cr];
              bn < A->matrix1->index1_data[cr + 1]; ++bn)
          {
            /* cc : current column */
            size_t cc = A->matrix1->index2_data[bn];
            unsigned int inbr = A->matrix1->blocksize0[cr];
            unsigned int roffset = 0;
            unsigned int coffset = 0;
            if(cr != 0)
            {
              roffset = A->matrix1->blocksize0[cr - 1];
              inbr -= roffset;
            }
            unsigned int inbc = A->matrix1->blocksize1[cc];
            if(cc != 0)
            {
              coffset = A->matrix1->blocksize1[cc - 1];
              inbc -= coffset;
            }
            for(unsigned j = 0; j < inbc; ++j)
            {
              for(unsigned i = 0; i < inbr; ++i)
              {
                CHECK_RETURN(CSparseMatrix_zentry(A->matrix2->triplet, i + roffset, j + coffset,
                                                  A->matrix1->block[bn][i + j*inbr]));
              }
            }
          }
        }
      }
      else if(A->matrix0)
      {
        NM_dense_to_sparse(A, A);
      }
      else if(A->size0 > 0 || A->size1 > 0)
      {
        fprintf(stderr, "NM_triplet: sparse matrix cannot be constructed.\n");
        exit(EXIT_FAILURE);
      }
      break;
    }
    case NM_SPARSE:
    {
      switch(A->matrix2->origin)
      {
      case NSM_CSC:
      {
        assert(A->matrix2->csc);
        A->matrix2->triplet = NM_csc_to_triplet(A->matrix2->csc);
        break;
      }
      case NSM_CSR:
      {
        assert(A->matrix2->csr);
        A->matrix2->triplet = NM_csr_to_triplet(A->matrix2->csr);
        break;
      }
      default:
      case NSM_UNKNOWN:
      {
        NSM_UNKNOWN_ERR("NM_triplet", A->matrix2->origin);
        exit(EXIT_FAILURE);
      }
      }
      break;
      default:
      {
        fprintf(stderr, "NM_triplet: unknown matrix type\n");
        exit(EXIT_FAILURE);
      }
    }

    }
  }
  assert(A->matrix2->triplet);

  return A->matrix2->triplet;
}


CSparseMatrix* NM_half_triplet(NumericsMatrix* A)
{
  if(!numericsSparseMatrix(A)->half_triplet)
  {
    switch(A->storageType)
    {
    case NM_DENSE:
    case NM_SPARSE_BLOCK:
    {

      /* Invalidation of previously constructed csc storage. */
      /* If we want to avoid this -> rewrite cs_compress with reallocation. */
      NM_clearCSC(A);
      NM_clearCSR(A);
      NM_clearCSCTranspose(A);

      A->matrix2->origin = NSM_HALF_TRIPLET;

      A->matrix2->half_triplet = cs_spalloc(0,0,1,1,1);

      if(A->matrix1)
      {

        /* iteration on row, cr : current row */
        for(unsigned int cr = 0; cr < A->matrix1->filled1-1; ++cr)
        {
          for(size_t bn = A->matrix1->index1_data[cr];
              bn < A->matrix1->index1_data[cr + 1]; ++bn)
          {
            /* cc : current column */
            size_t cc = A->matrix1->index2_data[bn];
            unsigned int inbr = A->matrix1->blocksize0[cr];
            unsigned int roffset = 0;
            unsigned int coffset = 0;
            if(cr != 0)
            {
              roffset = A->matrix1->blocksize0[cr - 1];
              inbr -= roffset;
            }
            unsigned int inbc = A->matrix1->blocksize1[cc];
            if(cc != 0)
            {
              coffset = A->matrix1->blocksize1[cc - 1];
              inbc -= coffset;
            }
            for(unsigned j = 0; j < inbc; ++j)
            {
              for(unsigned i = 0; i < inbr; ++i)
              {
                CHECK_RETURN(CSparseMatrix_symmetric_zentry(A->matrix2->half_triplet, i + roffset, j + coffset,
                             A->matrix1->block[bn][i + j*inbr]));
              }
            }
          }
        }
      }
      else if(A->matrix0)
      {
        fprintf(stderr, "NM_half_triplet: conversion is not implemented");
        exit(EXIT_FAILURE);
      }
      break;
    }
    case NM_SPARSE:
    {
      switch(A->matrix2->origin)
      {
      case NSM_TRIPLET:
      {
        A->matrix2->half_triplet = NM_csc_to_half_triplet(NM_csc(A));
        break;
      }
      case NSM_CSC:
      {
        assert(A->matrix2->csc);
        A->matrix2->half_triplet = NM_csc_to_half_triplet(A->matrix2->csc);
        break;
      }
      case NSM_CSR:
      {
        fprintf(stderr, "NM_half_triplet: conversion is not implemented");
        exit(EXIT_FAILURE);
        break;
      }
      default:
      case NSM_UNKNOWN:
      {
        NSM_UNKNOWN_ERR("NM_half_triplet", (int) A->matrix2->origin);
        exit(EXIT_FAILURE);
      }
      }
      break;
      default:
      {
        fprintf(stderr, "NM_half_triplet: unknown matrix type\n");
        exit(EXIT_FAILURE);
      }
    }

    }
  }
  assert(A->matrix2->half_triplet);

  return A->matrix2->half_triplet;
}

CSparseMatrix* NM_csc(NumericsMatrix *A)
{
  DEBUG_BEGIN("NM_csc(NumericsMatrix *A)\n");
  assert(A);

  if(!numericsSparseMatrix(A)->csc)
  {
    assert(A->matrix2);
    switch(A->matrix2->origin)
    {
    case NSM_TRIPLET:
    case NSM_UNKNOWN:
    {
      /*  triplet -> csc with allocation */
      A->matrix2->csc = cs_compress(NM_triplet(A));
      break;
    }
    case NSM_CSR:
    {
      A->matrix2->csc = NM_csr_to_csc(NM_csr(A));
      break;
    }
    default:
    {
      NSM_UNKNOWN_ERR("NM_csc", A->matrix2->origin);
      exit(EXIT_FAILURE);
    }
    }

    assert(A->matrix2->csc);
    NM_clearCSCTranspose(A);
  }

  assert(A->matrix2->csc);
  assert(A->matrix2->csc->m == A->size0 && "inconsistent size of csc storage");
  assert(A->matrix2->csc->n == A->size1 && "inconsistent size of csc storage");



  DEBUG_END("NM_csc(NumericsMatrix *A)\n");
  return A->matrix2->csc;
}

CSparseMatrix* NM_csc_trans(NumericsMatrix* A)
{
  if(!numericsSparseMatrix(A)->trans_csc)
  {
    assert(A->matrix2);
    A->matrix2->trans_csc = cs_transpose(NM_csc(A), 1); /* value = 1
                                                         * ->
                                                         * allocation */
  }
  return A->matrix2->trans_csc;
}

CSparseMatrix* NM_csr(NumericsMatrix *A)
{
  assert(A);

  if(!numericsSparseMatrix(A)->csr)
  {
    assert(A->matrix2);
    switch(A->matrix2->origin)
    {
    case NSM_TRIPLET:
    case NSM_UNKNOWN:
    {
      /*  triplet -> csr with allocation */
      A->matrix2->csr = NM_triplet_to_csr(NM_triplet(A));
      break;
    }
    case NSM_CSR:
    {
      A->matrix2->csr = NM_csc_to_csr(NM_csr(A));
      break;
    }
    default:
    {
      NSM_UNKNOWN_ERR("NM_csr", A->matrix2->origin);
      exit(EXIT_FAILURE);
    }
    }

    assert(A->matrix2->csr);
  }
  return A->matrix2->csr;
}

/* Numerics Matrix wrapper  for y <- alpha A x + beta y */
void NM_gemv(const double alpha, NumericsMatrix* A, const double *x,
             const double beta, double *y)
{
  assert(A);
  assert(x);
  assert(y);

  switch(A->storageType)
  {
  case NM_DENSE:
  {
    cblas_dgemv(CblasColMajor, CblasNoTrans, A->size0, A->size1,
                alpha, A->matrix0, A->size0, x, 1, beta, y, 1);

    break;
  }

  case NM_SPARSE_BLOCK:
  {
    SBM_gemv(A->size1, A->size0, alpha, A->matrix1, x, beta, y);

    break;
  }

  case NM_SPARSE:
  {
    assert(A->storageType == NM_SPARSE);
    CHECK_RETURN(CSparseMatrix_aaxpby(alpha, NM_csc(A), x, beta, y));
    break;
  }
  default:
  {
    assert(0 && "NM_gemv unknown storageType");
  }
  }
}

/* Numerics Matrix wrapper  for y <- alpha trans(A) x + beta y */
void NM_tgemv(const double alpha, NumericsMatrix* A, const double *x,
              const double beta, double *y)
{
  switch(A->storageType)
  {
  case NM_DENSE:
  {
    cblas_dgemv(CblasColMajor, CblasTrans, A->size0, A->size1,
                alpha, A->matrix0, A->size0, x, 1, beta, y, 1);
    break;
  }
  case NM_SPARSE_BLOCK:
  case NM_SPARSE:
  {
    CHECK_RETURN(CSparseMatrix_aaxpby(alpha, NM_csc_trans(A), x, beta, y));
    break;
  }
  default:
  {
    assert(0 && "NM_tgemv unknown storageType");
  }
  }
}

/* Insert the submatrix B into the matrix A on the position defined in
 * (start_i, start_j) position.
 */
void NM_insert(NumericsMatrix* A, const NumericsMatrix* const B,
               const unsigned int start_i, const unsigned int start_j)
{
  DEBUG_BEGIN("NM_insert\n");

  DEBUG_EXPR(NM_display_storageType(A););
  DEBUG_EXPR(NM_display_storageType(B););

  /* validation */
  assert(A->size0 >= B->size0);
  assert(A->size1 >= B->size1);

  unsigned int end_i = start_i + B->size0;
  unsigned int end_j = start_j + B->size1;
  assert(start_i <= end_i);
  assert(start_j <= end_j);
  assert((int)end_i <= A->size0);
  assert((int)end_j <= A->size1);

  /* trivial case when size(A) == size(B) */
  if(A->size0 == B->size0 && A->size1 == B->size1)
  {
    NM_copy(B, A);
    DEBUG_END("NM_insert\n");
    return;
  }
  /* DEBUG_PRINTF("NM_insert -- A->storageType = %i\n", A->storageType); */
  /* check the case when A is sparse block matrix */
  switch(A->storageType)
  {
  case NM_SPARSE:
  {
    switch(A->matrix2->origin)
    {
    case NSM_TRIPLET:
    {
      break;
    }
    case NSM_CSC:
    {
      A->matrix2->triplet = NM_csc_to_triplet(A->matrix2->csc);
      break;
    }
    case NSM_CSR:
    {
      A->matrix2->triplet = NM_csr_to_triplet(A->matrix2->csr);
      break;
    }
    default:
    {
      numerics_error("NM_insert","unknown origin %d for matrix A\n", A->matrix2->origin);
    }
    }
    A->matrix2->origin = NSM_TRIPLET;
    break;
  }
  case NM_DENSE:
  {
    break;
  }
  default:
  {
    numerics_error("NM_insert", "unknown storageType %d for numerics matrix A\n", A->storageType);
  }
  }
  /* DEBUG_PRINTF("NM_insert -- B->storageType = %i\n", B->storageType); */

  /* We transform B into triplet to simplify: could be optimized */
  switch(B->storageType)
  {
  case NM_SPARSE:
  {
    switch(B->matrix2->origin)
    {
    case NSM_TRIPLET:
    {
      assert(B->matrix2->triplet);
      break;
    }
    case NSM_CSC:
    {
      B->matrix2->triplet = NM_csc_to_triplet(B->matrix2->csc);
      break;
    }
    case NSM_CSR:
    {
      B->matrix2->triplet = NM_csr_to_triplet(B->matrix2->csr);
      break;
    }
    default:
    {
      numerics_error("NM_insert","unknown origin %d for matrix B\n", B->matrix2->origin);
    }
    }
    B->matrix2->origin = NSM_TRIPLET;

    CS_INT * Bi =   B->matrix2->triplet->i;
    CS_INT * Bp =   B->matrix2->triplet->p;
    double * Bx =   B->matrix2->triplet->x;
    // loop over the values of B
    for(int idx = 0 ; idx < B->matrix2->triplet->nz  ; idx++)
    {
      NM_zentry(A, Bi[idx] + start_i, Bp[idx] + start_j, Bx[idx]);
    }
    break;
  }
  case NM_SPARSE_BLOCK:
  case NM_DENSE:
  {
    /* could be optimized */
    double val;
    for(unsigned int i = start_i; i < end_i; ++i)
    {
      for(unsigned int j = start_j; j < end_j; ++j)
      {
        val = NM_get_value(B, i - start_i, j - start_j);
        NM_zentry(A, i, j, val);
      }
    }
    break;
  }
  default:
  {
    numerics_error("NM_insert","unknown storageType %d for numerics matrix B\n", B->storageType);
  }
  }
  DEBUG_END("NM_insert\n");
  return;
}


NumericsMatrix * NM_multiply(NumericsMatrix* A, NumericsMatrix* B)
{
  DEBUG_BEGIN("NM_multiply(...) \n")
  size_t storageType;

  NumericsMatrix * C = NM_new();

  /* should we copy the whole internal data ? */
  /*NM_internalData_copy(A, C);*/
  NM_copy(A,C);
  NM_MPI_copy(A, C);
  NM_MUMPS_copy(A, C);

  /* At the time of writing, we are able to transform anything into NM_SPARSE,
   * hence we use this format whenever possible */
  if(A->storageType == NM_SPARSE || B->storageType == NM_SPARSE || C->storageType == NM_SPARSE)
  {
    storageType = NM_SPARSE;
  }
  else
  {
    storageType = A->storageType;
  }
  switch(storageType)
  {
  case NM_DENSE:
  {
    assert(A->matrix0);
    assert(B->matrix0);

    C->size0 = A->size0;
    C->size1 = B->size1;
    C->matrix0 = (double *)malloc(C->size0*C->size1*sizeof(double));
    assert(C->matrix0);
    cblas_dgemm(CblasColMajor, CblasNoTrans, CblasNoTrans, A->size0, B->size1, B->size0,
                1.0, A->matrix0, A->size0, B->matrix0, B->size0, 0.0, C->matrix0, A->size0);
    NM_clearSparseBlock(C);
    NM_clearSparseStorage(C);
    C->storageType=storageType;
    break;
  }
  case NM_SPARSE_BLOCK:
  {
    assert(A->matrix1);
    assert(B->matrix1);

    /* New version taht follows the principle of sparse matrices in Csparse*/
    SparseBlockStructuredMatrix * C_SBM = SBM_multiply(A->matrix1, B->matrix1);
    NM_clearSparseBlock(C);
    NM_clearDense(C);
    NM_clearSparseStorage(C);
    C->matrix1 = C_SBM;
    C->size0 = A->size0;
    C->size1 = B->size1;
    C->storageType=storageType;
    break;
  }
  case NM_SPARSE:
  {
    /* We need to free the allocated data here, hence we have to save the
     * matrix pointer. Otherwise, we have a memleak */
#ifdef WITH_MKL_SPBLAS
    if(check_mkl_lib() && (fabs(beta -1.) < 100*DBL_EPSILON))
    {
      if(!B->matrix2) NM_triplet(B);
      NumericsSparseMatrix* result = NM_MKL_spblas_gemm(0, A->matrix2, B->matrix2);
      assert(result);
      int size0 = C->size0;
      int size1 = C->size1;
      NM_clear(C);
      NM_null(C);
      NM_fill(C, NM_SPARSE, size0, size1, result);
      NM_MKL_to_sparse_matrix(C);
      return;
    }
#endif
    DEBUG_EXPR(NM_display(A));
    DEBUG_EXPR(NM_display(B));
    DEBUG_EXPR(cs_print((const cs *) NM_csc(A),0););
    DEBUG_EXPR(cs_print((const cs *) NM_csc(B),0););
    assert(A->size1 == B->size0 && "NM_gemm :: A->size1 != B->size0 ");
    CSparseMatrix* C_csc = cs_multiply(NM_csc(A), NM_csc(B));
    DEBUG_EXPR(cs_print((const cs *) C_csc,0););
    assert(C_csc && "NM_gemm :: cs_multiply failed");
    NSM_fix_csc(C_csc);

    NM_clearDense(C);
    NM_clearSparseBlock(C);
    NM_clearSparseStorage(C);
    C->storageType=storageType;
    numericsSparseMatrix(C)->csc = C_csc;
    C->size0 = (int)C->matrix2->csc->m;
    C->size1 = (int)C->matrix2->csc->n;
    numericsSparseMatrix(C)->origin = NSM_CSC;
    break;
  }
  default:
  {
    assert(0 && "NM_multiply unknown storageType");
  }
  }
  return C;
  DEBUG_END("NM_multiply(...) \n")
}

void NM_gemm(const double alpha, NumericsMatrix* A, NumericsMatrix* B,
             const double beta, NumericsMatrix* C)
{
  size_t storageType;

  /* At the time of writing, we are able to transform anything into NM_SPARSE,
   * hence we use this format whenever possible */
  if(A->storageType == NM_SPARSE || B->storageType == NM_SPARSE || C->storageType == NM_SPARSE)
  {
    storageType = NM_SPARSE;
  }
  else
  {
    storageType = A->storageType;
  }
  switch(storageType)
  {
  case NM_DENSE:
  {
    assert(A->matrix0);
    assert(B->matrix0);
    assert(C->matrix0);
    cblas_dgemm(CblasColMajor, CblasNoTrans, CblasNoTrans, A->size0, B->size1, B->size0,
                alpha, A->matrix0, A->size0, B->matrix0, B->size0, beta, C->matrix0, A->size0);

    NM_clearSparseBlock(C);
    NM_clearSparseStorage(C);
    C->storageType=storageType;
    break;
  }
  case NM_SPARSE_BLOCK:
  {
    assert(A->matrix1);
    assert(B->matrix1);
    assert(C->matrix1);

    /* old version that cannot work for beta != 0.0*/
    /* SBM_alloc_for_gemm(A->matrix1, B->matrix1, C->matrix1); */
    /* SBM_gemm(alpha, A->matrix1, B->matrix1, beta, C->matrix1); */
    /* NM_clearDense(C); */
    /* NM_clearSparseStorage(C); */
    /* C->storageType=storageType; */

    /* New version that follows the principle of sparse matrices in Csparse*/
    SparseBlockStructuredMatrix * C_tmp = SBM_multiply(A->matrix1, B->matrix1);
    SparseBlockStructuredMatrix * result = SBM_add(C_tmp, C->matrix1, alpha, beta);
    NM_clearSparseBlock(C);
    NM_clearDense(C);
    NM_clearSparseStorage(C);
    C->matrix1 = result;
    C->size0 = A->size0;
    C->size1 = B->size1;
    C->storageType=storageType;
    break;
  }
  case NM_SPARSE:
  {
    /* We need to free the allocated data here, hence we have to save the
     * matrix pointer. Otherwise, we have a memleak */
#ifdef WITH_MKL_SPBLAS
    if(check_mkl_lib() && (fabs(beta -1.) < 100*DBL_EPSILON))
    {
      if(!B->matrix2) NM_triplet(B);
      if(!C->matrix2) NM_triplet(C);
      NumericsSparseMatrix* tmp_matrix = NM_MKL_spblas_gemm(0, A->matrix2, B->matrix2);
      assert(tmp_matrix);
      NumericsSparseMatrix* result = NM_MKL_spblas_add(0, alpha, tmp_matrix, C->matrix2);
      int size0 = C->size0;
      int size1 = C->size1;
      NM_clear(C);
      NM_null(C);
      NM_fill(C, NM_SPARSE, size0, size1, result);
      NM_MKL_to_sparse_matrix(C);
      return;
    }
#endif
    DEBUG_EXPR(NM_display(A));
    DEBUG_EXPR(NM_display(B));
    DEBUG_EXPR(cs_print((const cs *) NM_csc(A),0););
    DEBUG_EXPR(cs_print((const cs *) NM_csc(B),0););
    assert(A->size1 == B->size0 && "NM_gemm :: A->size1 != B->size0 ");
    CSparseMatrix* tmp_matrix = cs_multiply(NM_csc(A), NM_csc(B));
    DEBUG_EXPR(cs_print((const cs *) tmp_matrix,0););
    assert(tmp_matrix && "NM_gemm :: cs_multiply failed");
    NSM_fix_csc(tmp_matrix);

    CSparseMatrix* result = cs_add(tmp_matrix, NM_csc(C), alpha, beta);
    assert(result && "NM_gemm :: cs_add failed");
    NSM_fix_csc(result);

    cs_spfree(tmp_matrix);
    NM_clearDense(C);
    NM_clearSparseBlock(C);
    NM_clearSparseStorage(C);
    C->storageType=storageType;
    numericsSparseMatrix(C)->csc = result;
    C->size0 = (int)C->matrix2->csc->m;
    C->size1 = (int)C->matrix2->csc->n;
    numericsSparseMatrix(C)->origin = NSM_CSC;
    break;
  }
  default:
  {
    assert(0 && "NM_gemm unknown storageType");
  }
  }

  NM_MPI_copy(A, C);
  NM_MUMPS_copy(A, C);

}

NumericsMatrixInternalData* NM_internalData(NumericsMatrix* A)
{
  if(!A->internalData)
  {
    NM_internalData_new(A);
  }
  return A->internalData;
}




void* NM_iWork(NumericsMatrix* A, size_t size, size_t sizeof_elt)
{
  size_t bit_size = size * sizeof_elt;
  NM_internalData(A)->sizeof_elt =   sizeof_elt;

  if(!NM_internalData(A)->iWork)
  {
    assert(A->internalData->iWorkSize == 0);
    A->internalData->iWork = malloc(bit_size);
    A->internalData->iWorkSize = bit_size;

  }
  else
  {
    assert(A->internalData);

    if(bit_size > A->internalData->iWorkSize)
    {
      A->internalData->iWork = realloc(A->internalData->iWork, bit_size);
      A->internalData->iWorkSize = bit_size;
    }
  }

  assert(A->internalData->iWork);
  assert(A->internalData->iWorkSize >= bit_size);

  return A->internalData->iWork;
}

double* NM_dWork(NumericsMatrix* A, int size)
{
  if(!NM_internalData(A)->dWork)
  {
    assert(A->internalData);

    assert(A->internalData->dWorkSize == 0);
    A->internalData->dWork = (double *) malloc(size * sizeof(double));
    A->internalData->dWorkSize = size;
  }
  else
  {
    assert(A->internalData);

    if((size_t)
        size > A->internalData->dWorkSize)
    {
      A->internalData->dWork = (double *) realloc(A->internalData->dWork, size * sizeof(double));
      A->internalData->dWorkSize = size;
    }
  }

  assert(A->internalData->dWork);
  assert(A->internalData->dWorkSize >= (size_t)size);

  return A->internalData->dWork;
}

int NM_LU_factorize(NumericsMatrix* Ao)
{

  lapack_int info = 0;
  assert(Ao->destructible); /* by default Ao->destructible == Ao */
  NumericsMatrix* A = Ao->destructible;

  if (!NM_factorized(Ao))
  {

#ifdef FACTORIZATION_DEBUG
    if (NM_internalData(Ao)->values_sha1_count > 0)
    {
      if(NM_check_values_sha1(Ao))
      {
        numerics_error("NM_LU_factorize", "this matrix is already factorized");
      }
    }

    NM_set_values_sha1(Ao);
#endif

    switch (A->storageType)
    {
    case NM_DENSE:
    {
      assert(A->matrix0);

      numerics_printf_verbose(2,"NM_LU_factorize, using LAPACK" );

      lapack_int* ipiv = (lapack_int*)NM_iWork(A, A->size0, sizeof(lapack_int));
      DEBUG_PRINTF("iwork are initialized with size %i and %i\n",A->size0*A->size1,A->size0 );

      numerics_printf_verbose(2,"NM_LU_factorize, we compute factors and keep it in place" );
      DEBUG_PRINT("Start to call DGETRF for NM_DENSE storage\n");
      //cblas_dcopy_msan(A->size0*A->size1, A->matrix0, 1, wkspace, 1);
      DGETRF(A->size0, A->size1, A->matrix0, A->size0, ipiv, &info);
      DEBUG_PRINT("end of call DGETRF for NM_DENSE storage\n");
      if (info > 0)
      {
        fprintf(stderr,"NM_LU_factorize: LU factorisation DGETRF failed. The %d-th diagonal element is 0\n", info);
      }
      else if (info < 0)
      {
        fprintf(stderr, "NM_LU_factorize: LU factorisation DGETRF failed. The %d-th argument has an illegal value, stopping\n", -info);
      }
      if (info)
      {
        NM_internalData_free(A);
        assert(!NM_internalData(A)->isLUfactorized);
      }
    }
    break;
    case NM_SPARSE_BLOCK: /* sparse block -> triplet -> csc */
    case NM_SPARSE:
    {
      NSM_linear_solver_params* p = NSM_linearSolverParams(A);
      assert(!NM_internalData(A)->isLUfactorized);
      switch (p->solver)
      {
      case NSM_CS_LUSOL:
        numerics_printf_verbose(2, "NM_LU_factorize, using CSparse");

        if (!(p->dWork && p->linear_solver_data))
        {
          assert(!NSM_workspace(p));
          assert(!NSM_linear_solver_data(p));
          assert(!p->solver_free_hook);

          p->solver_free_hook = &NSM_clear_p;
          p->dWork = (double*) malloc(A->size1 * sizeof(double));
          p->dWorkSize = A->size1;
        };

        CSparseMatrix_factors* cs_lu_A = (CSparseMatrix_factors*) malloc(sizeof(CSparseMatrix_factors));
        numerics_printf_verbose(2,"NM_LU_factorize, we compute factors and keep it" );
        DEBUG_EXPR(cs_print(NM_csc(A),0));
        info = !CSparsematrix_lu_factorization(1, NM_csc(A), DBL_EPSILON, cs_lu_A);
        if (info)
        {
          numerics_printf_verbose(2, "NM_LU_factorize: cparse factorization failed.");
        }
        assert(!p->linear_solver_data);
        p->linear_solver_data = cs_lu_A;
        break;
#ifdef WITH_MUMPS
      case NSM_MUMPS:
      {
        if(verbose >= 2)
        {
          printf("NM_LU_factorize: using MUMPS\n");
        }
        if(!NM_MUMPS_id(A)->job || (NM_MUMPS_id(A)->job == -2))
        {
          /* the mumps instance is initialized (call with job=-1) */
          NM_MUMPS_set_control_params(A);
          NM_MUMPS(A, -1);
          if ((NM_MUMPS_icntl(A, 1) == -1 ||
               NM_MUMPS_icntl(A, 2) == -1 ||
               NM_MUMPS_icntl(A, 3) == -1 ||
               verbose) ||
              (NM_MUMPS_icntl(A, 1) != -1 ||
               NM_MUMPS_icntl(A, 2) != -1 ||
               NM_MUMPS_icntl(A, 3) != -1 ||
               !verbose))
          {
            NM_MUMPS_set_verbosity(A, verbose);
          }
          NM_MUMPS_set_icntl(A, 24, 1); // Null pivot row detection
          NM_MUMPS_set_cntl(A, 5, 1.e20); // Fixation, recommended value
        }

        NM_MUMPS_set_problem(A, 0, NULL);

        NM_MUMPS(A, 4); /* analyzis,factorization */

        DMUMPS_STRUC_C* mumps_id = NM_MUMPS_id(A);

        info = mumps_id->info[0];

        /* MUMPS can return info codes with negative value */
        if(info)
        {
          if(verbose > 0)
          {
            fprintf(stderr,"NM_LU_factorize: MUMPS fails : info(1)=%d, info(2)=%d\n", info, mumps_id->info[1]);
          }
        }

        /* we should not do that here */
        if(!p->solver_free_hook)
        {
          p->solver_free_hook = &NM_MUMPS_free;
        }
        break;
      }
#endif /* WITH_MUMPS */
      default:
      {
        numerics_printf_verbose(0,"NM_LU_factorize, Unknown solver in NM_SPARSE case." );
        info = 1;
      }
      }
      break;
    }
    default:
      assert (0 && "NM_LU_factors: unknown storageType");
    }

    if (!info)
    {
      NM_internalData(A)->isLUfactorized = true;
    }
    else
    {
      assert(NM_internalData(A)->isLUfactorized == false);
    }
  }

  assert (NM_factorized(Ao) == NM_factorized(A));

  return info;
}

int NM_LU_solve(NumericsMatrix* Ao, double *b, unsigned int nrhs)
{

  lapack_int info = 1;

  /* factorization is done on destructible part only if
   * !A->internalData->isLUfactorized */
  NM_LU_factorize(Ao);

  /* get the destructible part of the matrix */
  NumericsMatrix *A = Ao->destructible;

  if (NM_factorized(A))
  {

    DEBUG_BEGIN("NM_LU_solve(NumericsMatrix* A, double *b, unsigned int nrhs)\n");
    assert(A->size0 == A->size1);

    switch (A->storageType)
    {
    case NM_DENSE:
    {
      assert(A->matrix0);

      numerics_printf_verbose(2, "NM_LU_solve, using LAPACK" );

      numerics_printf_verbose(2, "NM_LU_solve, factorization in-place" );

      /* dgetrf is called in NM_LU_factorize */
      DEBUG_PRINT("Start to call DGETRS for NM_DENSE storage\n");

      numerics_printf_verbose(2,"NM_LU_solve, we solve with given factors" );
      lapack_int* ipiv = (lapack_int*)NM_iWork(A, A->size0, sizeof(lapack_int));
      DGETRS(LA_NOTRANS, A->size0, nrhs, A->matrix0, A->size0, ipiv, b, A->size0, &info);

      DEBUG_PRINT("End of call DGETRS for NM_DENSE storage\n");

      if (info < 0)
      {
        numerics_printf_verbose(2,"NM_LU_solve: dense LU solve DGETRS failed. The %d-th argument has an illegal value\n", -info);
      }
      break;
    }

    case NM_SPARSE_BLOCK: /* sparse block -> triplet -> csc */
    case NM_SPARSE:
    {
      NSM_linear_solver_params* p = NSM_linearSolverParams(A);
      switch (p->solver)
      {
      case NSM_CS_LUSOL:
      {
        numerics_printf_verbose(2,"NM_LU_solve, using CSparse" );

        numerics_printf_verbose(2,"NM_LU_solve, we solve with given factors" );
        for(unsigned int j=0; j < nrhs ; j++ )
        {
          info = !CSparseMatrix_solve((CSparseMatrix_factors *)NSM_linear_solver_data(p), NSM_workspace(p), &b[j*A->size1]);
        }
        break;
      }
#ifdef WITH_MUMPS
      case NSM_MUMPS:
      {
        if(verbose >= 2)
        {
          printf("NM_LU_solve: using MUMPS\n");
        }

        assert (NM_MUMPS_id(A)->job); /* this means that least a
                                       * factorization has already been
                                       * done */

        DMUMPS_STRUC_C* mumps_id = NM_MUMPS_id(A);

        NM_MUMPS_set_problem(A, nrhs, b);

        NM_MUMPS(A, 3); /* solve */
        info = mumps_id->info[0];

        /* MUMPS can return info codes with negative value */
        if(info)
        {
          if(verbose > 0)
          {
            fprintf(stderr,"NM_LU_solve: MUMPS fails : info(1)=%d, info(2)=%d\n", info, mumps_id->info[1]);
          }
        }
        break;
      }
#endif /* WITH_MUMPS */
      default:
      {
        fprintf(stderr, "NM_LU_solve: unknown sparse linearsolver %d\n", p->solver);
        exit(EXIT_FAILURE);
      }
      break;
      }
      break;
    }
    default:
      assert (0 && "NM_LU_solve unknown storageType");
    }


    /* WARNING: cs returns 0 (false) for failed and 1 (true) for ok
       CHECK_RETURN is ok for cs, but not for MUMPS and others */
    /* some time we cannot find a solution to a linear system, and its fine, for
     * instance with the minFBLSA. Therefore, we should not check here for
     * problems, but the calling function has to check the return code.*/
//  CHECK_RETURN(info);
    DEBUG_END("NM_LU_solve(NumericsMatrix* A, double *b, unsigned keep)\n");
  }

  return info;
}


int NM_gesv_expert(NumericsMatrix* A, double *b, unsigned keep)
{

  DEBUG_BEGIN("NM_gesv_expert(NumericsMatrix* A, double *b, unsigned keep)\n");
  assert(A->size0 == A->size1);

  lapack_int info = 1;

  switch(A->storageType)
  {
  case NM_DENSE:
  {
    assert(A->matrix0);

    if(keep == NM_KEEP_FACTORS)
    {
      numerics_printf_verbose(2,"NM_gesv_expert, using LAPACK");
      //double* wkspace = NM_dWork(A, A->size0*A->size1);
      lapack_int* ipiv = (lapack_int*)NM_iWork(A, A->size0, sizeof(lapack_int));
      DEBUG_PRINTF("iwork and dwork are initialized with size %i and %i\n",A->size0*A->size1,A->size0);

      if(!NM_internalData(A)->isLUfactorized)
      {
        numerics_printf_verbose(2,"NM_gesv_expert, we compute factors and keep it");
        DEBUG_PRINT("Start to call DGETRF for NM_DENSE storage\n");
        //cblas_dcopy_msan(A->size0*A->size1, A->matrix0, 1, wkspace, 1);
        DGETRF(A->size0, A->size1, A->matrix0, A->size0, ipiv, &info);
        DEBUG_PRINT("end of call DGETRF for NM_DENSE storage\n");
        if(info > 0)
        {
          if(verbose >= 2)
          {
            printf("NM_gesv: LU factorisation DGETRF failed. The %d-th diagonal element is 0\n", info);
          }
        }
        else if(info < 0)
        {
          fprintf(stderr, "NM_gesv: LU factorisation DGETRF failed. The %d-th argument has an illegal value, stopping\n", -info);
        }
        else
        {
          if(verbose >= 2)
          {
            printf("NM_gesv: LU factorisation DGETRF suceeded.\n");
          }
        }
        if(info)
        {
          NM_internalData_free(A);
          return info;
        }

        NM_internalData(A)->isLUfactorized = true;
      }
      DEBUG_PRINT("Start to call DGETRS for NM_DENSE storage\n");
      numerics_printf_verbose(2,"NM_gesv_expert, we solve with given factors");
      DGETRS(LA_NOTRANS, A->size0, 1, A->matrix0, A->size0, ipiv, b, A->size0, &info);
      DEBUG_PRINT("End of call DGETRS for NM_DENSE storage\n");
      if(info < 0)
      {
        if(verbose >= 2)
        {
          printf("NM_gesv: dense LU solve DGETRS failed. The %d-th argument has an illegal value, stopping\n", -info);
        }
      }
    }
    else
    {
      double* mat;
      if(keep == NM_PRESERVE)
      {
        mat = NM_dWork(A, A->size0*A->size1);
        cblas_dcopy_msan(A->size0*A->size1, A->matrix0, 1, mat, 1);
      }
      else
      {
        mat = A->matrix0;
      }
      DGESV(A->size0, 1, mat, A->size0, (lapack_int*)NM_iWork(A, A->size0, sizeof(lapack_int)), b,
            A->size0, &info);
    }
    break;
  }

  case NM_SPARSE_BLOCK: /* sparse block -> triplet -> csc */
  case NM_SPARSE:
  {
    NSM_linear_solver_params* p = NSM_linearSolverParams(A);
    switch(p->solver)
    {
    case NSM_CS_LUSOL:
      numerics_printf_verbose(2,"NM_gesv, using CSparse");

      if(keep == NM_KEEP_FACTORS)
      {
        if(!(p->dWork && p->linear_solver_data))
        {
          assert(!NSM_workspace(p));
          assert(!NSM_linear_solver_data(p));
          assert(!p->solver_free_hook);

          p->solver_free_hook = &NSM_clear_p;
          p->dWork = (double*) malloc(A->size1 * sizeof(double));
          p->dWorkSize = A->size1;
          CSparseMatrix_factors* cs_lu_A = (CSparseMatrix_factors*) malloc(sizeof(CSparseMatrix_factors));
          numerics_printf_verbose(2,"NM_gesv_expert, we compute factors and keep it");
          CHECK_RETURN(CSparsematrix_lu_factorization(1, NM_csc(A), DBL_EPSILON, cs_lu_A));
          p->linear_solver_data = cs_lu_A;
        }

        numerics_printf_verbose(2,"NM_gesv, we solve with given factors");
        info = !CSparseMatrix_solve((CSparseMatrix_factors *)NSM_linear_solver_data(p), NSM_workspace(p), b);
      }
      else
      {
        info = !cs_lusol(1, NM_csc(A), b, DBL_EPSILON);
      }
      break;

#ifdef WITH_MUMPS
    case NSM_MUMPS:
    {
      if(verbose >= 2)
      {
        printf("NM_gesv: using MUMPS\n");
      }
      if(!NM_MUMPS_id(A)->job || (NM_MUMPS_id(A)->job == -2))
      {
        /* the mumps instance is initialized (call with job=-1) */
        NM_MUMPS_set_control_params(A);
        NM_MUMPS(A, -1);
        if((NM_MUMPS_icntl(A, 1) == -1 ||
            NM_MUMPS_icntl(A, 2) == -1 ||
            NM_MUMPS_icntl(A, 3) == -1 ||
            verbose) ||
            (NM_MUMPS_icntl(A, 1) != -1 ||
             NM_MUMPS_icntl(A, 2) != -1 ||
             NM_MUMPS_icntl(A, 3) != -1 ||
             !verbose))
        {
          NM_MUMPS_set_verbosity(A, verbose);
        }
        NM_MUMPS_set_icntl(A, 24, 1); // Null pivot row detection
        NM_MUMPS_set_cntl(A, 5, 1.e20); // Fixation, recommended value
      }
      NM_MUMPS_set_problem(A, 1, b);

      DMUMPS_STRUC_C* mumps_id = NM_MUMPS_id(A);

      if(keep != NM_KEEP_FACTORS|| mumps_id->job == -1)
      {
        NM_MUMPS(A, 6); /* analyzis,factorization,solve*/
      }
      else
      {
        NM_MUMPS(A, 3); /* solve */
      }

      info = mumps_id->info[0];

      /* MUMPS can return info codes with negative value */
      if(info)
      {
        if(verbose > 0)
        {
          fprintf(stderr,"NM_gesv: MUMPS fails : info(1)=%d, info(2)=%d\n", info, mumps_id->info[1]);
        }
      }
      if(keep != NM_KEEP_FACTORS)
      {
        NM_MUMPS(A, -2);
      }
      if(!p->solver_free_hook)
      {
        p->solver_free_hook = &NM_MUMPS_free;
      }
      break;
    }
#endif /* WITH_MUMPS */

#ifdef WITH_UMFPACK
    case NSM_UMFPACK:
    {
      if(verbose >= 2)
      {
        printf("NM_gesv: using UMFPACK\n");
      }

      NM_UMFPACK_WS* umfpack_ws = NM_UMFPACK_factorize(A);

      if(!umfpack_ws)
      {
        if(verbose > 1)
          fprintf(stderr, "NM_gesv: cannot factorize the matrix with UMFPACK\n");

        NM_UMFPACK_free(p);
        return -1;
      }

      CSparseMatrix* C = NM_csc(A);
      info = (int)UMFPACK_FN(wsolve)(UMFPACK_A, C->p, C->i, C->x, umfpack_ws->x, b, umfpack_ws->numeric, umfpack_ws->control, umfpack_ws->info, umfpack_ws->wi, umfpack_ws->wd);

      if(info)
      {
        UMFPACK_FN(report_status)(umfpack_ws->control, (CS_INT)info);
      }
      else
      {
        cblas_dcopy(C->n, umfpack_ws->x, 1, b, 1);
      }

      if(keep != NM_KEEP_FACTORS)
      {
        NM_UMFPACK_free(p);
      }
      else if(!p->solver_free_hook)
      {
        p->solver_free_hook = &NM_UMFPACK_free;
      }

      break;
    }

#endif /* WITH_UMFPACK */

#ifdef WITH_SUPERLU
    case NSM_SUPERLU:
    {
      if(verbose >= 2)
      {
        printf("NM_gesv: using SuperLU\n");
      }

      NM_SuperLU_WS* superlu_ws = NM_SuperLU_factorize(A);

      if(!superlu_ws)
      {
        if(verbose > 1)
          fprintf(stderr, "NM_gesv: cannot factorize the matrix with SuperLU\n");

        NM_SuperLU_free(p);
        return -1;
      }

      info = NM_SuperLU_solve(A, b, superlu_ws);

      if(info)
      {
        fprintf(stderr, "NM_gesv: cannot solve the system with SuperLU\n");
//        SuperLU_FN(report_status) (superlu_ws->control, (CS_INT)info);
      }

      if(keep != NM_KEEP_FACTORS)
      {
        NM_SuperLU_free(p);
      }
      else if(!p->solver_free_hook)
      {
        p->solver_free_hook = &NM_SuperLU_free;
      }

      break;
    }

#endif /* WITH_SUPERLU */

#ifdef WITH_SUPERLU_MT
    case NSM_SUPERLU_MT:
    {
      if(verbose >= 2)
      {
        printf("NM_gesv: using SuperLU_MT\n");
      }

      NM_SuperLU_MT_WS* superlu_mt_ws = NM_SuperLU_MT_factorize(A);

      if(!superlu_mt_ws)
      {
        if(verbose > 1)
          fprintf(stderr, "NM_gesv: cannot factorize the matrix with SuperLU_MT\n");

        NM_SuperLU_MT_free(p);
        return -1;
      }

      info = NM_SuperLU_MT_solve(A, b, superlu_mt_ws);

      if(info)
      {
        fprintf(stderr, "NM_gesv: cannot solve the system with SuperLU_MT\n");
//        SuperLU_MT_FN(report_status) (superlu_ws->control, (CS_INT)info);
      }

      if(keep != NM_KEEP_FACTORS)
      {
        NM_SuperLU_MT_free(p);
      }
      else if(!p->solver_free_hook)
      {
        p->solver_free_hook = &NM_SuperLU_MT_free;
      }

      break;
    }

#endif /* WITH_SUPERLU_MT */

#ifdef WITH_MKL_PARDISO
    case NSM_MKL_PARDISO:
    {
      if(verbose >= 2)
      {
        printf("NM_gesv: using MKL_PARDISO\n");
      }

      NM_MKL_pardiso_WS* pardiso_ws = NM_MKL_pardiso_factorize(A);

      if(!pardiso_ws)
      {
        if(verbose > 1)
          fprintf(stderr, "NM_gesv: cannot factorize the matrix with MKL_PARDISO\n");

        NM_MKL_pardiso_free(p);
        return -1;
      }

      info = NM_MKL_pardiso_solve(A, b, pardiso_ws);

      if(keep != NM_KEEP_FACTORS)
      {
        NM_MKL_pardiso_free(p);
      }
      else if(!p->solver_free_hook)
      {
        p->solver_free_hook = &NM_MKL_pardiso_free;
      }

      break;
    }

#endif /* WITH_MKL_pardiso */
    default:
    {
      fprintf(stderr, "NM_gesv: unknown sparse linearsolver %d\n", p->solver);
      exit(EXIT_FAILURE);
    }
    }
    break;
  }

  default:
    assert(0 && "NM_gesv unknown storageType");
  }

  /* some time we cannot find a solution to a linear system, and its fine, for
   * instance with the minFBLSA. Therefore, we should not check here for
   * problems, but the calling function has to check the return code.*/
//  CHECK_RETURN(info);
  DEBUG_END("NM_gesv_expert(NumericsMatrix* A, double *b, unsigned keep)\n");
  return (int)info;
}

int NM_posv_expert(NumericsMatrix* A, double *b, unsigned keep)
{

  DEBUG_BEGIN("NM_posv_expert(NumericsMatrix* A, double *b, unsigned keep)\n");
  assert(A->size0 == A->size1);

  lapack_int info = 1;
  /* verbose=2; */
  switch(A->storageType)
  {
  case NM_DENSE:
  {
    assert(A->matrix0);

    if(keep == NM_KEEP_FACTORS)
    {
      numerics_printf_verbose(2,"NM_posv_expert, using LAPACK");
      //double* wkspace = NM_dWork(A, A->size0*A->size1);

      DEBUG_PRINTF("iwork and dwork are initialized with size %i and %i\n",A->size0*A->size1,A->size0);

      if(!NM_internalData(A)->isLUfactorized)
      {
        numerics_printf_verbose(2,"NM_posv_expert, we compute factors and keep it");
        DEBUG_PRINT("Start to call DPOTRF for NM_DENSE storage\n");
        //cblas_dcopy_msan(A->size0*A->size1, A->matrix0, 1, wkspace, 1);
        DPOTRF(LA_UP, A->size1, A->matrix0, A->size0, &info);
        DEBUG_PRINT("end of call DPOTRF for NM_DENSE storage\n");
        if(info > 0)
        {
          if(verbose >= 2)
          {
            printf("NM_posv: Cholesky factorisation DPOTRF failed. The %d-th diagonal element is 0\n", info);
          }
        }
        else if(info < 0)
        {
          fprintf(stderr, "NM_posv: Cholesky factorisation DPOTRF failed. The %d-th argument has an illegal value, stopping\n", -info);
        }

        if(info)
        {
          NM_internalData_free(A);
          return info;
        }

        NM_internalData(A)->isLUfactorized = true;
      }
      DEBUG_PRINT("Start to call DPOTRS for NM_DENSE storage\n");
      numerics_printf_verbose(2,"NM_posv_expert, we solve with given factors");
      DPOTRS(LA_UP, A->size0, 1, A->matrix0, A->size0, b, A->size0, &info);
      DEBUG_PRINT("End of call DPOTRS for NM_DENSE storage\n");
      if(info < 0)
      {
        if(verbose >= 2)
        {
          printf("NM_posv: dense LU solve DGETRS failed. The %d-th argument has an illegal value, stopping\n", -info);
        }
      }
    }
    else
    {
      double* mat;
      if(keep == NM_PRESERVE)
      {
        mat = NM_dWork(A, A->size0*A->size1);
        cblas_dcopy_msan(A->size0*A->size1, A->matrix0, 1, mat, 1);
      }
      else
      {
        mat = A->matrix0;
      }
      DPOSV(LA_UP, A->size0, 1, mat, A->size0, b,
            A->size0, &info);
      if(info > 0)
      {
        if(verbose >= 2)
        {
          printf("NM_posv: Cholesky solver DPOSV failed. The %d-th diagonal element is 0\n", info);
        }
      }
      else if(info < 0)
      {
        fprintf(stderr, "NM_posv: Cholesky solver DPOSV failed. The %d-th argument has an illegal value, stopping\n", -info);
      }
    }
    break;
  }

  case NM_SPARSE_BLOCK: /* sparse block -> triplet -> csc */
  case NM_SPARSE:
  {
    NSM_linear_solver_params* p = NSM_linearSolverParams(A);
    switch(p->solver)
    {
    case NSM_CS_CHOLSOL:
      numerics_printf_verbose(2,"NM_posv, using CSparse cholsol");

      if(keep == NM_KEEP_FACTORS)
      {
        if(!(p->dWork && p->linear_solver_data))
        {
          assert(!NSM_workspace(p));
          assert(!NSM_linear_solver_data(p));
          assert(!p->solver_free_hook);

          p->solver_free_hook = &NSM_clear_p;
          p->dWork = (double*) malloc(A->size1 * sizeof(double));
          p->dWorkSize = A->size1;

          CSparseMatrix_factors* cs_chol_A = (CSparseMatrix_factors*) malloc(sizeof(CSparseMatrix_factors));

          numerics_printf_verbose(2,"NM_posv_expert, we compute factors and keep it");
          CHECK_RETURN(CSparsematrix_chol_factorization(1, NM_csc(A),  cs_chol_A));

          p->linear_solver_data = cs_chol_A;
        }

        numerics_printf_verbose(2,"NM_posv, we solve with given factors");
        info = !CSparseMatrix_chol_solve((CSparseMatrix_factors *)NSM_linear_solver_data(p), NSM_workspace(p), b);
      }
      else
      {
        numerics_printf_verbose(2,"NM_posv");
        info = !cs_cholsol(1, NM_csc(A), b);
        if(info > 0)
        {
          numerics_printf("NM_posv: cs_cholsol failed. info = %i\n", info);
        }
        //DEBUG_EXPR(NV_display)
      }
      break;

#ifdef WITH_MUMPS
    case NSM_MUMPS:
    {
      if(verbose >= 2)
      {
        if(!NM_MUMPS_id(A)->job || (NM_MUMPS_id(A)->job == -2))
        {
          printf("NM_posv: using MUMPS\n");
        }
      }
      /* construction of lower triangular matrix */
      if(!NM_MUMPS_id(A)->job || (NM_MUMPS_id(A)->job == -2))
      {
        /* the mumps instance is initialized (call with job=-1) */
        NM_MUMPS_set_control_params(A);
        NM_MUMPS_set_sym(A, 2); /* general symmetric */
        NM_MUMPS(A, -1);
        if((NM_MUMPS_icntl(A, 1) == -1 ||
            NM_MUMPS_icntl(A, 2) == -1 ||
            NM_MUMPS_icntl(A, 3) == -1 ||
            verbose) ||
            (NM_MUMPS_icntl(A, 1) != -1 ||
             NM_MUMPS_icntl(A, 2) != -1 ||
             NM_MUMPS_icntl(A, 3) != -1 ||
             !verbose))
        {
          NM_MUMPS_set_verbosity(A, verbose);
        }

        NM_MUMPS_set_icntl(A, 24, 1); // Null pivot row detection
        NM_MUMPS_set_cntl(A, 5, 1.e20); // Fixation, recommended value
      }

      NM_MUMPS_set_problem(A, 1, b);

      DMUMPS_STRUC_C* mumps_id = NM_MUMPS_id(A);

      if(keep != NM_KEEP_FACTORS|| mumps_id->job == -1)
      {
        NM_MUMPS(A, 6); /* analyzis,factorization,solve*/
      }
      else
      {
        NM_MUMPS(A, 3); /* solve */
      }

      info = mumps_id->info[0];

      /* MUMPS can return info codes with negative value */
      if(info)
      {
        if(verbose > 0)
        {
          fprintf(stderr, "NM_posv: MUMPS fails : info(1)=%d, info(2)=%d\n", info, mumps_id->info[1]);
        }
      }
      if(keep != NM_KEEP_FACTORS)
      {
        NM_MUMPS(A, -2);
      }
      if(!p->solver_free_hook)
      {
        p->solver_free_hook = &NM_MUMPS_free;
      }
      break;
    }
#endif /* WITH_MUMPS */

    default:
    {
      fprintf(stderr, "NM_posv: unknown sparse linearsolver %d\n", p->solver);
      exit(EXIT_FAILURE);
    }
    }
    break;
  }

  default:
    assert(0 && "NM_posv unknown storageType");
  }

  DEBUG_END("NM_posv_expert(NumericsMatrix* A, double *b, unsigned keep)\n");
  return (int)info;
}

int NM_gesv_expert_multiple_rhs(NumericsMatrix* A, double *b, unsigned int n_rhs, unsigned keep)
{
  assert(A->size0 == A->size1);
  int info = 0;
  for(unsigned int i = 0; i < n_rhs; ++i)
  {
    info = NM_gesv_expert(A, &b[A->size0*i],  keep);
    if(info) break;
  }
  return info;
}
NumericsMatrix* NM_inv(NumericsMatrix* A)
{

  DEBUG_BEGIN("NM_inv(NumericsMatrix* A, double *b, unsigned keep)\n");
  assert(A->size0 == A->size1);
  double * b = (double *) malloc(A->size0*sizeof(double));
  for(int i = 0; i < A->size0; ++i)
  {
    b[i]=0.0;
  }


  NumericsMatrix* Atmp = NM_new();
  NM_copy(A,Atmp);

  NumericsMatrix * Ainv  = NM_new();
  Ainv->size0 =  A->size0;
  Ainv->size1 =  A->size1;

  int info =-1;

  switch(A->storageType)
  {
  case NM_DENSE:
  {
    Ainv->storageType = NM_DENSE;
    Ainv->matrix0 = (double *)malloc(A->size0*A->size1*sizeof(double));
    for(int col_rhs =0; col_rhs < A->size1; col_rhs++)
    {
      for(int i = 0; i < A->size0; ++i)
      {
        b[i]=0.0;
      }
      b[col_rhs] = 1.0;
      DEBUG_EXPR(NV_display(b,A->size1););
      //info = NM_gesv_expert(Atmp, b, NM_PRESERVE);
      info = NM_gesv_expert(Atmp, b, NM_KEEP_FACTORS);
      DEBUG_EXPR(NV_display(b,A->size1););
      if(info)
      {
        numerics_warning("NM_inv", "problem in NM_gesv_expert");
      }
      for(int i = 0; i < A->size0; ++i)
      {
        Ainv->matrix0[i+col_rhs*A->size0]  = b[i];
      }
    }
    break;
  }
  case NM_SPARSE_BLOCK: /* sparse block -> triplet -> csc */
  case NM_SPARSE:
  {

    Ainv->storageType = NM_SPARSE;
    NM_triplet_alloc(Ainv,  A->size0);
    Ainv->matrix2->origin = NSM_TRIPLET;

    for(int col_rhs =0; col_rhs < A->size1; col_rhs++)
    {
      for(int i = 0; i < A->size0; ++i)
      {
        b[i]=0.0;
      }
      b[col_rhs] = 1.0;
      DEBUG_EXPR(NV_display(b,A->size1););
      //info = NM_gesv_expert(Atmp, b, NM_PRESERVE);
      info = NM_gesv_expert(Atmp, b, NM_KEEP_FACTORS);
      if(info)
      {
        numerics_warning("NM_inv", "problem in NM_gesv_expert");
      }
      for(int i = 0; i < A->size0; ++i)
      {
        CHECK_RETURN(CSparseMatrix_zentry(Ainv->matrix2->triplet, i, col_rhs, b[i]));
      }
    }
    break;
  }
  default:
    assert(0 && "NM_inv :  unknown storageType");
  }

  NM_clear(Atmp);
  free(Atmp);
  free(b);
  DEBUG_END("NM_inv(NumericsMatrix* A, double *b, unsigned keep)\n");
  return Ainv;

}

int NM_inverse_diagonal_block_matrix_in_place(NumericsMatrix* A)
{

  DEBUG_BEGIN("NM_inverse_diagonal_block_matrix_in_place(NumericsMatrix* A)\n");
  assert(A->size0 == A->size1);
  int info =-1;

  // get internal data (allocation of needed)
  NM_internalData(A);

  switch(A->storageType)
  {
  case NM_SPARSE_BLOCK:
  {
    // get internal data (allocation of needed)
    lapack_int* ipiv = (lapack_int*)NM_iWork(A, A->size0, sizeof(lapack_int));
    assert(A->matrix1);
    info = SBM_inverse_diagonal_block_matrix_in_place(A->matrix1, ipiv);
    NM_internalData(A)->isInversed = true;
    break;
  }
  default:
    assert(0 && "NM_inverse_diagonal_block_matrix_in_place :  unknown storageType");
  }


  DEBUG_BEGIN("NM_inverse_diagonal_block_matrix_in_place(NumericsMatrix* A)\n");
  return (int)info;
}


void NM_update_size(NumericsMatrix* A)
{
  switch(A->storageType)
  {
  case NM_DENSE:
  {
    /* Can't do anything here ...  */
    break;
  }
  case NM_SPARSE_BLOCK:
  {
    assert(A->matrix1);
    assert(A->matrix1->blocknumber0 > 0);
    assert(A->matrix1->blocknumber1 > 0);
    A->size0 = A->matrix1->blocksize0[A->matrix1->blocknumber0-1];
    A->size1 = A->matrix1->blocksize1[A->matrix1->blocknumber1-1];
    DEBUG_PRINT("NM_update_size :: to be implemented for NM_SPARSE_BLOCK");
    break;
  }
  case NM_SPARSE:
  {
    assert(A->matrix2);
    switch(A->matrix2->origin)
    {
    case NSM_CSC:
    {
      A->size0 = (int)A->matrix2->csc->m;
      A->size1 = (int)A->matrix2->csc->n;
      break;
    }
    case NSM_CSR:
    {
      A->size0 = (int)A->matrix2->csc->m;
      A->size1 = (int)A->matrix2->csc->n;
      break;
    }
    case NSM_TRIPLET:
    {
      A->size0 = (int)A->matrix2->triplet->m;
      A->size1 = (int)A->matrix2->triplet->n;
      break;
    }
    case NSM_HALF_TRIPLET:
    {
      A->size0 = (int)A->matrix2->half_triplet->m;
      A->size1 = (int)A->matrix2->half_triplet->n;
      break;
    }
    default:
    {
      assert(0 && "NM_update_size :: sparse matrice but neither csc nor triplet are != NULL");
    }
    }
    break;
  }
  default:
    DEBUG_PRINT("NM_update_size :: default case");
  }
}



void NM_csc_alloc(NumericsMatrix* A, CS_INT nzmax)
{
  numericsSparseMatrix(A)->csc = cs_spalloc(A->size0, A->size1, nzmax, 1, 0);
}
void NM_csc_empty_alloc(NumericsMatrix* A, CS_INT nzmax)
{
  NM_csc_alloc(A, nzmax);
  CS_INT* Ap = numericsSparseMatrix(A)->csc->p;
  for(int i =0 ; i < A->size1+1 ; i++)  Ap[i]= 0;
  //CS_INT* Ai = numericsSparseMatrix(A)->csc->i;
  //for (int i =0 ; i < nzmax ; i++)  Ai[i]= 0;
}


void NM_csr_alloc(NumericsMatrix* A, CS_INT nzmax)
{
  numericsSparseMatrix(A)->csr = cs_spalloc(A->size1, A->size0, nzmax, 1, 0);
  numericsSparseMatrix(A)->csr->nz = -2;
  numericsSparseMatrix(A)->csr->m =  A->size0;
  numericsSparseMatrix(A)->csr->n = A->size1;
}

void NM_triplet_alloc(NumericsMatrix* A, CS_INT nzmax)
{
  numericsSparseMatrix(A)->triplet = cs_spalloc(A->size0, A->size1, nzmax, 1, 1);
  numericsSparseMatrix(A)->origin = NSM_TRIPLET;
}

void NM_setSparseSolver(NumericsMatrix* A, unsigned solver_id)
{
  NSM_linearSolverParams(A)->solver = (NSM_linear_solver)solver_id;
}



int NM_check(const NumericsMatrix* const A)
{
  int info = 0;
  if(!A->matrix2) return info;

  if(A->matrix2->csc) info = CSparseMatrix_check_csc(A->matrix2->csc);
  if(A->matrix2->csr) info = info ? info : CSparseMatrix_check_csc(A->matrix2->csr);
  if(A->matrix2->triplet) info = info ? info : CSparseMatrix_check_triplet(A->matrix2->triplet);
  return info;
}


size_t NM_nnz(const NumericsMatrix* M)
{
  switch(M->storageType)
  {
  case NM_DENSE:
    return M->size0 * M->size1;
  case NM_SPARSE:
  {
    assert(M->matrix2);
    return NSM_nnz(NSM_get_origin(M->matrix2));
  }
  default:
    numerics_error("NM_nnz", "Unsupported matrix type %d in %s", M->storageType);
    return SIZE_MAX;
  }
}

double NM_norm_1(NumericsMatrix* A)
{
  assert(A);


  switch(A->storageType)
  {
  case NM_DENSE:
  {
    assert(A->storageType == NM_DENSE);

    return cs_norm(NM_csc(A));
  }
  case NM_SPARSE_BLOCK:
  {
    assert(A->storageType == NM_SPARSE_BLOCK);

    return cs_norm(NM_csc(A));
  }
  case NM_SPARSE:
  {
    assert(A->storageType == NM_SPARSE);

    return cs_norm(NM_csc(A));
  }
  default:
  {
    assert(0 && "NM_norm unknown storageType");
  }
  }
  return NAN;
}

double NM_norm_inf(NumericsMatrix* A)
{
  assert(A);
  CSparseMatrix* Acsct = cs_transpose(NM_csc(A), 1);
  double norm = cs_norm(Acsct);
  assert(norm >=0);
  cs_spfree(Acsct);
  return norm;
}

int NM_is_symmetric(NumericsMatrix* A)
{
  assert(A);

  NumericsMatrix * Atrans = NM_transpose(A);
  NumericsMatrix * AplusATrans = NM_add(1/2.0, A, -1/2.0, Atrans);
  double norm_inf = NM_norm_inf(AplusATrans);

  NM_clear(Atrans);
  free(Atrans);
  NM_clear(AplusATrans);
  free(AplusATrans);

  if(norm_inf <= DBL_EPSILON*10)
  {
    return 1;
  }
  /* int n = A->size0; */
  /* int m = A->size1; */
  /* for (int i =0; i < n ; i++) */
  /* { */
  /*   for (int j =0 ; j < m ; j++) */
  /*   { */
  /*     if (fabs(NM_get_value(A,i,j)-NM_get_value(A,j,i)) >= DBL_EPSILON) */
  /*       return 0; */
  /*   } */
  /* }   */
  return 0;
}

double NM_symmetry_discrepancy(NumericsMatrix* A)
{
  int n = A->size0;
  int m = A->size1;

  double d = 0.0;
  for(int i =0; i < n ; i++)
  {
    for(int j =0 ; j < m ; j++)
    {
      d= fmax(d,fabs(NM_get_value(A,i,j)-NM_get_value(A,j,i)));
    }
  }
  return d;
}
#include "time.h"
double NM_iterated_power_method(NumericsMatrix* A, double tol, int itermax)
{
  int n = A->size0;
  int m = A->size1;
  DEBUG_EXPR(
    FILE* foutput = fopen("toto.py", "w");
    NM_write_in_file_python(A, foutput);
    fclose(foutput);
  );

  double eig = 0.0, eig_old = 2*tol;

  double * q = (double *) malloc(n*sizeof(double));
  double * z = (double *) malloc(n*sizeof(double));

  double * x1 = (double *) malloc(n*sizeof(double));
  double * z2= (double *) malloc(n*sizeof(double));

  double * q2 = (double *) malloc(n*sizeof(double));



  srand(time(NULL));
  for(int i = 0; i < n ; i++)
  {
    q[i] = (rand()/(double)RAND_MAX);
    DEBUG_PRINTF("q[%i] = %e \t",i, q[i]);
  }


  cblas_dcopy(n, q, 1, q2, 1);



  double norm = cblas_dnrm2(n, q, 1);
  cblas_dscal(m, 1.0/norm, q, 1);
  DEBUG_PRINT("\n");

  NM_gemv(1, A, q, 0.0, z);

  int k =0;

  double criteria = 1.0;

  while((criteria > tol) && k < itermax)
  {
    norm = cblas_dnrm2(n, z, 1);
    cblas_dscal(m, 1.0/norm, z, 1);
    cblas_dcopy(n, z, 1, q, 1);

    NM_gemv(1.0, A, q, 0.0, z);

    eig_old=eig;
    eig = cblas_ddot(n, q, 1, z, 1);


    cblas_dcopy(n, q, 1, x1, 1);
    NM_tgemv(1.0, A, q2, 0.0, z2);
    double norm2 = cblas_dnrm2(n, z2, 1);
    cblas_dscal(m, 1.0/norm2, z2, 1);
    cblas_dcopy(n, z2, 1, q2, 1);

    double costheta =  fabs(cblas_ddot(n, q2, 1, x1, 1));
    if(costheta <= 5e-02)
    {
      numerics_printf("NM_iterated_power_method. failed Multiple eigenvalue\n");
      break;
    }
    /*numerics_printf_verbose(1,"eig[%i] = %32.24e \t error = %e, costheta = %e \n",k, eig, fabs(eig-eig_old)/eig_old, costheta );*/
    k++;
    if(fabs(eig_old) > DBL_EPSILON)
      criteria = fabs((eig-eig_old)/eig_old);
    else
      criteria = fabs((eig-eig_old));
  }


  free(q);
  free(z);
  free(x1);
  free(z2);
  free(q2);

  return eig;
}

int NM_max_by_columns(NumericsMatrix *A, double * max)
{

  assert(A);
  assert(max);

  switch(A->storageType)
  {
  case NM_DENSE:
  case NM_SPARSE_BLOCK:
  case NM_SPARSE:
  {
    return CSparseMatrix_max_by_columns(NM_csc(A), max);
  }
  default:
  {
    assert(0 && "NM_max_by_columns unknown storageType");
  }
  }
  return 0;
}
int NM_max_by_rows(NumericsMatrix *A, double * max)
{

  assert(A);
  assert(max);

  CSparseMatrix* Acsct = cs_transpose(NM_csc(A), 1);
  int info  = CSparseMatrix_max_by_columns(Acsct, max);
  cs_spfree(Acsct);
  return info;
}
int NM_max_abs_by_columns(NumericsMatrix *A, double * max)
{

  assert(A);
  assert(max);

  switch(A->storageType)
  {
  case NM_DENSE:
  case NM_SPARSE_BLOCK:
  case NM_SPARSE:
  {
    return CSparseMatrix_max_abs_by_columns(NM_csc(A), max);
  }
  default:
  {
    assert(0 && "NM_max_abs_by_columns unknown storageType");
  }
  }
  return 0;
}
int NM_max_abs_by_rows(NumericsMatrix *A, double * max)
{

  assert(A);
  assert(max);

  CSparseMatrix* Acsct = cs_transpose(NM_csc(A), 1);
  int info  = CSparseMatrix_max_abs_by_columns(Acsct, max);
  cs_spfree(Acsct);
  return info;
}



BalancingMatrices * NM_BalancingMatrices_new(NumericsMatrix* A)
{
  BalancingMatrices * B = (BalancingMatrices *)malloc(sizeof(BalancingMatrices));
  B->size0 =  A->size0;
  B->size1 =  A->size1;
  B->D1 = NM_eye(B->size0);
  B->D2 = NM_eye(B->size1);
  B->A = NM_create(NM_SPARSE,A->size0,A->size1);
  NM_copy(A, B->A);
  return B;
}


int NM_compute_balancing_matrices(NumericsMatrix* A, double tol, int itermax, BalancingMatrices * B)
{

  NumericsMatrix* D1_k = B->D1;
  NumericsMatrix* D2_k = B->D2;

  unsigned int size0 = B->size0;
  unsigned int size1 = B->size1;

  NumericsMatrix* D_R = NM_eye(size0);
  NumericsMatrix* D_C = NM_eye(size1);

  double * D_C_x= D_C->matrix2->triplet->x;
  double * D_R_x= D_R->matrix2->triplet->x;

  double * tmp = (double *) malloc(size0*size1 * sizeof(double));

  NumericsMatrix* D1_tmp = NM_eye(size0);
  NumericsMatrix* D2_tmp = NM_eye(size1);

  NumericsMatrix* A_k = B->A;
  NumericsMatrix* A_tmp = NM_create(NM_SPARSE, size0, size1);
  NM_copy(A, A_tmp);

  double error = tol + 1.0;
  int k =0;
  NM_max_abs_by_columns(A_k, D_C_x);
  NM_max_abs_by_rows(A_k, D_R_x);


  while((error > tol) && (k < itermax))
  {
    numerics_printf_verbose(2,"NM_compute_balancing_matrices iteration : %i ", k);

    NM_clearCSC(D_C);
    NM_clearCSC(D_R);

    /* inverse balancing matrices */
    for(unsigned int i=0 ; i < size0; i++)
    {
      D_R_x[i] =1.0/sqrt(D_R_x[i]);
    }
    for(unsigned int i=0 ; i < size1; i++)
    {
      D_C_x[i] =1.0/sqrt(D_C_x[i]);
    }

    /* Update balancing matrix */
    NM_gemm(1.0, D1_k, D_R, 0.0, D1_tmp);
    NM_copy(D1_tmp, D1_k);

    NM_gemm(1.0, D2_k, D_C, 0.0, D2_tmp);
    NM_copy(D2_tmp, D2_k);

    /* NM_display(D1_k); */
    /* DEBUG_PRINTF("D1_k ");NV_display(NM_triplet(D1_k)->x, size); */
    /* DEBUG_PRINTF("D2_k ");NV_display(NM_triplet(D2_k)->x, size); */
    /* printf("\n\n\n\n"); */

    /* Compute new balanced matrix */
    NM_gemm(1.0, A_k, D_C, 0.0, A_tmp);
    NM_gemm(1.0, D_R, A_tmp, 0.0, A_k);
    /* printf("D1_k ");NV_display(NM_triplet(D1_k)->x, size0); */
    /* printf("D2_k ");NV_display(NM_triplet(D2_k)->x, size1); */

    /* DEBUG_PRINTF("inv D_R ");NV_display(D_R_x, size); */
    /* DEBUG_PRINTF("inv D_C ");NV_display(D_C_x, size); */
    /* Compute error */

    NM_max_abs_by_rows(A_k, D_R_x);
    NM_max_abs_by_columns(A_k, D_C_x);
    /* printf("D_R ");NV_display(D_R_x, size0);  */
    /* printf("D_C ");NV_display(D_C_x, size1); */


    for(unsigned int i=0 ; i < size0; i++)
    {
      tmp[i] =(1.0 - D_R_x[i]);
    }
    error = fabs(NV_max(tmp,size0));

    for(unsigned int i=0 ; i < size1; i++)
    {
      tmp[i] =(1.0 - D_C_x[i]);
    }
    error += fabs(NV_max(tmp,size1));


    //error = fabs(1.0-NV_max(D_C_x,size)) +
    //  fabs(1.0-NV_max(D_R_x,size));

    numerics_printf_verbose(2,"NM_compute_balancing_matrices error =%e", error);
    /* printf("D_R ");NV_display(D_R_x, size); */
    /* printf("D_C ");NV_display(D_C_x, size); */
    /* printf("\n\n\n\n"); */

    k = k+1;
  }
  /* NM_clearCSC(D1_k); */
  /* NM_clearCSC(D2_k); */

  numerics_printf_verbose(1,"NM_compute_balancing_matrices final error =%e\n", error);
  free(tmp);
  NM_clear(D_R);
  free(D_R);
  NM_clear(D_C);
  free(D_C);
  NM_clear(D1_tmp);
  free(D1_tmp);
  NM_clear(D2_tmp);
  free(D2_tmp);
  NM_clear(A_tmp);
  free(A_tmp);

  if(error > tol)
  {
    return 0;
  }
  else
    return 1;
}

#ifdef WITH_OPENSSL
void NM_compute_values_sha1(NumericsMatrix* A, unsigned char* digest)
{
  switch(A->storageType)
  {
    /* ! A->matrix0 fortran layout != A->matrix2->triplet->x C layout */
  case NM_DENSE:
  case NM_SPARSE_BLOCK:
  {
    /* so triplet will be updated */
    NM_clearTriplet(A);
  }
  case NM_SPARSE:
  {
    SHA1((char*) NM_triplet(A)->x, NM_triplet(A)->nz*sizeof(double), digest);
    break;
  }
  default:
  {
    numerics_error("NM_compute_values_sha1",
                   "Unsupported matrix type %d in %s", A->storageType);
  }
  }
}

unsigned char* NM_values_sha1(NumericsMatrix* A)
{
  return NM_internalData(A)->values_sha1;
}

void NM_set_values_sha1(NumericsMatrix* A)
{
  NM_compute_values_sha1(A, NM_values_sha1(A));
  NM_internalData(A)->values_sha1_count += 1;
}

bool NM_check_values_sha1(NumericsMatrix* A)
{
  char current_digest[SHA_DIGEST_LENGTH];
  char* digest = NM_values_sha1(A);

  NM_compute_values_sha1(A, current_digest);

  if (memcmp(digest, current_digest, SHA_DIGEST_LENGTH) == 0)
  {
    return true;
  }
  else
  {
    return false;
  }
}

bool NM_equal_values_sha1(NumericsMatrix* A, NumericsMatrix* B)
{
  if (memcmp(NM_values_sha1(A), NM_values_sha1(B),
             SHA_DIGEST_LENGTH) == 0)
  {
    return true;
  }
  else
  {
    return false;
  }
}

#endif<|MERGE_RESOLUTION|>--- conflicted
+++ resolved
@@ -60,22 +60,15 @@
 
 void NM_null(NumericsMatrix* A)
 {
-<<<<<<< HEAD
-=======
+
   A->storageType=-1;
   A->size0 =-1;
   A->size1 =-1;
->>>>>>> 44520889
   A->matrix0 = NULL;
   A->matrix1 = NULL;
   A->matrix2 = NULL;
   A->internalData = NULL;
-<<<<<<< HEAD
   A->destructible = A; /* by default, the destructible matrix is itself */
-=======
-
-
->>>>>>> 44520889
 }
 
 void NM_internalData_new(NumericsMatrix* M)
@@ -85,21 +78,16 @@
   M->internalData->iWorkSize = 0;
   M->internalData->dWork = NULL;
   M->internalData->dWorkSize = 0;
-<<<<<<< HEAD
-  M->internalData->isLUfactorized = 0;
+  M->internalData->isInversed = false ;
+  M->internalData->isLUfactorized = false ;
+  M->internalData->isInversed = false ;
+  M->internalData->isLUfactorized = false ;
 #ifdef SICONOS_HAS_MPI
   M->internalData->mpi_comm = MPI_COMM_NULL;
 #endif
 #ifdef WITH_OPENSSL
   M->internalData->values_sha1_count = 0;
 #endif
-=======
-  M->internalData->isInversed = false ;
-  M->internalData->isLUfactorized = false ;
-#ifdef SICONOS_HAS_MPI
-  M->internalData->mpi_comm = MPI_COMM_NULL;
-#endif
->>>>>>> 44520889
 }
 
 
