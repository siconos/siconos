--- conflicted
+++ resolved
@@ -15,33 +15,6 @@
  * See the License for the specific language governing permissions and
  * limitations under the License.
 */
-<<<<<<< HEAD
-#include <stdio.h>
-#include <stdlib.h>
-#include <assert.h>
-#include <float.h>
-#include <math.h>
-#include <stdint.h>
-#include <string.h>
-
-#include "CSparseMatrix.h"
-#include "NumericsMatrix_internal.h"
-#include "NumericsSparseMatrix.h"
-#include "SiconosCompat.h"
-#include "SparseBlockMatrix.h"
-#include "NM_MUMPS.h"
-#include "NM_MPI.h"
-#include "NM_conversions.h"
-#include "SiconosLapack.h"
-#include "numerics_verbose.h"
-#include "sanitizer.h"
-//#define DEBUG_NOCOLOR
-#define DEBUG_STDOUT
-#define DEBUG_MESSAGES
-#include "debug.h"
-
-#ifdef DEBUG_MESSAGES
-=======
 #include <assert.h>                   // for assert
 #include <float.h>                    // for DBL_EPSILON
 #include <math.h>                     // for fabs, fmax, NAN
@@ -67,8 +40,9 @@
 #include "debug.h"                    // for DEBUG_EXPR, DEBUG_BEGIN, DEBUG_...
 #include "numerics_verbose.h"         // for numerics_error, numerics_printf...
 #include "sanitizer.h"                // for cblas_dcopy_msan
->>>>>>> 78632e6b
-#include "NumericsVector.h"
+#include "NumericsVector.h"           // for NV_max
+
+
 
 #ifdef WITH_MKL_SPBLAS
 #include "MKL_common.h"
@@ -3061,7 +3035,7 @@
           assert(!NSM_linear_solver_data(p));
           assert(!p->solver_free_hook);
 
-          p->solver_free_hook = &NSM_free_p;
+          p->solver_free_hook = &NSM_clear_p;
           p->dWork = (double*) malloc(A->size1 * sizeof(double));
           p->dWorkSize = A->size1;
           CSparseMatrix_factors* cs_lu_A = (CSparseMatrix_factors*) malloc(sizeof(CSparseMatrix_factors));
@@ -3287,12 +3261,7 @@
           p->dWork = (double*) malloc(A->size1 * sizeof(double));
           p->dWorkSize = A->size1;
           CSparseMatrix_factors* cs_lu_A = (CSparseMatrix_factors*) malloc(sizeof(CSparseMatrix_factors));
-<<<<<<< HEAD
-          numerics_printf_verbose(2,"NM_gesv_expert, we compute factors and keep it" );
-          DEBUG_EXPR(cs_print(NM_csc(A),0));
-=======
           numerics_printf_verbose(2,"NM_gesv_expert, we compute factors and keep it");
->>>>>>> 78632e6b
           CHECK_RETURN(CSparsematrix_lu_factorization(1, NM_csc(A), DBL_EPSILON, cs_lu_A));
           p->linear_solver_data = cs_lu_A;
         }
@@ -4074,19 +4043,13 @@
   NumericsMatrix * Atrans = NM_transpose(A);
   NumericsMatrix * AplusATrans = NM_add(1/2.0, A, -1/2.0, Atrans);
   double norm_inf = NM_norm_inf(AplusATrans);
-<<<<<<< HEAD
-  NM_free(Atrans); free(Atrans);
-  NM_free(AplusATrans);  free(AplusATrans);
-
-  if (norm_inf <= DBL_EPSILON*10)
-=======
+  
   NM_clear(Atrans);
   free(Atrans);
   NM_clear(AplusATrans);
   free(AplusATrans);
 
   if(norm_inf <= DBL_EPSILON*10)
->>>>>>> 78632e6b
   {
     return 1;
   }
