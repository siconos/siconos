
/* Siconos is a program dedicated to modeling, simulation and control
 * of non smooth dynamical systems.
 *
 * Copyright 2021 INRIA.
 *
 * Licensed under the Apache License, Version 2.0 (the "License");
 * you may not use this file except in compliance with the License.
 * You may obtain a copy of the License at
 *
 * http://www.apache.org/licenses/LICENSE-2.0
 *
 * Unless required by applicable law or agreed to in writing, software
 * distributed under the License is distributed on an "AS IS" BASIS,
 * WITHOUT WARRANTIES OR CONDITIONS OF ANY KIND, either express or implied.
 * See the License for the specific language governing permissions and
 * limitations under the License.
*/
#include <assert.h>                   // for assert
#include <float.h>                    // for DBL_EPSILON
#include <math.h>                     // for fabs, fmax, NAN
#include <stdint.h>                   // for SIZE_MAX
#include <stdio.h>                    // for printf, fprintf, size_t, fscanf
#include <stdlib.h>                   // for exit, malloc, free, EXIT_FAILURE
#include <string.h>                   // for memcpy, memset
#include "CSparseMatrix_internal.h"            // for CSparseMatrix, CS_INT, cs_dl_sp...
#include "NM_MPI.h"                   // for NM_MPI_copy
#include "NM_MUMPS.h"                 // for NM_MUMPS_copy
#include "NM_conversions.h"           // for NM_csc_to_csr, NM_csc_to_triplet
#include "NumericsFwd.h"              // for NumericsMatrix, NumericsSparseM...
#include "NumericsMatrix.h"           // for NumericsMatrix, NumericsMatrixI...
#include "NumericsMatrix_internal.h"  // for NM_internalData_free
#include "NumericsSparseMatrix.h"     // for NumericsSparseMatrix, NSM_new
#include "SiconosCompat.h"            // for SN_SIZE_T_F
#include "SiconosBlas.h"              // for cblas_ddot, cblas_dgemv, CblasN...
#include "SiconosLapack.h"            // for lapack_int, DGESV, DGETRF, DGETRS, LA_NOTRANS
#include "SparseBlockMatrix.h"        // for SparseBlockStructuredMatrix
/* #define DEBUG_NOCOLOR */
/* #define DEBUG_STDOUT */
/* #define DEBUG_MESSAGES */
#include "siconos_debug.h"                    // for DEBUG_EXPR, DEBUG_BEGIN, DEBUG_...
#include "numerics_verbose.h"         // for numerics_error, numerics_printf...
#include "sanitizer.h"                // for cblas_dcopy_msan
#include "NumericsVector.h"           // for NV_max

#ifdef WITH_OPENSSL
#include <openssl/sha.h>
#endif

#ifdef WITH_MKL_SPBLAS
#include "MKL_common.h"
#include "NM_MKL_spblas.h"
#endif

#ifdef WITH_MA57
#include "lbl.h"
#include "NM_MA57.h"
#endif


#ifdef __cplusplus
#undef restrict
#include <sys/cdefs.h>                // for __restrict
#define restrict __restrict
#endif

void NM_null(NumericsMatrix* A)
{

  A->storageType= NM_UNKNOWN;
  A->size0 =-1;
  A->size1 =-1;
  A->matrix0 = NULL;
  A->matrix1 = NULL;
  A->matrix2 = NULL;
  A->internalData = NULL;
  NDV_reset(&(A->version));
  A->destructible = A; /* by default, the destructible matrix is itself */
}

void NM_internalData_new(NumericsMatrix* M)
{
  M->internalData = (NumericsMatrixInternalData *)malloc(sizeof(NumericsMatrixInternalData));
  M->internalData->iWork = NULL;
  M->internalData->iWorkSize = 0;
  M->internalData->dWork = NULL;
  M->internalData->dWorkSize = 0;
  M->internalData->isInversed = false ;
  M->internalData->isLUfactorized = false ;
  M->internalData->isCholeskyfactorized = false ;
  M->internalData->isLDLTfactorized = false ;
#ifdef SICONOS_HAS_MPI
  M->internalData->mpi_comm = MPI_COMM_NULL;
#endif
#ifdef WITH_OPENSSL
  M->internalData->values_sha1_count = 0;
#endif
}


static version_t NM_version(const NumericsMatrix* M, NM_types id)
{
  switch (id)
  {
  case NM_DENSE:
  {
    return NDV_value(&(M->version));
  }
  case NM_SPARSE_BLOCK:
  {
    if (M->matrix1)
    {
      return NDV_value(&(M->matrix1->version));
    }
    else
    {
      return 0;
    }
  }
  case NM_SPARSE:
  {
    if (M->matrix2)
    {
      return NSM_max_version(M->matrix2);
    }
    else
    {
      return 0;
    }
  }
  default:
    numerics_error("NM_version", "unknown id");
    return 0;
  }
  assert (false);
}

void NM_reset_version(NumericsMatrix* M, NM_types id)
{
  switch (id)
  {
  case NM_DENSE:
  {
    NDV_reset(&(M->version));
    break;
  }
  case NM_SPARSE_BLOCK:
  {
  if (M->matrix1)
      NDV_reset(&(M->matrix1->version));
    break;
  }
  case NM_SPARSE:
  {
    if (M->matrix2)
    {
      NSM_reset_versions(M->matrix2);
    }
    break;
  }
  default: numerics_error("NM_reset_version", "unknown id");
  }
}

void NM_reset_versions(NumericsMatrix* M)
{
  NM_reset_version(M, NM_DENSE);
  NM_reset_version(M, NM_SPARSE_BLOCK);
  NM_reset_version(M, NM_SPARSE);
}

static void NM_set_version(NumericsMatrix* M, NM_types id, version_t value)
{
  switch (id)
  {
  case NM_DENSE:
  {
    NDV_set_value(&(M->version), value);
    break;
  }
  case NM_SPARSE_BLOCK:
  {
    NDV_set_value(&(M->matrix1->version), value);
    break;
  }
  case NM_SPARSE:
  {
    numerics_error("NM_set_version", "cannot set version of sparse matrix, use NSM_set_version");
    break;
  }
  default: numerics_error("NM_set_version", "unknown id");
  }
}

/* internal compare function */
static NM_types nm_max(const NumericsMatrix* M,
             NM_types type1,
             NM_types type2)
{
  return NM_version(M, type1) > NM_version(M, type2) ?
    type1 : type2;
}

static NM_types NM_latest_id(const NumericsMatrix* M)
{
  return nm_max(M, nm_max(M, NM_DENSE, NM_SPARSE_BLOCK), NM_SPARSE);
}


static version_t NM_max_version(const NumericsMatrix* M)
{
  return NM_version(M, NM_latest_id(M));
}

static void NM_inc_version(NumericsMatrix* M, NM_types id)
{
  version_t new_version = NM_max_version(M) + 1;

  switch(id)
  {
  case NM_DENSE:
  case NM_SPARSE_BLOCK:
  {
    NM_set_version(M, id, new_version);
    break;
  }
  case NM_SPARSE:
  {
    numerics_error("NM_inc_version",
                   "cannot increment version of sparse matrix, use NSM_inc_version instead");
    break;
  }
  default: numerics_error("NM_inc_version", "unknown storage");
  }
}


void NM_prod_mv_3x3(int sizeX, int sizeY, NumericsMatrix* A,
                    double* const x, double* y)
{

  assert(A);
  assert(x);
  assert(y);
  assert(A->size0 == sizeY);
  assert(A->size1 == sizeX);
  double alpha=1;
  double beta=1;

  NM_types storage = A->storageType;

  /* double* storage */

  assert (NM_version(A, A->storageType) ==
          NM_version(A, NM_latest_id(A)));
  switch(storage)
  {
  case NM_DENSE:
    cblas_dgemv(CblasColMajor, CblasNoTrans, sizeY, sizeX, alpha, A->matrix0, sizeY, x, 1, beta, y, 1);
    break;
  /* SparseBlock storage */
  case NM_SPARSE_BLOCK:
    SBM_gemv_3x3(sizeX, sizeY, A->matrix1, x, y);
    break;
  /* coordinate */
  case NM_SPARSE:
    CSparseMatrix_aaxpby(alpha, NM_csc(A), x, beta, y);
    break;

  default:
    fprintf(stderr, "Numerics, NumericsMatrix, product matrix - vector prod(A,x,y) failed, unknown storage type for A.\n");
    exit(EXIT_FAILURE);
  }
}

void NM_row_prod(int sizeX, int sizeY, int currentRowNumber, const NumericsMatrix* A, const double* const x, double* y, int init)
{

  assert(A);
  assert(x);
  assert(y);
  assert(A->size0 >= sizeY);
  assert(A->size1 == sizeX);

  NM_types storage = A->storageType;

  /* double* storage */
  if(storage == NM_DENSE)
  {
    int incx = A->size0, incy = 1;
    double* mat = A->matrix0;
    if(init == 0)  /* y += subAx */
    {
      for(int row = 0; row < sizeY; row++)
        y[row] += cblas_ddot(sizeX, &mat[currentRowNumber + row], incx, x, incy);
    }
    else
    {
      for(int row = 0; row < sizeY; row++)
        y[row] = cblas_ddot(sizeX, &mat[currentRowNumber + row], incx, x, incy);
    }

  }
  /* SparseBlock storage */
  else if(storage == NM_SPARSE_BLOCK)
    SBM_row_prod(sizeX, sizeY, currentRowNumber, A->matrix1, x, y, init);
  else
  {
    fprintf(stderr, "Numerics, NumericsMatrix, product matrix - vector NM_row_prod(A,x,y) failed, unknown storage type for A.\n");
    exit(EXIT_FAILURE);
  }

}

void NM_row_prod_no_diag(size_t sizeX, size_t sizeY, int block_start, size_t row_start, NumericsMatrix* A, double* restrict x, double* restrict y, double* restrict xsave, bool init)
{
  assert(A);
  assert(x);
  assert(y);
  assert((size_t) A->size0 >= sizeY);
  assert((size_t)A->size1 == sizeX);

  switch(A->storageType)
  {
  case NM_DENSE:
  {
    double * xSave;
    if(xsave) xSave = xsave;
    else xSave = (double*) malloc(sizeY * sizeof(double));

    memcpy(xSave, &x[row_start], sizeY * sizeof(double));
    memset(&x[row_start], 0, sizeY * sizeof(double));

    double * M = A->matrix0 + row_start;
    int incx = A->size0;
    int incy = 1;
    if(init)
    {
      memset(y, 0, sizeY*sizeof(double));
    }
    for(size_t i = 0; i < sizeY; ++i)
    {
      y[i] += cblas_ddot(A->size0, M, incx, x, incy);
      ++M;
    }

    memcpy(&x[row_start], xSave, sizeY*sizeof(double));

    if(!xsave)
    {
      free(xSave);
    }

    break;
  }
  case NM_SPARSE_BLOCK:
  {
    SBM_row_prod_no_diag(sizeX, sizeY, block_start, A->matrix1, x, y, init);
    break;
  }
  case NM_SPARSE:
  {
    double * xSave;
    if(xsave) xSave = xsave;
    else xSave = (double*) malloc(sizeY * sizeof(double));

    memcpy(xSave, &x[row_start], sizeY * sizeof(double));
    memset(&x[row_start], 0, sizeY * sizeof(double));

    if(init)
    {
      memset(y, 0, sizeY*sizeof(double));
    }

    CSparseMatrix* M;
    if(A->matrix2->origin == NSM_CSR)
    {
      M = NM_csr(A);
    }
    else
    {
      M = NM_csc_trans(A);
    }

    CS_INT* Mp = M->p;
    CS_INT* Mi = M->i;
    double* Mx = M->x;

    for(size_t i = 0, j = row_start; i < sizeY; ++i, ++j)
    {
      for(CS_INT p = Mp[j]; p < Mp[j+1]; ++p)
      {
        y[i] += Mx[p] * x[Mi[p]];
      }
    }

    memcpy(&x[row_start], xSave, sizeY*sizeof(double));

    if(!xsave)
    {
      free(xSave);
    }
    break;
  }
  default:
  {
    fprintf(stderr, "Numerics, NumericsMatrix, product matrix - vector NM_row_prod_no_diag(A,x,y) failed, unknown storage type for A.\n");
    exit(EXIT_FAILURE);
  }
  }
}


void NM_row_prod_no_diag3(size_t sizeX, int block_start, size_t row_start, NumericsMatrix* A, double* x, double* y, bool init)
{
  assert(A);
  assert(x);
  assert(y);
  assert((size_t)A->size0 >= 3);
  assert((size_t)A->size1 == sizeX);

  switch(A->storageType)
  {
  case NM_DENSE:
  {
    if(init)
    {
      y[0] = 0.;
      y[1] = 0.;
      y[2] = 0.;
    }
    double* M = A->matrix0;
    assert(M);
    int incx = sizeX, incy = 1;
    size_t in = row_start, it = row_start + 1, is = row_start + 2;
    double rin = x[in] ;
    double rit = x[it] ;
    double ris = x[is] ;
    x[in] = 0.;
    x[it] = 0.;
    x[is] = 0.;
    y[0] += cblas_ddot(sizeX, &M[in], incx, x, incy);
    y[1] += cblas_ddot(sizeX, &M[it], incx, x, incy);
    y[2] += cblas_ddot(sizeX, &M[is], incx, x, incy);
    x[in] = rin;
    x[it] = rit;
    x[is] = ris;
    break;
  }
  case NM_SPARSE_BLOCK:
  {
    /* qLocal += rowMB * x
     * with rowMB the row of blocks of MGlobal which corresponds
     * to the current contact
     */
    SBM_row_prod_no_diag_3x3(sizeX, 3, block_start, A->matrix1, x, y);
    break;
  }
  case NM_SPARSE:
  {
    if(init)
    {
      y[0] = 0.;
      y[1] = 0.;
      y[2] = 0.;
    }

    size_t in = row_start, it = row_start + 1, is = row_start + 2;
    double rin = x[in] ;
    double rit = x[it] ;
    double ris = x[is] ;
    x[in] = 0.;
    x[it] = 0.;
    x[is] = 0.;

    CSparseMatrix* M;
    if(A->matrix2->origin == NSM_CSR)
    {
      M = NM_csr(A);
    }
    else
    {
      M = NM_csc_trans(A);
    }

    CS_INT* Mp = M->p;
    CS_INT* Mi = M->i;
    double* Mx = M->x;

    for(size_t i = 0, j = row_start; i < 3; ++i, ++j)
    {
      for(CS_INT p = Mp[j]; p < Mp[j+1]; ++p)
      {
        y[i] += Mx[p] * x[Mi[p]];
      }
    }

    x[in] = rin;
    x[it] = rit;
    x[is] = ris;

    break;
  }
  default:
  {
    fprintf(stderr, "NM_row_prod_no_diag3 :: unknown matrix storage %d", A->storageType);
    exit(EXIT_FAILURE);
  }
  }
}
void NM_row_prod_no_diag2(size_t sizeX, int block_start, size_t row_start, NumericsMatrix* A, double* x, double* y, bool init)
{
  assert(A);
  assert(x);
  assert(y);
  assert((size_t)A->size0 >= 2);
  assert((size_t)A->size1 == sizeX);

  switch(A->storageType)
  {
  case NM_DENSE:
  {
    if(init)
    {
      y[0] = 0.;
      y[1] = 0.;
    }
    double* M = A->matrix0;
    assert(M);
    int incx = sizeX, incy = 1;
    size_t in = row_start, it = row_start + 1;
    double rin = x[in] ;
    double rit = x[it] ;
    x[in] = 0.;
    x[it] = 0.;
    y[0] += cblas_ddot(sizeX, &M[in], incx, x, incy);
    y[1] += cblas_ddot(sizeX, &M[it], incx, x, incy);
    x[in] = rin;
    x[it] = rit;
    break;
  }
  case NM_SPARSE_BLOCK:
  {
    /* qLocal += rowMB * x
     * with rowMB the row of blocks of MGlobal which corresponds
     * to the current contact
     */
    SBM_row_prod_no_diag_2x2(sizeX, 2, block_start, A->matrix1, x, y);
    break;
  }
  case NM_SPARSE:
  {
    if(init)
    {
      y[0] = 0.;
      y[1] = 0.;
    }

    size_t in = row_start, it = row_start + 1;
    double rin = x[in] ;
    double rit = x[it] ;
    x[in] = 0.;
    x[it] = 0.;

    CSparseMatrix* M;
    if(A->matrix2->origin == NSM_CSR)
    {
      M = NM_csr(A);
    }
    else
    {
      M = NM_csc_trans(A);
    }

    CS_INT* Mp = M->p;
    CS_INT* Mi = M->i;
    double* Mx = M->x;

    for(size_t i = 0, j = row_start; i < 2; ++i, ++j)
    {
      for(CS_INT p = Mp[j]; p < Mp[j+1]; ++p)
      {
        y[i] += Mx[p] * x[Mi[p]];
      }
    }

    x[in] = rin;
    x[it] = rit;

    break;
  }
  default:
  {
    fprintf(stderr, "NM_row_prod_no_diag2 :: unknown matrix storage %d", A->storageType);
    exit(EXIT_FAILURE);
  }
  }
}

void NM_row_prod_no_diag1x1(size_t sizeX, int block_start, size_t row_start, NumericsMatrix* A, double* x, double* y, bool init)
{
  assert(A);
  assert(x);
  assert(y);
  assert((size_t)A->size0 >= 1);
  assert((size_t)A->size1 == sizeX);

  switch(A->storageType)
  {
  case NM_DENSE:
  {
    if(init)
    {
      y[0] = 0.;
    }
    double* M = A->matrix0;
    assert(M);
    int incx = sizeX, incy = 1;
    double xin = x[row_start] ;

    x[row_start] = 0.;
    y[0] += cblas_ddot(sizeX, &M[row_start], incx, x, incy);
    x[row_start] = xin;
    break;
  }
  case NM_SPARSE_BLOCK:
  {
    /* qLocal += rowMB * x
     * with rowMB the row of blocks of MGlobal which corresponds
     * to the current contact
     */
    SBM_row_prod_no_diag_1x1(sizeX, 1, block_start, A->matrix1, x, y);
    break;
  }
  case NM_SPARSE:
  {
    if(init)
    {
      y[0] = 0.;
    }

    double rin = x[row_start] ;
    x[row_start] = 0.;

    CSparseMatrix* M;
    if(A->matrix2->origin == NSM_CSR)
    {
      M = NM_csr(A);
    }
    else
    {
      M = NM_csc_trans(A);
    }

    CS_INT* Mp = M->p;
    CS_INT* Mi = M->i;
    double* Mx = M->x;

    for(CS_INT p = Mp[row_start]; p < Mp[row_start+1]; ++p)
    {
      y[0] += Mx[p] * x[Mi[p]];
    }
    x[row_start] = rin;
    break;
  }
  default:
  {
    fprintf(stderr, "NM_row_prod_no_diag3 :: unknown matrix storage %d", A->storageType);
    exit(EXIT_FAILURE);
  }
  }
}
void NM_internalData_free(NumericsMatrix* m)
{
  assert(m && "NM_internalData_free, m == NULL");
  if(m->internalData)
  {
    if(m->internalData->iWork)
    {
      assert(m->internalData->iWorkSize > 0);
      free(m->internalData->iWork);
    }
    m->internalData->iWork = NULL;
    if(m->internalData->dWork)
    {
      assert(m->internalData->dWorkSize > 0);
      free(m->internalData->dWork);
    }
    m->internalData->dWork = NULL;
    free(m->internalData);
    m->internalData = NULL;
  }
}
void NM_internalData_copy(const NumericsMatrix* const A, NumericsMatrix* B)
{

  if(!A->internalData) /* no internal data in A */
  {
    if(B->internalData)
    {
      NM_internalData_free(B);
    }
  }
  else
  {
    if(!B->internalData)
    {
      NM_internalData_new(B);
    }


    size_t sizeof_elt = A->internalData->sizeof_elt;

    if(A->internalData->iWork)
    {

      size_t size = A->internalData->iWorkSize / sizeof_elt;


      if(! B->internalData->iWork)
      {
        B->internalData->iWork = malloc(size*sizeof_elt);
        B->internalData->iWorkSize = A->internalData->iWorkSize;
      }
      else
      {
        if(A->internalData->iWorkSize != B->internalData->iWorkSize)
        {
          B->internalData->iWorkSize = A->internalData->iWorkSize;
          B->internalData->iWork = realloc(B->internalData->iWork,size*sizeof_elt);
        }
      }

      memcpy(B->internalData->iWork, A->internalData->iWork, A->internalData->iWorkSize);
    }
    else
    {
      if(B->internalData->iWork)
        free(B->internalData->iWork);
      B->internalData->iWorkSize=0;
    }



    if(A->internalData->dWork)
    {
      if(! B->internalData->dWork)
      {
        B->internalData->dWork = (double*)malloc(A->internalData->dWorkSize*sizeof(double));
        B->internalData->dWorkSize = A->internalData->dWorkSize;
      }
      else
      {
        if(A->internalData->dWorkSize != B->internalData->dWorkSize)
        {
          B->internalData->dWorkSize = A->internalData->dWorkSize;
          B->internalData->dWork = realloc(B->internalData->dWork,A->internalData->dWorkSize*sizeof(double));
        }
      }

      for(unsigned i =0; i < A->internalData->dWorkSize; i++)
        B->internalData->dWork[i] = A->internalData->dWork[i];
    }
    else
    {
      if(B->internalData->dWork)
        free(B->internalData->dWork);
      B->internalData->dWorkSize=0;
    }
    B->internalData->isLUfactorized = A->internalData->isLUfactorized;
    B->internalData->isCholeskyfactorized = A->internalData->isCholeskyfactorized;
    B->internalData->isLDLTfactorized = A->internalData->isLDLTfactorized;
    B->internalData->isInversed = A->internalData->isInversed;
  }

}
void NM_clear(NumericsMatrix* m)
{
  assert(m && "NM_clear, m == NULL");

  NM_clearDense(m);
  NM_clearSparseBlock(m);
  NM_clearSparse(m);

  NM_internalData_free(m);

  /* restore the destructible pointer */
  if (!NM_destructible(m))
  {
    NM_clear(m->destructible);
    m->destructible = m;
  }

}

NumericsMatrix*  NM_free(NumericsMatrix* m)
{
  assert(m && "NM_free, m == NULL");

  NM_clear(m);
  free(m);
  return NULL;

}

void  NM_clear_not_dense(NumericsMatrix* m)
{
  DEBUG_BEGIN("NM_clear_not_dense(NumericsMatrix* m)\n");
  assert(m && "NM_clear_not_dense, m == NULL");

  //NM_clearDense(m);
  NM_clearSparseBlock(m);
  NM_clearSparse(m);

  NM_internalData_free(m);
  /* restore the destructible pointer */
  if (!NM_destructible(m))
  {
    NM_clear(m->destructible);
    m->destructible = m;
  }
  DEBUG_END("NM_clear_not_dense(NumericsMatrix* m)\n");
}
NumericsMatrix*  NM_free_not_dense(NumericsMatrix* m)
{
  assert(m && "NM_free_not_dense, m == NULL");
  NM_clear_not_dense(m);
  free(m);
  return NULL;
}

void  NM_clear_not_SBM(NumericsMatrix* m)
{
  assert(m && "NM_clear_not_SBM, m == NULL");

  NM_clearDense(m);
/*  NM_clearSparseBlock(m); */
  NM_clearSparse(m);
  NM_internalData_free(m);
  /* restore the destructible pointer */
  if (!NM_destructible(m))
  {
    NM_clear(m->destructible);
    m->destructible = m;
  }
}

NumericsMatrix*  NM_free_not_SBM(NumericsMatrix* m)
{
  assert(m && "NM_free_not_SBM, m == NULL");
  NM_clear_not_SBM(m);
  free(m);
  return NULL;
}









void NM_clear_other_storages(NumericsMatrix* M, NM_types storageType)
{
  assert(M && "NM_clear, M == NULL");

  switch(storageType)
  {
  case NM_DENSE:
  {
    NM_clearSparseBlock(M);
    NM_clearSparse(M);
    NM_internalData_free(M);
    break;
  }
  case NM_SPARSE_BLOCK:
  {
    NM_clearDense(M);
    NM_clearSparse(M);
    NM_internalData_free(M);
    break;
  }
  case NM_SPARSE:
  {
    NM_clearDense(M);
    NM_clearSparseBlock(M);
    NM_internalData_free(M);
    break;
  }
  default:
    numerics_error("NM_clear_other_storages ","unknown storageType %d for matrix\n", M->storageType);
  }
}


void NM_dense_display_matlab(double * m, int nRow, int nCol, int lDim)
{
  if(m)
  {
    int lin, col;
    if(lDim == 0)
      lDim = nRow;
    printf("Matrix of size\t%d\t x \t%d =\n[", nRow, nCol);
    if(nRow == 0)
    {
      printf("]\n");
    }
    if(nCol == 0)
    {
      printf("]\n");
    }

    for(lin = 0; lin < nRow; lin++)
    {
      for(col = 0; col < nCol; col++)
      {
        printf(" %.15e", m[lin + col * lDim]);
        if(col != nCol - 1)
          printf(",");
      }
      if(lin != nRow - 1)
        printf(";\n");
      else
        printf("]\n");
    }
  }
  else
    printf("Matrix : NULL\n");

}

void NM_dense_display(double * m, int nRow, int nCol, int lDim)
{
  if(m)
  {
    int lin, col;
    if(lDim == 0)
      lDim = nRow;
    printf("Matrix of size\t%d\t x \t%d =\n[", nRow, nCol);
    if(nRow == 0)
    {
      printf("]\n");
    }
    if(nCol == 0)
    {
      printf("]\n");
    }

    for(lin = 0; lin < nRow; lin++)
    {
      printf("[");
      for(col = 0; col < nCol; col++)
      {
        printf(" %.15e", m[lin + col * lDim]);
        if(col != nCol - 1)
          printf(",");
      }
      if(lin != nRow - 1)
        printf("],\n");
      else
        printf("]\t ]\n");
    }
  }
  else
    printf("Matrix : NULL\n");

}

void NM_zentry(NumericsMatrix* M, int i, int j, double val, double threshold)
{
  int insertion=0;
  switch(M->storageType)
  {
  case NM_DENSE:
  {
    // column major
    if (fabs(val) >= threshold)
    {
      M->matrix0[i+j*M->size0] = val;
      insertion=1;
      NM_inc_version(M, NM_DENSE);
    }
    break;
  }
  case NM_SPARSE_BLOCK:
  {
    if (fabs(val) >= threshold)
    {
      /* version is incremented in SBM_zentry */
      CHECK_RETURN(SBM_entry(M->matrix1, i, j, val));
      insertion=1;
    }
    break;
  }
  case NM_SPARSE:
  {
    assert(M->matrix2);
    switch(M->matrix2->origin)
    {
    case NSM_TRIPLET:
    {
      assert(M->matrix2->triplet);
      insertion = 1 - CSparseMatrix_zentry(M->matrix2->triplet, i, j, val, threshold);
      NSM_inc_version(M->matrix2, NSM_TRIPLET);
      break;
    }
    case NSM_HALF_TRIPLET:
    {
      assert(M->matrix2->half_triplet);
      insertion = 1 - CSparseMatrix_symmetric_zentry(M->matrix2->triplet, i, j, val, threshold);
      NSM_inc_version(M->matrix2, NSM_HALF_TRIPLET);
      break;
    }
    case NSM_CSC:
    {
      assert(M->matrix2->csc);
      insertion = 1 -CSparseMatrix_zentry(NM_triplet(M), i, j, val, threshold);
      NSM_inc_version(M->matrix2, NSM_TRIPLET);

      M->matrix2->origin= NSM_TRIPLET;
      NM_clearCSC(M);
      NM_csc(M);
      M->matrix2->origin= NSM_CSC;
      NM_clearTriplet(M);
      NM_clearHalfTriplet(M);
      break;
    }
    default:
    {
      numerics_error("NM_zentry","unknown origin %d for sparse matrix\n", M->matrix2->origin);
      break;
    }
    }
    break;
  }
  default:
    numerics_error("NM_zentry  ","unknown storageType %d for matrix\n", M->storageType);
  }
  if(insertion)
  {
    if(i>M->size0-1)
    {
      M->size0 = i+1;
    }
    if(j>M->size1-1)
    {
      M->size1 = j+1;
    }
  }
}

void NM_entry(NumericsMatrix* M, int i, int j, double val)
{
  switch(M->storageType)
  {
  case NM_DENSE:
  {
    // column major
    M->matrix0[i+j*M->size0] = val;
    break;
  }
  case NM_SPARSE_BLOCK:
  {
    CHECK_RETURN(SBM_entry(M->matrix1, i, j, val));
    break;
  }
  case NM_SPARSE:
  {
    assert(M->matrix2);
    switch(M->matrix2->origin)
    {
    case NSM_TRIPLET:
    {
      assert(M->matrix2->triplet);
      CHECK_RETURN(CSparseMatrix_entry(M->matrix2->triplet, i, j, val));
      break;
    }
    case NSM_HALF_TRIPLET:
    {
      assert(M->matrix2->half_triplet);
      CHECK_RETURN(CSparseMatrix_symmetric_entry(M->matrix2->triplet, i, j, val));
      break;
    }
    case NSM_CSC:
    {
      assert(M->matrix2->csc);
      CHECK_RETURN(CSparseMatrix_entry(NM_triplet(M), i, j, val));
      M->matrix2->origin= NSM_TRIPLET;
      NM_clearCSC(M);
      NM_csc(M);
      M->matrix2->origin= NSM_CSC;
      NM_clearTriplet(M);
      NM_clearHalfTriplet(M);
      break;
    }
    default:
    {
      numerics_error("NM_entry","unknown origin %d for sparse matrix\n", M->matrix2->origin);
      break;
    }
    }
    break;
  }
  default:
    numerics_error("NM_entry  ","unknown storageType %d for matrix\n", M->storageType);
  }

  if(i>M->size0-1)
  {
    M->size0 = i+1;
  }
  if(j>M->size1-1)
  {
    M->size1 = j+1;
  }
}



double NM_get_value(const NumericsMatrix* const M, int i, int j)
{
  assert(M);

  if((i + 1 > M->size0) || (j + 1 > M->size1))
  {
    fprintf(stderr, "NM_get_value :: out of range \n");
    exit(EXIT_FAILURE);
  }
  switch(M->storageType)
  {
  case NM_DENSE:
  {
    assert(M->matrix0);
    return M->matrix0[i+j*M->size0];
  }
  case NM_SPARSE_BLOCK:
  {
    assert(M->matrix1);
    return SBM_get_value(M->matrix1,i,j);
  }
  case NM_SPARSE:
  {
    assert(M->matrix2);
    switch(M->matrix2->origin)
    {
    case NSM_TRIPLET:
    {
      assert(M->matrix2->triplet);
      assert(i <M->matrix2->triplet->m);
      assert(j <M->matrix2->triplet->n);
      CS_INT * Mi =   M->matrix2->triplet->i;
      CS_INT * Mp =   M->matrix2->triplet->p;
      double * Mx =   M->matrix2->triplet->x;

      for(int idx = 0 ; idx < M->matrix2->triplet->nz  ; idx++)
      {
        if(Mi[idx] ==i && Mp[idx] == j)
        {
          return Mx[idx];
        }
      }
      return 0.0;
      break;
    }
    case NSM_HALF_TRIPLET:
    {
      assert(M->matrix2->triplet);
      assert(i <M->matrix2->triplet->m);
      assert(j <M->matrix2->triplet->n);
      CS_INT * Mi =   M->matrix2->triplet->i;
      CS_INT * Mp =   M->matrix2->triplet->p;
      double * Mx =   M->matrix2->triplet->x;

      for(int idx = 0 ; idx < M->matrix2->triplet->nz  ; idx++)
      {
        if((Mi[idx] ==i && Mp[idx] == j)||(Mi[idx] ==j && Mp[idx] == i))
        {
          return Mx[idx];
        }
      }
      return 0.0;
      break;
    }
    case NSM_CSC:
    {
      assert(M->matrix2->csc);
      CS_INT * Mi =   M->matrix2->csc->i;
      CS_INT * Mp =   M->matrix2->csc->p;
      double * Mx =   M->matrix2->csc->x;

      for(CS_INT row = Mp[j]; row < Mp[j+1] ; row++)
      {
        if(i == Mi[row])
          return  Mx[row];
      }
      return 0.0;
      break;
    }
    default:
    {
      fprintf(stderr, "NM_get_value ::  unknown origin %d for sparse matrix\n", M->matrix2->origin);
    }
    }
    break;
  }
  default:
    fprintf(stderr, "NM_get_value ::  unknown matrix storage = %d\n", M->storageType);
  }

  return 0.0;

}

bool NM_equal(NumericsMatrix* A, NumericsMatrix* B)
{
  return NM_compare(A, B, DBL_EPSILON*2);
}

bool NM_compare(NumericsMatrix* A, NumericsMatrix* B, double tol)
{
  DEBUG_BEGIN("NM_compare(NumericsMatrix* A, NumericsMatrix* B, double tol)\n");
  assert(A);
  assert(B);
  if(A->size0 != B->size0)
  {
    return false;
  }
  if(A->size1 != B->size1)
  {
    return false;
  }
  for(int i =0; i< A->size0 ; i++)
  {
    for(int j =0; j< A->size1 ; j++)
    {
      /* DEBUG_PRINTF("error %i %i = %e\n",i,j, fabs(NM_get_value(A, i, j) - NM_get_value(B, i, j))); */
      if(fabs(NM_get_value(A, i, j) - NM_get_value(B, i, j)) >= tol)
      {

        DEBUG_PRINTF("A(%i,%i) = %e\t, B(%i,%i) = %e\t,  error = %e\n",
                     i,j, NM_get_value(A, i, j),
                     i,j, NM_get_value(B, i, j),
                     fabs(NM_get_value(A, i, j) - NM_get_value(B, i, j)));

        printf("A(%i,%i) = %e\t, B(%i,%i) = %e\t,  error = %e\n",
                     i,j, NM_get_value(A, i, j),
                     i,j, NM_get_value(B, i, j),
                     fabs(NM_get_value(A, i, j) - NM_get_value(B, i, j)));
        return false;
      }
    }
  }
  DEBUG_END("NM_compare(NumericsMatrix* A, NumericsMatrix* B, double tol)\n");
  return true;
}


void NM_vector_display(double * m, int nRow)
{
  int lin;
  printf("vector of size\t%d\t =\n[", nRow);
  if(nRow == 0)
  {
    printf("]\n");
  }
  for(lin = 0; lin < nRow; lin++)
  {
    printf(" %.15e", m[lin]);
    if(lin != nRow - 1)
      printf(", ");
    else
      printf("]\n");
  }

}

void NM_display_storageType(const NumericsMatrix* const m)
{
  if(! m)
  {
    fprintf(stderr, "Numerics, NumericsMatrix display failed, NULL input.\n");
    exit(EXIT_FAILURE);
  }
  printf("========== Numerics Matrix\n");

  printf("========== size0 = %i, size1 = %i\n", m->size0, m->size1);

  switch(m->storageType)
  {
  case NM_DENSE:
  {
    printf("========== storageType = NM_DENSE\n");
    break;
  }
  case NM_SPARSE_BLOCK:
  {
    assert(m->matrix1);
    printf("========== storageType =  NM_SPARSE_BLOCK\n");
    break;
  }
  case NM_SPARSE:
  {
    assert(m->matrix2);
    printf("========== storageType = NM_SPARSE\n");
    switch(m->matrix2->origin)
    {
    case NSM_TRIPLET:
    {
      printf("========== origin =  NSM_TRIPLET\n");
      break;
    }
    case NSM_CSC:
    {
      printf("========== origin =  NSM_CSC\n");
      break;
    }
    case NSM_CSR:
    {
      printf("========== origin =  NSM_CSR\n");
      break;
    }
    default:
    {
      fprintf(stderr, "NM_display ::  unknown origin %d for sparse matrix\n", m->matrix2->origin);
    }
    }

    printf("========== size0 = %i, size1 = %i\n", m->size0, m->size1);
    if(m->matrix2->triplet)
    {
      printf("========== a matrix in format triplet is stored\n");
    }
    if(m->matrix2->csc)
    {
      printf("========== a matrix in format csc is stored\n");
    }
    if(m->matrix2->trans_csc)
    {
      printf("========== a matrix in format trans_csc is stored\n");
    }

    break;
  }
  default:
  {
    fprintf(stderr, "display_storageType for NumericsMatrix: matrix type %d not supported!\n", m->storageType);
  }
  }
}
void NM_display(const NumericsMatrix* const m)
{
  if(! m)
  {
    fprintf(stderr, "Numerics, NumericsMatrix display failed, NULL input.\n");
    exit(EXIT_FAILURE);
  }
  printf("========== Numerics Matrix\n");

  printf("========== size0 = %i, size1 = %i\n", m->size0, m->size1);

  switch(m->storageType)
  {
  case NM_DENSE:
  {
    printf("========== storageType = NM_DENSE\n");
    NM_dense_display(m->matrix0, m->size0, m->size1, m->size0);
    break;
  }
  case NM_SPARSE_BLOCK:
  {
    assert(m->matrix1);
    printf("========== storageType =  NM_SPARSE_BLOCK\n");
    SBM_print(m->matrix1);
    break;
  }
  case NM_SPARSE:
  {
    assert(m->matrix2);
    printf("========== storageType = NM_SPARSE\n");
    switch(m->matrix2->origin)
    {
    case NSM_TRIPLET:
    {
      printf("========== origin =  NSM_TRIPLET\n");
      break;
    }
    case NSM_HALF_TRIPLET:
    {
      printf("========== origin =  NSM_HALF_TRIPLET\n");
      break;
    }
    case NSM_CSC:
    {
      printf("========== origin =  NSM_CSC\n");
      break;
    }
    case NSM_CSR:
    {
      printf("========== origin =  NSM_CSR\n");
      break;
    }
    default:
    {
      fprintf(stderr, "NM_display ::  unknown origin %d for sparse matrix\n", m->matrix2->origin);
    }
    }

    printf("========== size0 = %i, size1 = %i\n", m->size0, m->size1);
    if(m->matrix2->triplet)
    {
      printf("========== a matrix in format triplet is stored\n");
      cs_print(m->matrix2->triplet, 0);
    }
    if(m->matrix2->csc)
    {
      printf("========== a matrix in format csc is stored\n");
      cs_print(m->matrix2->csc, 0);
    }
    if(m->matrix2->trans_csc)
    {
      printf("========== a matrix in format trans_csc is stored\n");
      cs_print(m->matrix2->trans_csc, 0);
    }
    /* else */
    /* { */
    /*   fprintf(stderr, "display for sparse matrix: no matrix found!\n"); */
    /* } */
    if(m->matrix2->diag_indx)
    {
      printf("========== m->matrix2->diag_indx = %p\n", m->matrix2->diag_indx);
      for(int  i = 0; i < m->size0; ++i) printf("diag_indices[%i] = %li\t ", i, m->matrix2->diag_indx[i]);
    }
    else
    {
      printf("========== m->matrix2->diag_indx --> NULL\n");
    }
    if(m->matrix2->linearSolverParams)
    {
      printf("========== m->matrix2->linearSolverParams = %p \n", m->matrix2->linearSolverParams);
    }
    else
    {
      printf("========== m->matrix2->linearSolverParams --> NULL\n");
    }


    break;
  }
  default:
  {
    fprintf(stderr, "display for NumericsMatrix: matrix type %d not supported!\n", m->storageType);
  }
  }

  if(m->internalData)
  {
    printf("========== internalData->iWorkSize = %lu\n", m->internalData->iWorkSize);
    printf("========== internalData->iWork = %p\n", m->internalData->iWork);

    printf("========== internalData->dWorkSize = %lu\n", (unsigned long) m->internalData->dWorkSize);
    printf("========== internalData->dWork = %p\n", m->internalData->dWork);
  }
  else
  {
    printf("========== internalData = NULL\n");
  }
  if (NM_destructible(m))
    printf("========== is destructible \n");
  else
    printf("========== is not destructible \n");
  if (NM_LU_factorized(m))
    printf("========== is LU factorized \n");
  else
    printf("========== is not LU factorized \n");
  if (NM_Cholesky_factorized(m))
    printf("========== is Cholesky factorized \n");
  else
    printf("========== is not Cholesky factorized \n");
  if (NM_LDLT_factorized(m))
    printf("========== is LDLT factorized \n");
  else
    printf("========== is not LDLT factorized \n");
}

void NM_display_row_by_row(const NumericsMatrix* const m)
{
  if(! m)
  {
    fprintf(stderr, "Numerics, NumericsMatrix display failed, NULL input.\n");
    exit(EXIT_FAILURE);
  }
  NM_types storageType = m->storageType;
  if(storageType == NM_DENSE)
  {
    printf("\n ========== Numerics Matrix of dim %dX%d\n", m->size0, m->size1);
    for(int lin = 0; lin < m->size0; lin++)
    {
      for(int col = 0; col < m->size1; col++)
        printf("%lf ", m->matrix0[lin + col * m->size1]);
      printf("\n");
    }
  }
  else if(storageType == NM_SPARSE_BLOCK)
    SBM_print(m->matrix1);
  else
  {
    fprintf(stderr, "NM_display_row_by_row :: unknown matrix storage");
    exit(EXIT_FAILURE);
  }
}

void NM_write_in_file(const NumericsMatrix* const m, FILE* file)
{
  DEBUG_PRINT("\n  ========== NM_write_in_file(const NumericsMatrix* const m, FILE* file) start\n");

  if(! m)
  {
    fprintf(stderr, "Numerics, NM_write_in_file failed, NULL input.\n");
    exit(EXIT_FAILURE);
  }

  fprintf(file, "%d\n", m->storageType);
  fprintf(file, "%d\n", m->size0);
  fprintf(file, "%d\n", m->size1);
  DEBUG_PRINTF("\n ========== storageType = %i\n", m->storageType);

  switch(m->storageType)
  {
  case NM_DENSE:
  {
    fprintf(file, "%i\t%i\n", m->size0, m->size1);
    for(int i = 0; i < m->size1 * m->size0; i++)
    {
      fprintf(file, "%32.24e ", m->matrix0[i]);
      if((i + 1) % m->size1 == 0)
        fprintf(file, "\n");
    }
    break;
  }
  case NM_SPARSE_BLOCK:
  {
    assert(m->matrix1);
    SBM_write_in_file(m->matrix1, file);
    break;
  }
  case NM_SPARSE:
  {
    NSM_write_in_file(m->matrix2, file);
    break;
  }
  default:
  {
    fprintf(stderr, "Numerics, NM_write_in_file failed, unknown storage type .\n");
    exit(EXIT_FAILURE);
  }
  }
  DEBUG_PRINT("\n  ========== NM_write_in_file(const NumericsMatrix* const m, FILE* file) end\n");

}
void NM_write_in_file_python(const NumericsMatrix* const m, FILE* file)
{
  if(! m)
  {
    fprintf(stderr, "Numerics, NumericsMatrix_write_in_file_python  failed, NULL input.\n");
    exit(EXIT_FAILURE);
  }
  fprintf(file, "storageType = %d ; \n", m->storageType);
  fprintf(file, "size0 = %d; \n", m->size0);
  fprintf(file, "size1 = %d; \n", m->size1);
  fprintf(file, "data= [");
  for(int i = 0; i < m->size0; i++)
  {
    fprintf(file, "[");
    for(int j = 0; j < m->size1; j++)
    {
      fprintf(file, "%32.24e,\t ", NM_get_value((NumericsMatrix*) m,i,j));
    }
    fprintf(file, "],\n");
  }
  fprintf(file, "]");
}

void NM_write_in_file_scilab(const NumericsMatrix* const m, FILE* file)
{
  if(! m)
  {
    fprintf(stderr, "Numerics, NumericsMatrix printInFile failed, NULL input.\n");
    exit(EXIT_FAILURE);
  }
  fprintf(file, "storageType = %d ; \n", m->storageType);
  fprintf(file, "size0 = %d; \n", m->size0);
  fprintf(file, "size1 = %d; \n", m->size1);
  fprintf(file, "data= [");
  for(int i = 0; i < m->size0; i++)
  {
    fprintf(file, "[");
    for(int j = 0; j < m->size1; j++)
    {
      fprintf(file, "%32.24e,\t ", NM_get_value((NumericsMatrix*) m,i,j));
    }
    fprintf(file, "];\n");
  }
  fprintf(file, "]");
}

void NM_write_in_filename(const NumericsMatrix* const m, const char *filename)
{
  FILE* foutput = fopen(filename, "w");
  NM_write_in_file(m, foutput);
  fclose(foutput);
}

void NM_read_in_filename(NumericsMatrix* const m, const char *filename)
{
  FILE* finput = fopen(filename, "r");
  if(finput == NULL)
  {
    puts("Error while opening file");
  }
  else
  {
    NM_read_in_file(m, finput);
    fclose(finput);
  }
}

void NM_read_in_file(NumericsMatrix* const m, FILE *file)
{
  if(!m)
  {
    fprintf(stderr, "Numerics, NumericsMatrix NM_read_in_file failed, NULL input.\n");
    exit(EXIT_FAILURE);
  }
  CHECK_IO(fscanf(file, "%d", &(m->storageType)));
  CHECK_IO(fscanf(file, "%d", &(m->size0)));
  CHECK_IO(fscanf(file, "%d", &(m->size1)));
  NM_types storageType = m->storageType;

  if(storageType == NM_DENSE)
  {
    CHECK_IO(fscanf(file, "%d\t%d\n", &(m->size0), &(m->size1)));

    for(int i = 0; i < m->size1 * m->size0; i++)
    {
      CHECK_IO(fscanf(file, "%le ", &(m->matrix0[i])));
    }
  }
  else if(storageType == NM_SPARSE_BLOCK)
  {
    SBM_read_in_file(m->matrix1, file);
  }
  else if(storageType == NM_SPARSE)
  {
    NumericsMatrix * tmp = NM_new_from_file(file);
    NM_copy(tmp,m);
    NM_clear(tmp);
  }
  else
  {
    printf("NM_read_in_file :: unknown matrix storage");
    exit(EXIT_FAILURE);
  }
}


NumericsMatrix* NM_new_from_file(FILE *file)
{
  NumericsMatrix* m = NM_new();

  NM_types storageType;
  size_t size0;
  size_t size1;
  int info = 0;
  void* data = NULL;

  CHECK_IO(fscanf(file, "%d", &storageType), &info);
  CHECK_IO(fscanf(file, SN_SIZE_T_F, &size0), &info);
  CHECK_IO(fscanf(file, SN_SIZE_T_F, &size1), &info);

  if(storageType == NM_DENSE)
  {
    CHECK_IO(fscanf(file, SN_SIZE_T_F "\t" SN_SIZE_T_F "\n", &size0, &size1), &info);

    data =  malloc(size1 * size0 * sizeof(double));
    double* data_d = (double *) data;

    for(size_t i = 0; i < size1 * size0; ++i)
    {
      CHECK_IO(fscanf(file, "%le ", &(data_d[i])), &info);
    }
  }
  else if(storageType == NM_SPARSE_BLOCK)
  {
    data = SBM_new_from_file(file);
  }
  else
  {
    data = NSM_new_from_file(file);
  }

  NM_fill(m, storageType, (int)size0, (int)size1, data);

  return m;
}

NumericsMatrix* NM_new_from_filename(const char * filename)
{
  FILE* finput = fopen(filename, "r");
  if(finput == NULL)
  {
    puts("Error while opening file");
  }
  else
  {
    NumericsMatrix * A= NM_new_from_file(finput);
    fclose(finput);
    return A;

  }
  return NULL;
}

NumericsMatrix* NM_create_from_file(FILE *file)
{
  return NM_new_from_file(file);
}

NumericsMatrix* NM_create_from_filename(const char * filename)
{
  FILE* finput = fopen(filename, "r");
  if(finput == NULL)
  {
    puts("Error while opening file");
  }
  else
  {
    NumericsMatrix * A= NM_create_from_file(finput);
    fclose(finput);
    return A;

  }
  return NULL;
}



void NM_read_in_file_scilab(NumericsMatrix* const M, FILE *file)
{
  fprintf(stderr, "Numerics, NumericsMatrix,NM_read_in_file_scilab");
  exit(EXIT_FAILURE);
}

void NM_extract_diag_block(NumericsMatrix* M, int block_row_nb, size_t start_row, int size, double ** Block)
{
  NM_types storageType = M->storageType;
  switch(storageType)
  {
  case NM_DENSE:
  {
    double* Mptr = M->matrix0 + (M->size0 + 1)*start_row;
    double* Bmat = *Block;
    /* The part of MM which corresponds to the current block is copied into MLocal */
    for(size_t i = 0; i < (size_t) size; ++i)
    {
      memcpy(Bmat, Mptr, (size_t)size*sizeof(double));
      Mptr += M->size0;
      Bmat += size;
    }
    break;
  }
  case NM_SPARSE_BLOCK:
  {
    int diagPos = SBM_diagonal_block_index(M->matrix1, block_row_nb);
    (*Block) = M->matrix1->block[diagPos];
    break;
  }
  case NM_SPARSE:
  {
    NSM_extract_block(M, *Block, start_row, start_row, size, size);
    break;
  }
  default:
  {
    printf("NM_extract_diag_block :: unknown matrix storage");
    exit(EXIT_FAILURE);
  }
  }
}
void NM_extract_diag_block3(NumericsMatrix* M, int block_row_nb, double ** Block)
{
  NM_types storageType = M->storageType;
  switch(storageType)
  {
  case NM_DENSE:
  {
    double* Mptr = M->matrix0 + (M->size0 + 1)*(block_row_nb + block_row_nb + block_row_nb);
    double* Bmat = *Block;
    /* The part of MM which corresponds to the current block is copied into MLocal */
    Bmat[0] = Mptr[0];
    Bmat[1] = Mptr[1];
    Bmat[2] = Mptr[2];
    Mptr += M->size0;
    Bmat[3] = Mptr[0];
    Bmat[4] = Mptr[1];
    Bmat[5] = Mptr[2];
    Mptr += M->size0;
    Bmat[6] = Mptr[0];
    Bmat[7] = Mptr[1];
    Bmat[8] = Mptr[2];
    break;
  }
  case NM_SPARSE_BLOCK:
  {
    int diagPos = SBM_diagonal_block_index(M->matrix1, block_row_nb);
    (*Block) = M->matrix1->block[diagPos];
    break;
  }
  case NM_SPARSE:
  {
    size_t start_row = (size_t)block_row_nb + block_row_nb + block_row_nb;
    NSM_extract_block(M, *Block, start_row, start_row, 3, 3);
    break;
  }
  default:
  {
    printf("NM_extract_diag_block :: unknown matrix storage");
    exit(EXIT_FAILURE);
  }
  }
}
void NM_extract_diag_block2(NumericsMatrix* M, int block_row_nb, double ** Block)
{
  NM_types storageType = M->storageType;
  switch(storageType)
  {
  case NM_DENSE:
  {
    double* Mptr = M->matrix0 + (M->size0 + 1)*(block_row_nb + block_row_nb);
    double* Bmat = *Block;
    /* The part of MM which corresponds to the current block is copied into MLocal */
    Bmat[0] = Mptr[0];
    Bmat[1] = Mptr[1];
    Mptr += M->size0;
    Bmat[2] = Mptr[0];
    Bmat[3] = Mptr[1];
    break;
  }
  case NM_SPARSE_BLOCK:
  {
    int diagPos = SBM_diagonal_block_index(M->matrix1, block_row_nb);
    (*Block) = M->matrix1->block[diagPos];
    break;
  }
  case NM_SPARSE:
  {
    size_t start_row = (size_t)block_row_nb + block_row_nb;
    NSM_extract_block(M, *Block, start_row, start_row, 2, 2);
    break;
  }
  default:
  {
    printf("NM_extract_diag_block :: unknown matrix storage");
    exit(EXIT_FAILURE);
  }
  }
}





void NM_extract_diag_block5(NumericsMatrix* M, int block_row_nb, double ** Block)
{
  NM_types storageType = M->storageType;
  switch(storageType)
  {
  case NM_DENSE:
  {
    double* Mptr = M->matrix0 + (M->size0 + 1)*(block_row_nb
                   + block_row_nb
                   + block_row_nb
                   + block_row_nb
                   + block_row_nb);
    double* Bmat = *Block;
    /* The part of MM which corresponds to the current block is copied into MLocal */
    Bmat[0] = Mptr[0];
    Bmat[1] = Mptr[1];
    Bmat[2] = Mptr[2];
    Bmat[3] = Mptr[3];
    Bmat[4] = Mptr[4];
    Mptr += M->size0;
    Bmat[5] = Mptr[0];
    Bmat[6] = Mptr[1];
    Bmat[7] = Mptr[2];
    Bmat[8] = Mptr[3];
    Bmat[9] = Mptr[4];
    Mptr += M->size0;
    Bmat[10] = Mptr[0];
    Bmat[11] = Mptr[1];
    Bmat[12] = Mptr[2];
    Bmat[13] = Mptr[3];
    Bmat[14] = Mptr[4];
    Mptr += M->size0;
    Bmat[15] = Mptr[0];
    Bmat[16] = Mptr[1];
    Bmat[17] = Mptr[2];
    Bmat[18] = Mptr[3];
    Bmat[19] = Mptr[4];
    Mptr += M->size0;
    Bmat[20] = Mptr[0];
    Bmat[21] = Mptr[1];
    Bmat[22] = Mptr[2];
    Bmat[23] = Mptr[3];
    Bmat[24] = Mptr[4];
    break;
  }
  case NM_SPARSE_BLOCK:
  {
    assert(0); /* this has to be checked carefully */
    int diagPos = SBM_diagonal_block_index(M->matrix1, block_row_nb);
    (*Block) = M->matrix1->block[diagPos];
    break;
  }
  case NM_SPARSE:
  {
    size_t start_row = (size_t)5*block_row_nb;
    NSM_extract_block(M, *Block, start_row, start_row, 5, 5);
    break;
  }
  default:
  {
    printf("NM_extract_diag_block :: unknown matrix storage");
    exit(EXIT_FAILURE);
  }
  }
}

void NM_copy_diag_block3(NumericsMatrix* M, int block_row_nb, double ** Block)
{
  NM_types storageType = M->storageType;
  switch(storageType)
  {
  case NM_DENSE:
  {
    double* Mptr = M->matrix0 + (M->size0 + 1)*(block_row_nb + block_row_nb + block_row_nb);
    double* Bmat = *Block;
    /* The part of MM which corresponds to the current block is copied into MLocal */
    Bmat[0] = Mptr[0];
    Bmat[1] = Mptr[1];
    Bmat[2] = Mptr[2];
    Mptr += M->size0;
    Bmat[3] = Mptr[0];
    Bmat[4] = Mptr[1];
    Bmat[5] = Mptr[2];
    Mptr += M->size0;
    Bmat[6] = Mptr[0];
    Bmat[7] = Mptr[1];
    Bmat[8] = Mptr[2];
    break;
  }
  case NM_SPARSE_BLOCK:
  {
    int diagPos = SBM_diagonal_block_index(M->matrix1, block_row_nb);
    double* Mptr = M->matrix1->block[diagPos];
    double* Bmat = *Block;
    /* The part of MM which corresponds to the current block is copied into MLocal */
    Bmat[0] = Mptr[0];
    Bmat[1] = Mptr[1];
    Bmat[2] = Mptr[2];
    Bmat[3] = Mptr[3];
    Bmat[4] = Mptr[4];
    Bmat[5] = Mptr[5];
    Bmat[6] = Mptr[6];
    Bmat[7] = Mptr[7];
    Bmat[8] = Mptr[8];
    break;
  }
  case NM_SPARSE:
  {
    size_t start_row = (size_t)block_row_nb + block_row_nb + block_row_nb;
    NSM_extract_block(M, *Block, start_row, start_row, 3, 3);
    break;
  }
  default:
  {
    printf("NM_extract_diag_block :: unknown matrix storage");
    exit(EXIT_FAILURE);
  }
  }
}

void NM_add_to_diag3(NumericsMatrix* M, double alpha)
{
  size_t n = M->size0;
  switch(M->storageType)
  {
  case NM_DENSE:
  {
    for(size_t indx = 0; indx < n*n; indx += n+1) M->matrix0[indx] += alpha;
    NM_inc_version(M, NM_DENSE);
    break;
  }
  case NM_SPARSE_BLOCK:
  {
    for(size_t ic = 0; ic < n/3; ++ic)
    {
      int diagPos = SBM_diagonal_block_index(M->matrix1, ic);
      M->matrix1->block[diagPos][0] += alpha;
      M->matrix1->block[diagPos][4] += alpha;
      M->matrix1->block[diagPos][8] += alpha;
    }
    NM_inc_version(M, NM_SPARSE_BLOCK);
    break;
  }
  case NM_SPARSE:
  {
    /* NSM_diag_indices modifies M->matrix2->origin */
    CS_INT* diag_indices = NSM_diag_indices(M);

    DEBUG_EXPR(
      printf("diag_indices:\n");
      for(size_t i = 0; i < n; ++i) printf("diag_indices[%zu] = %li\t ", i, diag_indices[i]);
    );


    /* assert (NM_version(M, M->matrix2->origin) == */
    /*         NSM_version(M->matrix2, NSM_latest_id(M->matrix2))); */
    assert (NSM_version(M->matrix2, M->matrix2->origin) ==
            NSM_version(M->matrix2, NSM_latest_id(M->matrix2)));

    double* Mx = NSM_data(M->matrix2);
    for(size_t i = 0; i < n; ++i) Mx[diag_indices[i]] += alpha;

    NSM_inc_version(M->matrix2, M->matrix2->origin);
    break;
  }
  default:
    printf("NM_add_to_diag3 :: unsupported matrix storage %d", M->storageType);
    exit(EXIT_FAILURE);
  }
}
void NM_add_to_diag5(NumericsMatrix* M, double alpha)
{
  size_t n = M->size0;
  switch(M->storageType)
  {
  case NM_DENSE:
  {
    for(size_t indx = 0; indx < n*n; indx += n+1) M->matrix0[indx] += alpha;
    break;
  }
  case NM_SPARSE_BLOCK:
  {
    for(size_t ic = 0; ic < n/5; ++ic)
    {
      int diagPos = SBM_diagonal_block_index(M->matrix1, ic);
      M->matrix1->block[diagPos][0] += alpha;
      M->matrix1->block[diagPos][6] += alpha;
      M->matrix1->block[diagPos][12] += alpha;
      M->matrix1->block[diagPos][18] += alpha;
      M->matrix1->block[diagPos][24] += alpha;
    }
    break;
  }
  case NM_SPARSE:
  {
    CS_INT* diag_indices = NSM_diag_indices(M);

    DEBUG_EXPR(
      printf("diag_indices:\n");
      for(size_t i = 0; i < n; ++i) printf("diag_indices[%zu] = %li\t ", i, diag_indices[i]);
    );

    double* Mx = NSM_data(M->matrix2);
    for(size_t i = 0; i < n; ++i) Mx[diag_indices[i]] += alpha;

    break;
  }
  default:
    printf("NM_add_to_diag5 :: unsupported matrix storage %d", M->storageType);
    exit(EXIT_FAILURE);
  }
}

NumericsMatrix *  NM_add(double alpha, NumericsMatrix* A, double beta, NumericsMatrix* B)
{


  assert(A->size0 == B->size0 && "NM_add :: A->size0 != B->size0 ");
  assert(A->size1 == B->size1 && "NM_add :: A->size1 != B->size1 ");


  /* The storageType  for C inherits from A except for NM_SPARSE_BLOCK */
  NumericsMatrix *C = NM_create(A->storageType, A->size0, A->size1);

  /* should we copy the whole internal data ? */
  /*NM_internalData_copy(A, C);*/
  NM_MPI_copy(A, C);
  NM_MUMPS_copy(A, C);

  switch(A->storageType)
  {
  case NM_DENSE:
  {
    int nm= A->size0*A->size1;
    cblas_dcopy(nm, A->matrix0, 1, C->matrix0, 1);
    cblas_dscal(nm, alpha, C->matrix0,1);
    switch(B->storageType)
    {
    case NM_DENSE:
    {
      cblas_daxpy(nm, beta, B->matrix0, 1, C->matrix0,1);
      NM_inc_version(C, NM_DENSE);
      break;
    }
    case NM_SPARSE_BLOCK:
    case NM_SPARSE:
    {
      NumericsMatrix* B_dense = NM_create(NM_DENSE, A->size0, A->size1);
      NM_to_dense(B, B_dense);
      /* MB: where is cleaned B_dense ? */
      cblas_daxpy(nm, beta, B_dense->matrix0, 1, C->matrix0,1);
      NM_inc_version(C, NM_DENSE);
      break;
    }
    default:
    {
      numerics_error("NM_add","Unsupported storage type %d, exiting!\n", B->storageType);
      exit(EXIT_FAILURE);
      break;
    }
    }
    break;
  }
  case NM_SPARSE_BLOCK:
  case NM_SPARSE:
  {

    CSparseMatrix* result = cs_add(NM_csc(A), NM_csc(B), alpha, beta);
    assert(result && "NM_add :: cs_add failed");
    NSM_fix_csc(result);
    NumericsSparseMatrix* C_nsm  = numericsSparseMatrix(C);

    C_nsm->csc = result;
    C_nsm->origin = NSM_CSC;
    C->storageType=NM_SPARSE;

    NSM_set_version(C->matrix2, NSM_CSC, NM_max_version(C));
    NSM_inc_version(C->matrix2, NSM_CSC);
    break;
  }
  default:
  {
    numerics_error("NM_add:","unsupported matrix storage %d", A->storageType);
  }
  }
  return C;

}

void  NM_scal(double alpha, NumericsMatrix* A)
{

  switch(A->storageType)
  {
  case NM_DENSE:
  {
    int nm= A->size0*A->size1;
    cblas_dscal(nm, alpha, A->matrix0,1);
    NM_inc_version(A, NM_DENSE);
    break;
  }
  case NM_SPARSE_BLOCK:
  {
    /* version incremented in SBM_scal */
    SBM_scal(alpha, A->matrix1);
    break;
  }
  case NM_SPARSE:
  {
    CSparseMatrix_scal(alpha, NM_csc(A));
    NSM_inc_version(A->matrix2, NSM_CSC);
    A->matrix2->origin = NSM_CSC;
    /* Invalidations */
    NM_clearTriplet(A);
    NM_clearHalfTriplet(A);
    NM_clearCSCTranspose(A);
    NM_clearCSR(A);
    break;
  }
  default:
  {
    numerics_error("NM_scal:","unsupported matrix storage %d", A->storageType);
  }
  }
  return;

}


NumericsMatrix* NM_create_from_data(int storageType, int size0, int size1, void* data)
{
  NumericsMatrix* M = NM_new();

  NM_fill(M, storageType, size0, size1, data);

  return M;
}

NumericsMatrix* NM_duplicate(NumericsMatrix* mat)
{
  NumericsMatrix* M = NM_new();

  void* data;
  int size0 = mat->size0;
  int size1 = mat->size1;

  M->storageType = mat->storageType;
  switch(mat->storageType)
  {
  case NM_DENSE:
    data = malloc((size_t)size0*size1*sizeof(double));
    break;
  case NM_SPARSE_BLOCK:
    data = SBM_new();
    break;
  case NM_SPARSE:
    data = NSM_new();
    break;
  default:
    fprintf(stderr, "NM_duplicate :: storageType value %d not implemented yet !", mat->storageType);
    exit(EXIT_FAILURE);
  }

  NM_fill(M, mat->storageType, size0, size1, data);

  return M;
}

NumericsMatrix* NM_new(void)
{
  DEBUG_BEGIN("NumericsMatrix* NM_new(void)\n");
  NumericsMatrix* M = (NumericsMatrix*) malloc(sizeof(NumericsMatrix));
  M->storageType = NM_UNKNOWN;
  M->size0 = 0;
  M->size1 = 0;
  NM_null(M);
  DEBUG_END("NumericsMatrix* NM_new(void)\n");
  return M;
}

NumericsMatrix* NM_eye(int size)
{
  NumericsMatrix* M = NM_create(NM_SPARSE, size, size);
  /* version incremented in NSM_triplet_eye */
  M->matrix2 = NSM_triplet_eye(size);
  return M;
}
<<<<<<< HEAD

NumericsMatrix* NM_scalar(int size, double s)
{
  NumericsMatrix* M = NM_create(NM_SPARSE, size, size);
  M->matrix2 = NSM_triplet_scalar(size, s);
  return M;
}

NumericsMatrix* NM_create(int storageType, int size0, int size1)
=======
NumericsMatrix* NM_create(NM_types storageType, int size0, int size1)
>>>>>>> ae729ff2
{
  NumericsMatrix* M = NM_new();

  void* data;

  switch(storageType)
  {
  case NM_DENSE:
    data = calloc(size0*size1,sizeof(double));
    break;
  case NM_SPARSE_BLOCK:
    data = SBM_new();
    break;
  case NM_SPARSE:
    data = NSM_new();
    break;
  default:
    data=NULL;
    numerics_error("NM_create", "storageType value %d not implemented yet !", storageType);
  }

  NM_fill(M, storageType, size0, size1, data);

  return M;
}


void NM_fill(NumericsMatrix* M, NM_types storageType, int size0, int size1, void* data)
{

  assert(M);
  NM_null(M);
  M->storageType = storageType;
  M->size0 = size0;
  M->size1 = size1;



  if(data)
  {
    switch(storageType)
    {
    case NM_DENSE:
      M->matrix0 = (double*) data;
      NM_inc_version(M, NM_DENSE);
      break;
    case NM_SPARSE_BLOCK:
      M->matrix1 = (SparseBlockStructuredMatrix*) data;
      NM_inc_version(M, NM_SPARSE_BLOCK);
      break;
    case NM_SPARSE:
      M->matrix2 = (NumericsSparseMatrix*) data;
      if(data)
      {
        if(M->matrix2->origin == NSM_UNKNOWN)
        {
          if(M->matrix2->triplet)
          {
            M->matrix2->origin = NSM_TRIPLET;
            NSM_inc_version(M->matrix2, NSM_TRIPLET);
          }
          else if(M->matrix2->half_triplet)
          {
            M->matrix2->origin = NSM_HALF_TRIPLET;
            NSM_inc_version(M->matrix2, NSM_HALF_TRIPLET);
          }
          else if(M->matrix2->csc)
          {
            M->matrix2->origin = NSM_CSC;
            NSM_inc_version(M->matrix2, NSM_CSC);
          }
          else if(M->matrix2->csr)
          {
            M->matrix2->origin = NSM_CSR;
            NSM_inc_version(M->matrix2, NSM_CSR);
          }
        }
      }
      break;

    default:
      printf("NM_fill :: storageType value %d not implemented yet !", storageType);
      exit(EXIT_FAILURE);
    }
  }
}

NumericsMatrix* NM_new_SBM(int size0, int size1, SparseBlockStructuredMatrix* m1)
{
  return NM_create_from_data(NM_SPARSE_BLOCK, size0, size1, (void*)m1);
}
NumericsMatrix* NM_transpose(NumericsMatrix * A)
{
  NumericsMatrix* Atrans;
  switch(A->storageType)
  {
  case NM_DENSE:
  {
    Atrans = NM_create(NM_DENSE, A->size1, A->size0);
    for(int i = 0; i < Atrans->size0; i++)
    {
      for(int j = 0; j < Atrans->size1; j++)
      {
        Atrans->matrix0[i+j*Atrans->size0] = A->matrix0[j+i*A->size0];
      }
    }
    break;
  }
  case NM_SPARSE_BLOCK:
  {
    Atrans = NM_create(NM_SPARSE_BLOCK, A->size1, A->size0);
    SBM_transpose(A->matrix1, Atrans->matrix1);
    break;
  }
  case NM_SPARSE:
  {
    assert(A->matrix2);
    Atrans = NM_create(NM_SPARSE,A->size1,A->size0);
    NM_csc_alloc(Atrans, 0);
    Atrans->matrix2->origin = NSM_CSC;
    // \todo should be a copy */
    CSparseMatrix_copy(NM_csc_trans(A), NM_csc(Atrans));
    //DEBUG_EXPR(NM_display(Atrans););
    break;
  }
  default:
  {
    numerics_error("NM_to_dense","Unsupported storage type %d, exiting!\n", A->storageType);
    exit(EXIT_FAILURE);
  }
  }
  NM_MPI_copy(A, Atrans);
  NM_MUMPS_copy(A, Atrans);

  return Atrans;
}

bool NM_destructible(const NumericsMatrix* A)
{
  return A->destructible == A;
}

RawNumericsMatrix* NM_preserve(NumericsMatrix* A)
{
  if (NM_destructible(A))
  {
    if (NM_LU_factorized(A) || NM_Cholesky_factorized(A) ||  NM_LDLT_factorized(A) )
    {
      numerics_warning("NM_preserve", "preservation is done on a factorized matrix!");
    }
    NumericsMatrix* B = NM_new();
    NM_copy(A, B);

    A->destructible = B;
    assert(A->destructible->destructible == A->destructible);
  };
  return A;
}

RawNumericsMatrix* NM_unpreserve(NumericsMatrix* A)
{
  if (A->destructible != A)
  {
    NM_clear(A->destructible);
    free(A->destructible);
    A->destructible = A;
  }
  return A;
}

bool NM_LU_factorized(const NumericsMatrix* const A)
{
  return NM_internalData(A->destructible)->isLUfactorized;
}
bool NM_Cholesky_factorized(const NumericsMatrix* const A)
{
  return NM_internalData(A->destructible)->isCholeskyfactorized;
}
bool NM_LDLT_factorized(const NumericsMatrix* const A)
{
  return NM_internalData(A->destructible)->isLDLTfactorized;
}

void NM_set_LU_factorized(NumericsMatrix* A, bool flag)
{
  NM_internalData(A->destructible)->isLUfactorized = flag;
}

void NM_set_Cholesky_factorized(NumericsMatrix* A, bool flag)
{
  NM_internalData(A->destructible)->isCholeskyfactorized = flag;
}

void NM_set_LDLT_factorized(NumericsMatrix* A, bool flag)
{
  NM_internalData(A->destructible)->isLDLTfactorized = flag;
}



void NM_clearDense(NumericsMatrix* A)
{
  if(A->matrix0)
  {
    free(A->matrix0);
  }
  A->matrix0 = NULL;
  NM_reset_version(A, NM_DENSE);
}

void NM_clearSparseBlock(NumericsMatrix* A)
{
  if(A->matrix1)
  {
    SBM_clear(A->matrix1);
    free(A->matrix1);
  }
  A->matrix1 = NULL;
  /* no need to reset version! */
}

void NM_clearSparse(NumericsMatrix* A)
{
  if(A->matrix2)
  {
    NSM_clear(A->matrix2);
    free(A->matrix2);
  }
  A->matrix2 = NULL;
  /* no need to reset version! */
}

void NM_clearTriplet(NumericsMatrix* A)
{
  if(A->matrix2)
  {
    if(A->matrix2->triplet)
    {
      cs_spfree(A->matrix2->triplet);
    }
    A->matrix2->triplet = NULL;
    NSM_reset_version(A->matrix2, NSM_TRIPLET);
  }
}

void NM_clearHalfTriplet(NumericsMatrix* A)
{
  if(A->matrix2)
  {
    if(A->matrix2->half_triplet)
    {
      cs_spfree(A->matrix2->half_triplet);
      A->matrix2->half_triplet = NULL;
    }
    NSM_reset_version(A->matrix2, NSM_HALF_TRIPLET);
  }
}

void NM_clearCSC(NumericsMatrix* A)
{
  if(A->matrix2)
  {
    if(A->matrix2->csc)
    {
      cs_spfree(A->matrix2->csc);
    }
    A->matrix2->csc = NULL;
    NSM_reset_version(A->matrix2, NSM_CSC);
  }
}

void NM_clearCSCTranspose(NumericsMatrix* A)
{
  if(A->matrix2)
  {
    if(A->matrix2->trans_csc)
    {
      cs_spfree(A->matrix2->trans_csc);
    }
    A->matrix2->trans_csc = NULL;
  }
  /* no version for csc transpose as it is a terminal format */
}

void NM_clearCSR(NumericsMatrix* A)
{
  if(A->matrix2)
  {
    if(A->matrix2->csr)
    {
      cs_spfree(A->matrix2->csr);
    }
    A->matrix2->csr = NULL;
    NSM_reset_version(A->matrix2, NSM_CSR);
  }
}

void NM_clearSparseStorage(NumericsMatrix *A)
{
  if(A->matrix2)
  {
    A->matrix2->origin = NSM_UNKNOWN;
    if(A->matrix2->linearSolverParams)
      A->matrix2->linearSolverParams = NSM_linearSolverParams_free(A->matrix2->linearSolverParams);
  }
  NM_clearTriplet(A);
  NM_clearHalfTriplet(A);
  NM_clearCSC(A);
  NM_clearCSCTranspose(A);
  NM_clearCSR(A);

  /* reset version done in NM_clear* */
}


void NM_dense_to_sparse(const NumericsMatrix* const A, NumericsMatrix* B, double threshold)
{
  assert(A->matrix0);
  assert(B->matrix2->triplet);
  for(int i = 0; i < A->size0; ++i)
  {
    for(int j = 0; j < A->size1; ++j)
    {
      CHECK_RETURN(CSparseMatrix_zentry(B->matrix2->triplet, i, j, A->matrix0[i + A->size0*j], threshold));
    }
  }
  if (A == B)
  {
    /* on the same matrix, the versions are the same */
    NSM_set_version(B->matrix2, NSM_TRIPLET, NM_version(A, NM_DENSE));
  }
  else
  {
    /* increment the version to the max */
    NSM_inc_version(B->matrix2, NSM_TRIPLET);
  }
}
int NM_to_dense(const NumericsMatrix* const A, NumericsMatrix* B)
{
  int info = 1;
  if(!B->matrix0)
  {
    B->matrix0 = (double *)calloc(A->size0*A->size1, sizeof(double));
  }
  else if(B->size0 != A->size0 || B->size0 != A->size0)
  {
    free(B->matrix0);
    B->matrix0 = (double *)calloc(A->size0*A->size1, sizeof(double));
  }

  assert(B->matrix0);

  B->size0 = A->size0;
  B->size1 = A->size1;
  B->storageType=NM_DENSE;

  unsigned long src_version;
  switch(A->storageType)
  {
  case NM_DENSE:
  {
    NM_copy(A, B);
    info=0;
    src_version = NM_version(A, NM_DENSE);
    break;
  }
  case NM_SPARSE_BLOCK:
  {
    SBM_to_dense(A->matrix1, B->matrix0);
    info=0;
    src_version = NM_version(A, NM_SPARSE_BLOCK);
    break;
  }
  case NM_SPARSE:
  {
    assert(A->matrix2);
    info  = NSM_to_dense(A->matrix2, B->matrix0);
    assert (NSM_version(A->matrix2, NSM_latest_id(A->matrix2)) ==
            NSM_version(A->matrix2, A->matrix2->origin));
    src_version = NSM_version(A->matrix2, A->matrix2->origin);
    break;
  }
  default:
  {
    numerics_error("NM_to_dense","Unsupported storage type %d, exiting!\n", A->storageType);
    exit(EXIT_FAILURE);
  }
  }
  /* invalidations */
  NM_clearSparse(B);
  NM_clearSparseBlock(B);

  if (A == B)
  {
    /* on the same matrix, the versions are the same */
    NM_set_version(B, NM_DENSE, src_version);
  }
  else
  {
    /* increment the version to the max */
    NM_inc_version(B , NM_DENSE);
  }

  return info;


}


void NM_copy_to_sparse(const NumericsMatrix* const A, NumericsMatrix* B, double threshold)
{
  DEBUG_BEGIN("NM_copy_to_sparse(...)\n")
  assert(A);
  assert(B);
  B->size0 = A->size0;
  B->size1 = A->size1;

  assert(B->storageType == NM_SPARSE);
  if(!B->matrix2)
  {
    B->matrix2 = NSM_new();
  }

  switch(A->storageType)
  {
  case NM_DENSE:
  {
    B->matrix2->triplet = cs_spalloc(0,0,1,1,1);
    B->matrix2->origin = NSM_TRIPLET;
    /* version set in NM_dense_to_sparse */
    NM_dense_to_sparse(A, B, threshold );
    break;
  }
  case NM_SPARSE_BLOCK:
  {
    // XXX this is suboptimal since the matrix A might have already been converted
    // to csc or triplet --xhub

    B->matrix1 = A->matrix1;
    B->storageType = NM_SPARSE_BLOCK;
    NM_triplet(B);
    B->matrix1 = NULL;
    B->storageType = NM_SPARSE;

    if (A == B)
    {
      NSM_set_version(B->matrix2, NSM_TRIPLET, NM_version(A, NM_SPARSE_BLOCK));
    }
    else
    {
      NSM_inc_version(B->matrix2, NSM_TRIPLET);
    }
    break;
  }
  case NM_SPARSE:
  {
    /* version set in NM_copy */
    NM_copy(A, B);
    break;
  }
  default:
  {
    printf("NM_copy_to_sparse :: Unsupported storage type %d, exiting!\n", A->storageType);
    exit(EXIT_FAILURE);
  }
  }
  DEBUG_END("NM_copy_to_sparse(...)\n")
}

void NM_copy(const NumericsMatrix* const A, NumericsMatrix* B)
{
  assert(A);
  assert(B);
  int sizeA = A->size0 * A->size1;
  int sizeB = B->size0 * B->size1;
  B->size0 = A->size0;
  B->size1 = A->size1;

  NM_internalData_free(B);

  B->storageType = A->storageType;
  switch(A->storageType)
  {
  case NM_DENSE:
  {
    if(B->matrix0)
    {
      if(sizeB < sizeA)
      {
        B->matrix0 = (double*) realloc(B->matrix0, sizeA * sizeof(double));
      }
    }
    else
    {
      B->matrix0 = (double*) malloc(sizeA * sizeof(double));
    }
    cblas_dcopy(sizeA, A->matrix0, 1, B->matrix0, 1);

    /* invalidations */
    NM_clearSparseBlock(B);
    NM_clearSparseStorage(B);

    NM_set_version(B, NM_DENSE, NM_version(A, NM_DENSE));

    break;
  }
  case NM_SPARSE_BLOCK:
  {
    if(!B->matrix1)
    {
      B->matrix1 = SBM_new();
    }

    SparseBlockStructuredMatrix* A_ = A->matrix1;
    SparseBlockStructuredMatrix* B_ = B->matrix1;

    SBM_copy(A_,B_,1);

    /* invalidations */
    NM_clearDense(B);
    NM_clearSparseStorage(B);

    NM_set_version(B, NM_SPARSE_BLOCK, NM_version(A, NM_SPARSE_BLOCK));
    break;
  }
  case NM_SPARSE:
  {
    NumericsSparseMatrix * A_ = A->matrix2;
    NumericsSparseMatrix * B_ = numericsSparseMatrix(B);

    /* version management done in NSM_copy*/
    NSM_copy(A_,B_);

    /* invalidations */
    NM_clearDense(B);
    NM_clearSparseBlock(B);

    if(NSM_get_origin(B_)->nz >= 0)
    {
      NM_clearCSC(B);
      NM_clearCSCTranspose(B);
      NM_clearCSR(B);
    }
    else
    {
      NM_clearTriplet(B);
      NM_clearHalfTriplet(B);
      if(A->matrix2->origin == NSM_CSC)
      {
        NM_clearCSR(B);
      }
      else
      {
        NM_clearCSC(B);
      }
    }
    break;
  }
  default:
    numerics_error("NM_copy","The type of the source matrix is unknown.");

  }
  NM_internalData_copy(A, B);
  NM_MPI_copy(A, B);
  NM_MUMPS_copy(A, B);

  if (NM_destructible(A))
  {
    /* A is destructible, so B must be destructible */
    NM_unpreserve(B);
    B->destructible = B;
  }
  else
  {
    /* A is preserved, so B must be preserved */
    /* assert(!NM_destructible(B));  VA. 22-09-2020 I do not understand B must be destructible. It the case by default if B is created with NM_new */
    NM_preserve(B);
  }

  assert(NM_destructible(B) == NM_destructible(A));
  assert(NM_max_version(B) == NM_max_version(A));

}

NumericsSparseMatrix* numericsSparseMatrix(NumericsMatrix* A)
{
  if(!A->matrix2)
  {
    A->matrix2 = NSM_new();
  }
  return A->matrix2;
}



CSparseMatrix* NM_triplet(NumericsMatrix* A)
{
  if(!numericsSparseMatrix(A)->triplet)
  {
    switch(A->storageType)
    {
    case NM_DENSE:
    case NM_SPARSE_BLOCK:
    {

      /* Invalidation of previously constructed csc storage. */
      /* If we want to avoid this -> rewrite cs_compress with reallocation. */
      NM_clearCSC(A);
      NM_clearCSR(A);
      NM_clearCSCTranspose(A);

      A->matrix2->origin = NSM_TRIPLET;

      A->matrix2->triplet = cs_spalloc(0,0,1,1,1);

      if(A->matrix1)
      {

        /* iteration on row, cr : current row */
        for(unsigned int cr = 0; cr < A->matrix1->filled1-1; ++cr)
        {
          for(size_t bn = A->matrix1->index1_data[cr];
              bn < A->matrix1->index1_data[cr + 1]; ++bn)
          {
            /* cc : current column */
            size_t cc = A->matrix1->index2_data[bn];
            unsigned int inbr = A->matrix1->blocksize0[cr];
            unsigned int roffset = 0;
            unsigned int coffset = 0;
            if(cr != 0)
            {
              roffset = A->matrix1->blocksize0[cr - 1];
              inbr -= roffset;
            }
            unsigned int inbc = A->matrix1->blocksize1[cc];
            if(cc != 0)
            {
              coffset = A->matrix1->blocksize1[cc - 1];
              inbc -= coffset;
            }
            for(unsigned j = 0; j < inbc; ++j)
            {
              for(unsigned i = 0; i < inbr; ++i)
              {
                CHECK_RETURN(CSparseMatrix_entry(A->matrix2->triplet, i + roffset, j + coffset,
                                                  A->matrix1->block[bn][i + j*inbr]));
              }
            }
          }
        }
        NSM_set_version(A->matrix2, NSM_TRIPLET, NM_version(A,
                                                            NM_SPARSE_BLOCK));
      }
      else if(A->matrix0)
      {
        /* version set in NM_dense_to_sparse */
        NM_dense_to_sparse(A, A, DBL_EPSILON);
      }
      else if(A->size0 > 0 || A->size1 > 0)
      {
        fprintf(stderr, "NM_triplet: sparse matrix cannot be constructed.\n");
        exit(EXIT_FAILURE);
      }
      break;
    }
    case NM_SPARSE:
    {
      switch(A->matrix2->origin)
      {
      case NSM_CSC:
      {
        assert(A->matrix2->csc);
        A->matrix2->triplet = NM_csc_to_triplet(A->matrix2->csc);
        NSM_set_version(A->matrix2, NSM_TRIPLET, NSM_version(A->matrix2,
                                                             NSM_CSC));
        break;
      }
      case NSM_CSR:
      {
        assert(A->matrix2->csr);
        A->matrix2->triplet = NM_csr_to_triplet(A->matrix2->csr);
        NSM_set_version(A->matrix2, NSM_TRIPLET, NSM_version(A->matrix2,
                                                             NSM_CSR));
        break;
      }
      default:
      case NSM_UNKNOWN:
      {
        NSM_UNKNOWN_ERR("NM_triplet", A->matrix2->origin);
        exit(EXIT_FAILURE);
      }
      }
      break;
      default:
      {
        fprintf(stderr, "NM_triplet: unknown matrix type\n");
        exit(EXIT_FAILURE);
      }
    }

    }
  }
  assert(A->matrix2->triplet);

  assert(NM_max_version(A) == NSM_version(A->matrix2, NSM_TRIPLET));

  return A->matrix2->triplet;
}


CSparseMatrix* NM_half_triplet(NumericsMatrix* A)
{
  if(!numericsSparseMatrix(A)->half_triplet)
  {
    switch(A->storageType)
    {
    case NM_DENSE:
    case NM_SPARSE_BLOCK:
    {

      /* Invalidation of previously constructed csc storage. */
      /* If we want to avoid this -> rewrite cs_compress with reallocation. */
      NM_clearCSC(A);
      NM_clearCSR(A);
      NM_clearCSCTranspose(A);

      A->matrix2->origin = NSM_HALF_TRIPLET;

      A->matrix2->half_triplet = cs_spalloc(0,0,1,1,1);

      if(A->matrix1)
      {

        /* iteration on row, cr : current row */
        for(unsigned int cr = 0; cr < A->matrix1->filled1-1; ++cr)
        {
          for(size_t bn = A->matrix1->index1_data[cr];
              bn < A->matrix1->index1_data[cr + 1]; ++bn)
          {
            /* cc : current column */
            size_t cc = A->matrix1->index2_data[bn];
            unsigned int inbr = A->matrix1->blocksize0[cr];
            unsigned int roffset = 0;
            unsigned int coffset = 0;
            if(cr != 0)
            {
              roffset = A->matrix1->blocksize0[cr - 1];
              inbr -= roffset;
            }
            unsigned int inbc = A->matrix1->blocksize1[cc];
            if(cc != 0)
            {
              coffset = A->matrix1->blocksize1[cc - 1];
              inbc -= coffset;
            }
            for(unsigned j = 0; j < inbc; ++j)
            {
              for(unsigned i = 0; i < inbr; ++i)
              {
                CHECK_RETURN(CSparseMatrix_symmetric_entry(A->matrix2->half_triplet, i + roffset, j + coffset,
                             A->matrix1->block[bn][i + j*inbr]));
              }
            }
          }
        }
        NSM_set_version(A->matrix2, NSM_HALF_TRIPLET,
                        NM_version(A, NM_SPARSE_BLOCK));
      }
      else if(A->matrix0)
      {
        fprintf(stderr, "NM_half_triplet: conversion is not implemented");
        exit(EXIT_FAILURE);
      }
      break;
    }
    case NM_SPARSE:
    {
      switch(A->matrix2->origin)
      {
      case NSM_TRIPLET:
      {
        A->matrix2->half_triplet = NM_csc_to_half_triplet(NM_csc(A));
        NSM_set_version(A->matrix2, NSM_HALF_TRIPLET,
                        NSM_version(A->matrix2, NSM_TRIPLET));

        break;
      }
      case NSM_CSC:
      {
        assert(A->matrix2->csc);
        A->matrix2->half_triplet = NM_csc_to_half_triplet(A->matrix2->csc);
        NSM_set_version(A->matrix2, NSM_HALF_TRIPLET, NSM_version(A->matrix2,
                                                                  NSM_CSC));

        break;
      }
      case NSM_CSR:
      {
        fprintf(stderr, "NM_half_triplet: conversion is not implemented");
        exit(EXIT_FAILURE);
        break;
      }
      default:
      case NSM_UNKNOWN:
      {
        NSM_UNKNOWN_ERR("NM_half_triplet", (int) A->matrix2->origin);
        exit(EXIT_FAILURE);
      }
      }
      break;
      default:
      {
        fprintf(stderr, "NM_half_triplet: unknown matrix type\n");
        exit(EXIT_FAILURE);
      }
    }

    }
  }
  assert(A->matrix2->half_triplet);

  return A->matrix2->half_triplet;
}

CSparseMatrix* NM_csc(NumericsMatrix *A)
{
  DEBUG_BEGIN("NM_csc(NumericsMatrix *A)\n");
  assert(A);

  if(!numericsSparseMatrix(A)->csc)
  {
    assert(A->matrix2);
    switch(A->matrix2->origin)
    {
    case NSM_TRIPLET:
    case NSM_UNKNOWN:
    {
      /*  triplet -> csc with allocation */
      A->matrix2->csc = cs_compress(NM_triplet(A));
      NSM_set_version(A->matrix2, NSM_CSC,
                      NSM_version(A->matrix2, NSM_TRIPLET));
      break;
    }
    case NSM_CSR:
    {
      A->matrix2->csc = NM_csr_to_csc(NM_csr(A));
      NSM_set_version(A->matrix2, NSM_CSC,
                      NSM_version(A->matrix2, NSM_CSR));
      break;
    }
    case NSM_HALF_TRIPLET:
    {
      numerics_error("NM_csc", "cannot get csc from half triplet");
      break;
    }
    default:
    {
      NSM_UNKNOWN_ERR("NM_csc", A->matrix2->origin);
      exit(EXIT_FAILURE);
    }
    }

    assert(A->matrix2->csc);
    NM_clearCSCTranspose(A);
  }

  assert(A->matrix2->csc);
  assert(A->matrix2->csc->m == A->size0 && "inconsistent size of csc storage");
  assert(A->matrix2->csc->n == A->size1 && "inconsistent size of csc storage");



  DEBUG_END("NM_csc(NumericsMatrix *A)\n");

  assert(NSM_version(A->matrix2, NSM_TRIPLET) <=
         NSM_version(A->matrix2, NSM_CSC));

  assert(NSM_version(A->matrix2, NSM_CSR) <=
         NSM_version(A->matrix2, NSM_CSC));

  return A->matrix2->csc;
}

CSparseMatrix* NM_csc_trans(NumericsMatrix* A)
{
  if(!numericsSparseMatrix(A)->trans_csc)
  {
    assert(A->matrix2);
    A->matrix2->trans_csc = cs_transpose(NM_csc(A), 1); /* value = 1
                                                         * ->
                                                         * allocation */
  }

  return A->matrix2->trans_csc;
}

CSparseMatrix* NM_csr(NumericsMatrix *A)
{
  assert(A);

  if(!numericsSparseMatrix(A)->csr)
  {
    assert(A->matrix2);
    switch(A->matrix2->origin)
    {
    case NSM_TRIPLET:
    case NSM_UNKNOWN:
    {
      /*  triplet -> csr with allocation */
      A->matrix2->csr = NM_triplet_to_csr(NM_triplet(A));
      NSM_set_version(A->matrix2, NSM_CSR,
                      NSM_version(A->matrix2, NSM_TRIPLET));
      break;
    }
/* MB: there was a bug here */
/*    case NSM_CSR:*/
    case NSM_CSC:
    {
      A->matrix2->csr = NM_csc_to_csr(NM_csr(A));
      NSM_set_version(A->matrix2, NSM_CSC,
                      NSM_version(A->matrix2, NSM_CSC));
      break;
    }
    case NSM_HALF_TRIPLET:
    {
      numerics_error("NM_csr", "cannot get csr from half triplet");
      break;
    }
    default:
    {
      NSM_UNKNOWN_ERR("NM_csr", A->matrix2->origin);
      exit(EXIT_FAILURE);
    }
    }

    assert(A->matrix2->csr);
  }

  assert(NSM_version(A->matrix2, NSM_TRIPLET) <=
         NSM_version(A->matrix2, NSM_CSR));

  assert(NSM_version(A->matrix2, NSM_CSR) <=
         NSM_version(A->matrix2, NSM_CSR));

  return A->matrix2->csr;
}

/* Numerics Matrix wrapper  for y <- alpha A x + beta y */
void NM_gemv(const double alpha, NumericsMatrix* A, const double *x,
             const double beta, double *y)
{
  assert(A);
  assert(x);
  assert(y);

  switch(A->storageType)
  {
  case NM_DENSE:
  {
    cblas_dgemv(CblasColMajor, CblasNoTrans, A->size0, A->size1,
                alpha, A->matrix0, A->size0, x, 1, beta, y, 1);

    break;
  }

  case NM_SPARSE_BLOCK:
  {
    SBM_gemv(A->size1, A->size0, alpha, A->matrix1, x, beta, y);

    break;
  }

  case NM_SPARSE:
  {
    assert(A->storageType == NM_SPARSE);
    CHECK_RETURN(CSparseMatrix_aaxpby(alpha, NM_csc(A), x, beta, y));
    break;
  }
  default:
  {
    assert(0 && "NM_gemv unknown storageType");
  }
  }
}

/* Numerics Matrix wrapper  for y <- alpha trans(A) x + beta y */
void NM_tgemv(const double alpha, NumericsMatrix* A, const double *x,
              const double beta, double *y)
{
  switch(A->storageType)
  {
  case NM_DENSE:
  {
    cblas_dgemv(CblasColMajor, CblasTrans, A->size0, A->size1,
                alpha, A->matrix0, A->size0, x, 1, beta, y, 1);
    break;
  }
  case NM_SPARSE_BLOCK:
  case NM_SPARSE:
  {
    CHECK_RETURN(CSparseMatrix_aaxpby(alpha, NM_csc_trans(A), x, beta, y));
    break;
  }
  default:
  {
    assert(0 && "NM_tgemv unknown storageType");
  }
  }
}

/* Insert the submatrix B into the matrix A on the position defined in
 * (start_i, start_j) position.
 */
void NM_insert(NumericsMatrix* A, const NumericsMatrix* const B,
               const unsigned int start_i, const unsigned int start_j)
{
  DEBUG_BEGIN("NM_insert\n");

  DEBUG_EXPR(NM_display_storageType(A););
  DEBUG_EXPR(NM_display_storageType(B););

  /* validation */
  assert(A->size0 >= B->size0);
  assert(A->size1 >= B->size1);

  unsigned int end_i = start_i + B->size0;
  unsigned int end_j = start_j + B->size1;
  assert(start_i <= end_i);
  assert(start_j <= end_j);
  assert((int)end_i <= A->size0);
  assert((int)end_j <= A->size1);

  /* trivial case when size(A) == size(B) */
  if(A->size0 == B->size0 && A->size1 == B->size1)
  {
    /* version managed in NM_copy */
    NM_copy(B, A);
    DEBUG_END("NM_insert\n");
    return;
  }
  /* DEBUG_PRINTF("NM_insert -- A->storageType = %i\n", A->storageType); */
  /* check the case when A is sparse block matrix */
  switch(A->storageType)
  {
  case NM_SPARSE:
  {
    switch(A->matrix2->origin)
    {
    case NSM_TRIPLET:
    {
      break;
    }
    case NSM_CSC:
    {
      A->matrix2->triplet = NM_csc_to_triplet(A->matrix2->csc);
      NSM_set_version(A->matrix2, NSM_TRIPLET, NSM_version(A->matrix2,
                                                           NSM_CSC));
      break;
    }
    case NSM_CSR:
    {
      A->matrix2->triplet = NM_csr_to_triplet(A->matrix2->csr);
      NSM_set_version(A->matrix2, NSM_TRIPLET, NSM_version(A->matrix2,
                                                           NSM_CSR));

      break;
    }
    default:
    {
      numerics_error("NM_insert","unknown origin %d for matrix A\n", A->matrix2->origin);
    }
    }
    A->matrix2->origin = NSM_TRIPLET;
    break;
  }
  case NM_DENSE:
  {
    break;
  }
  default:
  {
    numerics_error("NM_insert", "unknown storageType %d for numerics matrix A\n", A->storageType);
  }
  }
  /* DEBUG_PRINTF("NM_insert -- B->storageType = %i\n", B->storageType); */

  /* We transform B into triplet to simplify: could be optimized */
  switch(B->storageType)
  {
  case NM_SPARSE:
  {
    switch(B->matrix2->origin)
    {
    case NSM_TRIPLET:
    {
      assert(B->matrix2->triplet);
      break;
    }
    case NSM_CSC:
    {
      B->matrix2->triplet = NM_csc_to_triplet(B->matrix2->csc);
      NSM_set_version(B->matrix2, NSM_TRIPLET, NSM_version(B->matrix2,
                                                           NSM_CSC));

      break;
    }
    case NSM_CSR:
    {
      B->matrix2->triplet = NM_csr_to_triplet(B->matrix2->csr);
      NSM_set_version(B->matrix2, NSM_TRIPLET, NSM_version(B->matrix2,
                                                           NSM_CSR));
      break;
    }
    default:
    {
      numerics_error("NM_insert","unknown origin %d for matrix B\n", B->matrix2->origin);
    }
    }

    B->matrix2->origin = NSM_TRIPLET;
    assert(NSM_max_version(B->matrix2) ==
           NSM_version(B->matrix2, B->matrix2->origin));

    CS_INT * Bi =   B->matrix2->triplet->i;
    CS_INT * Bp =   B->matrix2->triplet->p;
    double * Bx =   B->matrix2->triplet->x;
    // loop over the values of B
    for(int idx = 0 ; idx < B->matrix2->triplet->nz  ; idx++)
    {
      NM_entry(A, Bi[idx] + start_i, Bp[idx] + start_j, Bx[idx]);
    }
    break;
  }
  case NM_SPARSE_BLOCK:
  case NM_DENSE:
  {
    /* could be optimized */
    double val;
    for(unsigned int i = start_i; i < end_i; ++i)
    {
      for(unsigned int j = start_j; j < end_j; ++j)
      {
        val = NM_get_value(B, i - start_i, j - start_j);
        NM_entry(A, i, j, val);
      }
    }
    break;
  }
  default:
  {
    numerics_error("NM_insert","unknown storageType %d for numerics matrix B\n", B->storageType);
  }
  }
  DEBUG_END("NM_insert\n");
  return;
}


NumericsMatrix * NM_multiply(NumericsMatrix* A, NumericsMatrix* B)
{
  DEBUG_BEGIN("NM_multiply(...) \n")
  NM_types storageType;

  NumericsMatrix * C = NM_new();

  /* should we copy the whole internal data ? */
  /*NM_internalData_copy(A, C);*/
  NM_copy(A,C);
  NM_MPI_copy(A, C);
  NM_MUMPS_copy(A, C);

  /* At the time of writing, we are able to transform anything into NM_SPARSE,
   * hence we use this format whenever possible */
  if(A->storageType == NM_SPARSE || B->storageType == NM_SPARSE || C->storageType == NM_SPARSE)
  {
    storageType = NM_SPARSE;
  }
  else
  {
    storageType = A->storageType;
  }
  switch(storageType)
  {
  case NM_DENSE:
  {
    assert(A->matrix0);
    assert(B->matrix0);

    C->size0 = A->size0;
    C->size1 = B->size1;
    C->matrix0 = (double *)malloc(C->size0*C->size1*sizeof(double));
    assert(C->matrix0);
    cblas_dgemm(CblasColMajor, CblasNoTrans, CblasNoTrans, A->size0, B->size1, B->size0,
                1.0, A->matrix0, A->size0, B->matrix0, B->size0, 0.0, C->matrix0, A->size0);
    NM_clearSparseBlock(C);
    NM_clearSparseStorage(C);
    C->storageType=storageType;
    break;
  }
  case NM_SPARSE_BLOCK:
  {
    assert(A->matrix1);
    assert(B->matrix1);

    /* New version taht follows the principle of sparse matrices in Csparse*/
    SparseBlockStructuredMatrix * C_SBM = SBM_multiply(A->matrix1, B->matrix1);
    NM_clearSparseBlock(C);
    NM_clearDense(C);
    NM_clearSparseStorage(C);
    C->matrix1 = C_SBM;
    C->size0 = A->size0;
    C->size1 = B->size1;
    C->storageType=storageType;
    break;
  }
  case NM_SPARSE:
  {
    /* We need to free the allocated data here, hence we have to save the
     * matrix pointer. Otherwise, we have a memleak */
#ifdef WITH_MKL_SPBLAS
    if(check_mkl_lib() && (fabs(beta -1.) < 100*DBL_EPSILON))
    {
      if(!B->matrix2) NM_triplet(B);
      NumericsSparseMatrix* result = NM_MKL_spblas_gemm(0, A->matrix2, B->matrix2);
      assert(result);
      int size0 = C->size0;
      int size1 = C->size1;
      NM_clear(C);
      NM_null(C);
      NM_fill(C, NM_SPARSE, size0, size1, result);
      NM_MKL_to_sparse_matrix(C);
      return;
    }
#endif
    DEBUG_EXPR(NM_display(A));
    DEBUG_EXPR(NM_display(B));
    DEBUG_EXPR(cs_print((const cs *) NM_csc(A),0););
    DEBUG_EXPR(cs_print((const cs *) NM_csc(B),0););
    assert(A->size1 == B->size0 && "NM_gemm :: A->size1 != B->size0 ");
    CSparseMatrix* C_csc = cs_multiply(NM_csc(A), NM_csc(B));
    DEBUG_EXPR(cs_print((const cs *) C_csc,0););
    assert(C_csc && "NM_gemm :: cs_multiply failed");
    NSM_fix_csc(C_csc);

    NM_clearDense(C);
    NM_clearSparseBlock(C);
    NM_clearSparseStorage(C);
    C->storageType=storageType;
    numericsSparseMatrix(C)->csc = C_csc;
    C->size0 = (int)C->matrix2->csc->m;
    C->size1 = (int)C->matrix2->csc->n;
    numericsSparseMatrix(C)->origin = NSM_CSC;
    break;
  }
  default:
  {
    assert(0 && "NM_multiply unknown storageType");
  }
  }
  return C;
  DEBUG_END("NM_multiply(...) \n")
}

void NM_gemm(const double alpha, NumericsMatrix* A, NumericsMatrix* B,
             const double beta, NumericsMatrix* C)
{
  NM_types storageType;

  /* At the time of writing, we are able to transform anything into NM_SPARSE,
   * hence we use this format whenever possible */
  if(A->storageType == NM_SPARSE || B->storageType == NM_SPARSE || C->storageType == NM_SPARSE)
  {
    storageType = NM_SPARSE;
  }
  else
  {
    storageType = A->storageType;
  }
  switch(storageType)
  {
  case NM_DENSE:
  {
    assert(A->matrix0);
    assert(B->matrix0);
    assert(C->matrix0);
    cblas_dgemm(CblasColMajor, CblasNoTrans, CblasNoTrans, A->size0, B->size1, B->size0,
                alpha, A->matrix0, A->size0, B->matrix0, B->size0, beta, C->matrix0, A->size0);

    NM_clearSparseBlock(C);
    NM_clearSparseStorage(C);
    C->storageType=storageType;
    break;
  }
  case NM_SPARSE_BLOCK:
  {
    assert(A->matrix1);
    assert(B->matrix1);
    assert(C->matrix1);

    /* old version that cannot work for beta != 0.0*/
    /* SBM_alloc_for_gemm(A->matrix1, B->matrix1, C->matrix1); */
    /* SBM_gemm(alpha, A->matrix1, B->matrix1, beta, C->matrix1); */
    /* NM_clearDense(C); */
    /* NM_clearSparseStorage(C); */
    /* C->storageType=storageType; */

    /* New version that follows the principle of sparse matrices in Csparse*/
    SparseBlockStructuredMatrix * C_tmp = SBM_multiply(A->matrix1, B->matrix1);
    SparseBlockStructuredMatrix * result = SBM_add(C_tmp, C->matrix1, alpha, beta);
    NM_clearSparseBlock(C);
    NM_clearDense(C);
    NM_clearSparseStorage(C);
    C->matrix1 = result;
    C->size0 = A->size0;
    C->size1 = B->size1;
    C->storageType=storageType;
    break;
  }
  case NM_SPARSE:
  {
    /* We need to free the allocated data here, hence we have to save the
     * matrix pointer. Otherwise, we have a memleak */
#ifdef WITH_MKL_SPBLAS
    if(check_mkl_lib() && (fabs(beta -1.) < 100*DBL_EPSILON))
    {
      if(!B->matrix2) NM_triplet(B);
      if(!C->matrix2) NM_triplet(C);
      NumericsSparseMatrix* tmp_matrix = NM_MKL_spblas_gemm(0, A->matrix2, B->matrix2);
      assert(tmp_matrix);
      NumericsSparseMatrix* result = NM_MKL_spblas_add(0, alpha, tmp_matrix, C->matrix2);
      int size0 = C->size0;
      int size1 = C->size1;
      NM_clear(C);
      NM_null(C);
      NM_fill(C, NM_SPARSE, size0, size1, result);
      NM_MKL_to_sparse_matrix(C);
      return;
    }
#endif
    DEBUG_EXPR(NM_display(A));
    DEBUG_EXPR(NM_display(B));
    DEBUG_EXPR(cs_print((const cs *) NM_csc(A),0););
    DEBUG_EXPR(cs_print((const cs *) NM_csc(B),0););
    assert(A->size1 == B->size0 && "NM_gemm :: A->size1 != B->size0 ");
    CSparseMatrix* tmp_matrix = cs_multiply(NM_csc(A), NM_csc(B));
    DEBUG_EXPR(cs_print((const cs *) tmp_matrix,0););
    assert(tmp_matrix && "NM_gemm :: cs_multiply failed");
    NSM_fix_csc(tmp_matrix);

    CSparseMatrix* result = cs_add(tmp_matrix, NM_csc(C), alpha, beta);
    assert(result && "NM_gemm :: cs_add failed");
    NSM_fix_csc(result);

    cs_spfree(tmp_matrix);
    NM_clearDense(C);
    NM_clearSparseBlock(C);
    NM_clearSparseStorage(C);
    C->storageType=storageType;
    numericsSparseMatrix(C)->csc = result;
    C->size0 = (int)C->matrix2->csc->m;
    C->size1 = (int)C->matrix2->csc->n;
    numericsSparseMatrix(C)->origin = NSM_CSC;
    break;
  }
  default:
  {
    assert(0 && "NM_gemm unknown storageType");
  }
  }

  NM_MPI_copy(A, C);
  NM_MUMPS_copy(A, C);

}

NumericsMatrixInternalData* NM_internalData(NumericsMatrix* A)
{
  if(!A->internalData)
  {
    NM_internalData_new(A);
  }
  return A->internalData;
}




void* NM_iWork(NumericsMatrix* A, size_t size, size_t sizeof_elt)
{
  size_t bit_size = size * sizeof_elt;
  NM_internalData(A)->sizeof_elt =   sizeof_elt;

  if(!NM_internalData(A)->iWork)
  {
    assert(A->internalData->iWorkSize == 0);
    A->internalData->iWork = malloc(bit_size);
    A->internalData->iWorkSize = bit_size;

  }
  else
  {
    assert(A->internalData);

    if(bit_size > A->internalData->iWorkSize)
    {
      A->internalData->iWork = realloc(A->internalData->iWork, bit_size);
      A->internalData->iWorkSize = bit_size;
    }
  }

  assert(A->internalData->iWork);
  assert(A->internalData->iWorkSize >= bit_size);

  return A->internalData->iWork;
}

double* NM_dWork(NumericsMatrix* A, int size)
{
  if(!NM_internalData(A)->dWork)
  {
    assert(A->internalData);

    assert(A->internalData->dWorkSize == 0);
    A->internalData->dWork = (double *) malloc(size * sizeof(double));
    A->internalData->dWorkSize = size;
  }
  else
  {
    assert(A->internalData);

    if((size_t)
        size > A->internalData->dWorkSize)
    {
      A->internalData->dWork = (double *) realloc(A->internalData->dWork, size * sizeof(double));
      A->internalData->dWorkSize = size;
    }
  }

  assert(A->internalData->dWork);
  assert(A->internalData->dWorkSize >= (size_t)size);

  return A->internalData->dWork;
}

int NM_LU_factorize(NumericsMatrix* Ao)
{
  DEBUG_BEGIN(" NM_LU_factorize(NumericsMatrix* Ao)\n");
  lapack_int info = 0;
  assert(Ao->destructible); /* by default Ao->destructible == Ao */
  NumericsMatrix* A = Ao->destructible;

  if (!NM_LU_factorized(Ao))
  {
    DEBUG_PRINT("NM_LU_factorize. The Factorization is performed\n");
#ifdef FACTORIZATION_DEBUG
    if (NM_internalData(Ao)->values_sha1_count > 0)
    {
      if(NM_check_values_sha1(Ao))
      {
        numerics_warning("NM_LU_factorize", "an attempt to  factorize this matrix has already been done");
        info = 1;
        return info;
      }
    }

    NM_set_values_sha1(Ao);
#endif

    switch (A->storageType)
    {
    case NM_DENSE:
    {
      assert(A->matrix0);

      numerics_printf_verbose(2,"NM_LU_factorize, using LAPACK (DGETRF)" );

      lapack_int* ipiv = (lapack_int*)NM_iWork(A, A->size0, sizeof(lapack_int));
      DEBUG_PRINTF("iwork are initialized with size %i and %i\n",A->size0*A->size1,A->size0 );

      numerics_printf_verbose(2,"NM_LU_factorize, we compute factors and keep them in place" );
      DEBUG_PRINT("Start to call DGETRF for NM_DENSE storage\n");
      //cblas_dcopy_msan(A->size0*A->size1, A->matrix0, 1, wkspace, 1);
      DGETRF(A->size0, A->size1, A->matrix0, A->size0, ipiv, &info);
      DEBUG_PRINT("end of call DGETRF for NM_DENSE storage\n");
      if (info > 0)
      {
        fprintf(stderr,"NM_LU_factorize: LU factorisation DGETRF failed. The %d-th diagonal element is 0\n", info);
      }
      else if (info < 0)
      {
        fprintf(stderr, "NM_LU_factorize: LU factorisation DGETRF failed. The %d-th argument has an illegal value, stopping\n", -info);
      }
      if (info)
      {
        NM_internalData_free(A);
        assert(!NM_internalData(A)->isLUfactorized);
      }
    }
    break;
    case NM_SPARSE_BLOCK: /* sparse block -> triplet -> csc */
    case NM_SPARSE:
    {
      NSM_linear_solver_params* p = NSM_linearSolverParams(A);
      assert(!NM_internalData(A)->isLUfactorized);
      switch (p->solver)
      {
      case NSM_CSPARSE:
        numerics_printf_verbose(2, "NM_LU_factorize, using CSparse");

        if (!p->linear_solver_data)
        {
          assert(!NSM_linear_solver_data(p));
          assert(!p->solver_free_hook);

          p->solver_free_hook = &NSM_clear_p;
        };

        CSparseMatrix_factors* cs_lu_A = (CSparseMatrix_factors*) malloc(sizeof(CSparseMatrix_factors));
        numerics_printf_verbose(2,"NM_LU_factorize, we compute factors and keep them" );
        //DEBUG_EXPR(cs_print(NM_csc(A),0));
        info = !CSparseMatrix_lu_factorization(1, NM_csc(A), DBL_EPSILON, cs_lu_A);
        if (info)
        {
          numerics_printf_verbose(2, "NM_LU_factorize: csparse factorization failed.");
        }
        assert(!p->linear_solver_data);
        p->linear_solver_data = cs_lu_A;
        break;
#ifdef WITH_MUMPS
      case NSM_MUMPS:
      {
        if(verbose >= 2)
        {
          printf("NM_LU_factorize: using MUMPS\n");
        }
        if(!NM_MUMPS_id(A)->job || (NM_MUMPS_id(A)->job == -2))
        {
          /* the mumps instance is initialized (call with job=-1) */
          NM_MUMPS_set_control_params(A);
          NM_MUMPS(A, -1);
          if ((NM_MUMPS_icntl(A, 1) == -1 ||
               NM_MUMPS_icntl(A, 2) == -1 ||
               NM_MUMPS_icntl(A, 3) == -1 ||
               verbose) ||
              (NM_MUMPS_icntl(A, 1) != -1 ||
               NM_MUMPS_icntl(A, 2) != -1 ||
               NM_MUMPS_icntl(A, 3) != -1 ||
               !verbose))
          {
            NM_MUMPS_set_verbosity(A, verbose);
          }
          NM_MUMPS_set_icntl(A, 24, 1); // Null pivot row detection
          NM_MUMPS_set_cntl(A, 5, 1.e20); // Fixation, recommended value
        }

        NM_MUMPS_set_matrix(A);

        NM_MUMPS(A, 4); /* analyzis,factorization */

        DMUMPS_STRUC_C* mumps_id = NM_MUMPS_id(A);

        info = mumps_id->info[0];

        /* MUMPS can return info codes with negative value */
        if(info)
        {
          if(verbose > 0)
          {
            fprintf(stderr,"NM_LU_factorize: MUMPS fails : info(1)=%d, info(2)=%d\n", info, mumps_id->info[1]);
          }
        }

        /* we should not do that here */
        if(!p->solver_free_hook)
        {
          p->solver_free_hook = &NM_MUMPS_free;
        }
        break;
      }
#endif /* WITH_MUMPS */
      default:
      {
        numerics_printf_verbose(0,"NM_LU_factorize, Unknown solver in NM_SPARSE case." );
        info = 1;
      }
      }
      break;
    }
    default:
      assert (0 && "NM_LU_factors: unknown storageType");
    }

    if (!info)
    {
      NM_internalData(A)->isLUfactorized = true;
    }
    else
    {
      assert(NM_internalData(A)->isLUfactorized == false);
    }
  }

  assert (NM_LU_factorized(Ao) == NM_LU_factorized(A));
  DEBUG_END(" NM_LU_factorize(NumericsMatrix* Ao)\n");
  return info;
}

int NM_LU_solve(NumericsMatrix* Ao, double *b, unsigned int nrhs)
{

  lapack_int info = 1;

  /* factorization is done on destructible part only if
   * !A->internalData->isLUfactorized */
  NM_LU_factorize(Ao);

  /* get the destructible part of the matrix */
  NumericsMatrix *A = Ao->destructible;

  if (NM_LU_factorized(A))
  {

    DEBUG_BEGIN("NM_LU_solve(NumericsMatrix* A, double *b, unsigned int nrhs)\n");
    assert(A->size0 == A->size1);

    switch (A->storageType)
    {
    case NM_DENSE:
    {
      assert(A->matrix0);

      numerics_printf_verbose(2, "NM_LU_solve, using LAPACK" );

      numerics_printf_verbose(2, "NM_LU_solve, factorization in-place" );

      /* dgetrf is called in NM_LU_factorize */
      DEBUG_PRINT("Start to call DGETRS for NM_DENSE storage\n");

      numerics_printf_verbose(2,"NM_LU_solve, we solve with given factors" );
      lapack_int* ipiv = (lapack_int*)NM_iWork(A, A->size0, sizeof(lapack_int));

      DGETRS(LA_NOTRANS, A->size0, nrhs, A->matrix0, A->size0, ipiv, b, A->size0, &info);

      DEBUG_PRINT("End of call DGETRS for NM_DENSE storage\n");

      if (info < 0)
      {
        numerics_printf_verbose(2,"NM_LU_solve: dense LU solve DGETRS failed. The %d-th argument has an illegal value\n", -info);
      }
      break;
    }

    case NM_SPARSE_BLOCK: /* sparse block -> triplet -> csc */
    case NM_SPARSE:
    {
      NSM_linear_solver_params* p = NSM_linearSolverParams(A);
      switch (p->solver)
      {
      case NSM_CSPARSE:
      {

        if (!p->dWork)
        {
          assert(!NSM_workspace(p));
          p->dWork = (double*) malloc(A->size1 * sizeof(double));
          p->dWorkSize = A->size1;
        };


        numerics_printf_verbose(2,"NM_LU_solve, using CSparse" );
        numerics_printf_verbose(2,"NM_LU_solve, we solve with given factors" );
        for(unsigned int j=0; j < nrhs ; j++ )
        {
          info = !CSparseMatrix_solve((CSparseMatrix_factors *)NSM_linear_solver_data(p), NSM_workspace(p), &b[j*A->size1]);
        }
        if (info < 0)
        {
          numerics_printf_verbose(2,"NM_LU_solve: Csparse solver failed with info = %i \n", info);
        }
        else
          numerics_printf_verbose(2,"NM_LU_solve: Csparse  with info = %i \n", info);
        break;
      }
#ifdef WITH_MUMPS
      case NSM_MUMPS:
      {
        if(verbose >= 2)
        {
          printf("NM_LU_solve: using MUMPS\n");
        }

        assert (NM_MUMPS_id(A)->job); /* this means that least a
                                       * factorization has already been
                                       * done */

        DMUMPS_STRUC_C* mumps_id = NM_MUMPS_id(A);

        NM_MUMPS_set_dense_rhs(A, nrhs, b);

        NM_MUMPS(A, 3); /* solve */
        info = mumps_id->info[0];

        /* MUMPS can return info codes with negative value */
        if(info)
        {
          if(verbose > 0)
          {
            fprintf(stderr,"NM_LU_solve: MUMPS fails : info(1)=%d, info(2)=%d\n", info, mumps_id->info[1]);
          }
        }
        break;
      }
#endif /* WITH_MUMPS */
      default:
      {
        fprintf(stderr, "NM_LU_solve: unknown sparse linearsolver %d\n", p->solver);
        exit(EXIT_FAILURE);
      }
      break;
      }
      break;
    }
    default:
      assert (0 && "NM_LU_solve unknown storageType");
    }


    /* WARNING: cs returns 0 (false) for failed and 1 (true) for ok
       CHECK_RETURN is ok for cs, but not for MUMPS and others */
    /* some time we cannot find a solution to a linear system, and its fine, for
     * instance with the minFBLSA. Therefore, we should not check here for
     * problems, but the calling function has to check the return code.*/
//  CHECK_RETURN(info);
    DEBUG_END("NM_LU_solve(NumericsMatrix* A, double *b, unsigned keep)\n");
  }

  return info;
}
int NM_LU_solve_matrix_rhs(NumericsMatrix* Ao, NumericsMatrix* B)
{

  lapack_int info = 1;

  /* factorization is done on destructible part only if
   * !A->internalData->isLUfactorized */
  NM_LU_factorize(Ao);

  /* get the destructible part of the matrix */
  NumericsMatrix *A = Ao->destructible;

  if (NM_LU_factorized(A))
  {

    DEBUG_BEGIN("NM_LU_solve(NumericsMatrix* A, double *b, unsigned int nrhs)\n");
    assert(A->size0 == A->size1);

    if (B->storageType == NM_DENSE)
    {
      assert(B->matrix0);
      info = NM_LU_solve(A, B->matrix0, B->size1);
    }
    else if ((B->storageType == NM_SPARSE) || (B->storageType == NM_SPARSE_BLOCK))
    {
      switch (A->storageType)
      {
      case NM_DENSE:
      {
        numerics_error("NM_LU_solve_matrix_rhs", "Solving Linear system with a dense matrix and a sparse matrix rhs is not implemented since it requires to copy the rhs into dense matrix." );
        break;
      }

      case NM_SPARSE_BLOCK: /* sparse block -> triplet -> csc */
      case NM_SPARSE:
      {
        NSM_linear_solver_params* p = NSM_linearSolverParams(A);
        switch (p->solver)
        {
        case NSM_CSPARSE:
        {
          numerics_printf_verbose(2,"NM_LU_solve_matrix_rhs, using CSparse" );
          numerics_printf_verbose(2,"NM_LU_solve_matrix_rhs, we solve with given factors" );

          if (!p->dWork)
          {
            assert(!NSM_workspace(p));
            p->dWork = (double*) malloc(A->size1 * sizeof(double));
            p->dWorkSize = A->size1;
          };


          CSparseMatrix *X = cs_spalloc(NM_csc(B)->m, NM_csc(B)->n, NM_csc(B)->nzmax, 1,0); /* csc format */

          info = !CSparseMatrix_spsolve((CSparseMatrix_factors *)NSM_linear_solver_data(p), X, NM_csc(B));
          //Invalidation
          B->matrix2->origin = NSM_CSC;
          NM_clearCSR(B);
          NM_clearCSCTranspose(B);
          NM_clearTriplet(B);
          NM_clearHalfTriplet(B);

          break;
        }
#ifdef WITH_MUMPS
        case NSM_MUMPS:
        {
          numerics_printf_verbose(2,"NM_LU_solve: using MUMPS\n");

          assert (NM_MUMPS_id(A)->job); /* this means that at least a
                                         * factorization has already been
                                         * done */

          DMUMPS_STRUC_C* mumps_id = NM_MUMPS_id(A);

          NM_MUMPS_set_sparse_rhs(A, B);

          NM_MUMPS(A, 3); /* solve */
          info = mumps_id->info[0];

          /* MUMPS can return info codes with negative value */
          if(info)
          {
            if(verbose > 0)
            {
              fprintf(stderr,"NM_LU_solve: MUMPS fails : info(1)=%d, info(2)=%d\n", info, mumps_id->info[1]);
            }
          }

          /* solution is returned in the DENSE format in the B matrix */
          NM_clear(B);
          B->storageType = NM_DENSE;
          B->size0 = A->size0;
          B->size1 = mumps_id->nrhs;
          B->matrix0 = (double *) malloc(
            A->size0*mumps_id->nrhs*sizeof(double));
          memcpy(B->matrix0, mumps_id->rhs,
                 A->size0*mumps_id->nrhs*sizeof(double));
          break;
        }
#endif /* WITH_MUMPS */
        default:
        {
          fprintf(stderr, "NM_LU_solve: unknown sparse linearsolver %d\n", p->solver);
          exit(EXIT_FAILURE);
        }
        break;
        }
        break;
      }
      default:
        assert (0 && "NM_LU_solve unknown storageType");
      }


      /* WARNING: cs returns 0 (false) for failed and 1 (true) for ok
         CHECK_RETURN is ok for cs, but not for MUMPS and others */
      /* some time we cannot find a solution to a linear system, and its fine, for
       * instance with the minFBLSA. Therefore, we should not check here for
       * problems, but the calling function has to check the return code.*/

    }
  }
  DEBUG_END("NM_LU_solve(NumericsMatrix* A, double *b, unsigned keep)\n");
  return info;
}

NumericsMatrix* NM_LU_inv(NumericsMatrix* A)
{

  DEBUG_BEGIN("NM_LU_inv(NumericsMatrix* A, double *b, unsigned keep)\n");
  assert(A->size0 == A->size1);
  double * b = (double *) malloc(A->size0*sizeof(double));
  for(int i = 0; i < A->size0; ++i)
  {
    b[i]=0.0;
  }


  NumericsMatrix* Atmp = NM_new();
  NM_copy(A,Atmp);

  NumericsMatrix * Ainv  = NM_new();
  Ainv->size0 =  A->size0;
  Ainv->size1 =  A->size1;

  int info =-1;

  switch(A->storageType)
  {
  case NM_DENSE:
  {
    Ainv->storageType = NM_DENSE;
    Ainv->matrix0 = (double *)malloc(A->size0*A->size1*sizeof(double));
    for(int col_rhs =0; col_rhs < A->size1; col_rhs++)
    {
      for(int i = 0; i < A->size0; ++i)
      {
        b[i]=0.0;
      }
      b[col_rhs] = 1.0;
      DEBUG_EXPR(NV_display(b,A->size1););
      info = NM_LU_solve(Atmp, b, 1);
      DEBUG_EXPR(NV_display(b,A->size1););
      if(info)
      {
        numerics_warning("NM_LU_inv", "problem in NM_LU_solve");
      }
      for(int i = 0; i < A->size0; ++i)
      {
        Ainv->matrix0[i+col_rhs*A->size0]  = b[i];
      }
    }
    break;
  }
  case NM_SPARSE_BLOCK: /* sparse block -> triplet -> csc */
  case NM_SPARSE:
  {

    Ainv->storageType = NM_SPARSE;
    NM_triplet_alloc(Ainv,  A->size0);
    Ainv->matrix2->origin = NSM_TRIPLET;

    for(int col_rhs =0; col_rhs < A->size1; col_rhs++)
    {
      for(int i = 0; i < A->size0; ++i)
      {
        b[i]=0.0;
      }
      b[col_rhs] = 1.0;
      DEBUG_EXPR(NV_display(b,A->size1););
      info = NM_LU_solve(Atmp, b, 1);
      if(info)
      {
        numerics_warning("NM_LU_inv", "problem in NM_LU_solve");
      }
      for(int i = 0; i < A->size0; ++i)
      {
        CHECK_RETURN(CSparseMatrix_entry(Ainv->matrix2->triplet, i, col_rhs, b[i]));
      }
    }
    break;
  }
  default:
    assert(0 && "NM_LU_inv :  unknown storageType");
  }

  NM_clear(Atmp);
  free(Atmp);
  free(b);
  DEBUG_END("NM_LU_inv(NumericsMatrix* A, double *b, unsigned keep)\n");
  return Ainv;

}

int NM_gesv_expert(NumericsMatrix* A, double *b, unsigned keep)
{

  DEBUG_BEGIN("NM_gesv_expert(NumericsMatrix* A, double *b, unsigned keep)\n");
  assert(A->size0 == A->size1);

  lapack_int info = 1;

  switch(A->storageType)
  {
  case NM_DENSE:
  {
    assert(A->matrix0);

    if(keep == NM_KEEP_FACTORS)
    {
      numerics_printf_verbose(2,"NM_gesv_expert, using LAPACK");
      //double* wkspace = NM_dWork(A, A->size0*A->size1);
      lapack_int* ipiv = (lapack_int*)NM_iWork(A, A->size0, sizeof(lapack_int));
      DEBUG_PRINTF("iwork and dwork are initialized with size %i and %i\n",A->size0*A->size1,A->size0);

      if(!NM_internalData(A)->isLUfactorized)
      {
        numerics_printf_verbose(2,"NM_gesv_expert, we compute factors and keep them");
        DEBUG_PRINT("Start to call DGETRF for NM_DENSE storage\n");
        //cblas_dcopy_msan(A->size0*A->size1, A->matrix0, 1, wkspace, 1);
        DGETRF(A->size0, A->size1, A->matrix0, A->size0, ipiv, &info);
        DEBUG_PRINT("end of call DGETRF for NM_DENSE storage\n");
        if(info > 0)
        {
          if(verbose >= 2)
          {
            printf("NM_gesv: LU factorisation DGETRF failed. The %d-th diagonal element is 0\n", info);
          }
        }
        else if(info < 0)
        {
          fprintf(stderr, "NM_gesv: LU factorisation DGETRF failed. The %d-th argument has an illegal value, stopping\n", -info);
        }
        else
        {
          if(verbose >= 2)
          {
            printf("NM_gesv: LU factorisation DGETRF suceeded.\n");
          }
        }
        if(info)
        {
          NM_internalData_free(A);
          return info;
        }

        NM_internalData(A)->isLUfactorized = true;
      }
      DEBUG_PRINT("Start to call DGETRS for NM_DENSE storage\n");
      numerics_printf_verbose(2,"NM_gesv_expert, we solve with given factors");
      DGETRS(LA_NOTRANS, A->size0, 1, A->matrix0, A->size0, ipiv, b, A->size0, &info);
      DEBUG_PRINT("End of call DGETRS for NM_DENSE storage\n");
      if(info < 0)
      {
        if(verbose >= 2)
        {
          printf("NM_gesv: dense LU solve DGETRS failed. The %d-th argument has an illegal value, stopping\n", -info);
        }
      }
    }
    else
    {
      double* mat;
      if(keep == NM_PRESERVE)
      {
        mat = NM_dWork(A, A->size0*A->size1);
        cblas_dcopy_msan(A->size0*A->size1, A->matrix0, 1, mat, 1);
      }
      else
      {
        mat = A->matrix0;
      }
      DGESV(A->size0, 1, mat, A->size0, (lapack_int*)NM_iWork(A, A->size0, sizeof(lapack_int)), b,
            A->size0, &info);
    }
    break;
  }

  case NM_SPARSE_BLOCK: /* sparse block -> triplet -> csc */
  case NM_SPARSE:
  {
    NSM_linear_solver_params* p = NSM_linearSolverParams(A);
    switch(p->solver)
    {
    case NSM_CSPARSE:
      numerics_printf_verbose(2,"NM_gesv, using CSparse");

      if(keep == NM_KEEP_FACTORS)
      {
        if(!(p->dWork && p->linear_solver_data))
        {
          assert(!NSM_workspace(p));
          assert(!NSM_linear_solver_data(p));
          assert(!p->solver_free_hook);

          p->solver_free_hook = &NSM_clear_p;
          p->dWork = (double*) malloc(A->size1 * sizeof(double));
          p->dWorkSize = A->size1;
          CSparseMatrix_factors* cs_lu_A = (CSparseMatrix_factors*) malloc(sizeof(CSparseMatrix_factors));
          numerics_printf_verbose(2,"NM_gesv_expert, we compute factors and keep them");
          CHECK_RETURN(CSparseMatrix_lu_factorization(1, NM_csc(A), DBL_EPSILON, cs_lu_A));
          p->linear_solver_data = cs_lu_A;
        }

        numerics_printf_verbose(2,"NM_gesv, we solve with given factors");
        info = !CSparseMatrix_solve((CSparseMatrix_factors *)NSM_linear_solver_data(p), NSM_workspace(p), b);
      }
      else
      {
        info = !cs_lusol(1, NM_csc(A), b, DBL_EPSILON);
      }
      break;

#ifdef WITH_MUMPS
    case NSM_MUMPS:
    {
      if(verbose >= 2)
      {
        printf("NM_gesv: using MUMPS\n");
      }
      if(!NM_MUMPS_id(A)->job || (NM_MUMPS_id(A)->job == -2))
      {
        /* the mumps instance is initialized (call with job=-1) */
        NM_MUMPS_set_control_params(A);
        NM_MUMPS(A, -1);
        if((NM_MUMPS_icntl(A, 1) == -1 ||
            NM_MUMPS_icntl(A, 2) == -1 ||
            NM_MUMPS_icntl(A, 3) == -1 ||
            verbose) ||
            (NM_MUMPS_icntl(A, 1) != -1 ||
             NM_MUMPS_icntl(A, 2) != -1 ||
             NM_MUMPS_icntl(A, 3) != -1 ||
             !verbose))
        {
          NM_MUMPS_set_verbosity(A, verbose);
        }
        NM_MUMPS_set_icntl(A, 24, 1); // Null pivot row detection
        NM_MUMPS_set_cntl(A, 5, 1.e20); // Fixation, recommended value
      }
      NM_MUMPS_set_matrix(A);
      NM_MUMPS_set_dense_rhs(A, 1, b);

      DMUMPS_STRUC_C* mumps_id = NM_MUMPS_id(A);

      if(keep != NM_KEEP_FACTORS|| mumps_id->job == -1)
      {
        NM_MUMPS(A, 6); /* analyzis,factorization,solve*/
      }
      else
      {
        NM_MUMPS(A, 3); /* solve */
      }

      info = mumps_id->info[0];

      /* MUMPS can return info codes with negative value */
      if(info)
      {
        if(verbose > 0)
        {
          fprintf(stderr,"NM_gesv: MUMPS fails : info(1)=%d, info(2)=%d\n", info, mumps_id->info[1]);
        }
      }
      if(keep != NM_KEEP_FACTORS)
      {
        NM_MUMPS(A, -2);
      }
      if(!p->solver_free_hook)
      {
        p->solver_free_hook = &NM_MUMPS_free;
      }
      break;
    }
#endif /* WITH_MUMPS */

#ifdef WITH_UMFPACK
    case NSM_UMFPACK:
    {
      if(verbose >= 2)
      {
        printf("NM_gesv: using UMFPACK\n");
      }

      NM_UMFPACK_WS* umfpack_ws = NM_UMFPACK_factorize(A);

      if(!umfpack_ws)
      {
        if(verbose > 1)
          fprintf(stderr, "NM_gesv: cannot factorize the matrix with UMFPACK\n");

        NM_UMFPACK_free(p);
        return -1;
      }

      CSparseMatrix* C = NM_csc(A);
      info = (int)UMFPACK_FN(wsolve)(UMFPACK_A, C->p, C->i, C->x, umfpack_ws->x, b, umfpack_ws->numeric, umfpack_ws->control, umfpack_ws->info, umfpack_ws->wi, umfpack_ws->wd);

      if(info)
      {
        UMFPACK_FN(report_status)(umfpack_ws->control, (CS_INT)info);
      }
      else
      {
        cblas_dcopy(C->n, umfpack_ws->x, 1, b, 1);
      }

      if(keep != NM_KEEP_FACTORS)
      {
        NM_UMFPACK_free(p);
      }
      else if(!p->solver_free_hook)
      {
        p->solver_free_hook = &NM_UMFPACK_free;
      }

      break;
    }

#endif /* WITH_UMFPACK */

#ifdef WITH_SUPERLU
    case NSM_SUPERLU:
    {
      if(verbose >= 2)
      {
        printf("NM_gesv: using SuperLU\n");
      }

      NM_SuperLU_WS* superlu_ws = NM_SuperLU_factorize(A);

      if(!superlu_ws)
      {
        if(verbose > 1)
          fprintf(stderr, "NM_gesv: cannot factorize the matrix with SuperLU\n");

        NM_SuperLU_free(p);
        return -1;
      }

      info = NM_SuperLU_solve(A, b, superlu_ws);

      if(info)
      {
        fprintf(stderr, "NM_gesv: cannot solve the system with SuperLU\n");
//        SuperLU_FN(report_status) (superlu_ws->control, (CS_INT)info);
      }

      if(keep != NM_KEEP_FACTORS)
      {
        NM_SuperLU_free(p);
      }
      else if(!p->solver_free_hook)
      {
        p->solver_free_hook = &NM_SuperLU_free;
      }

      break;
    }

#endif /* WITH_SUPERLU */

#ifdef WITH_SUPERLU_MT
    case NSM_SUPERLU_MT:
    {
      if(verbose >= 2)
      {
        printf("NM_gesv: using SuperLU_MT\n");
      }

      NM_SuperLU_MT_WS* superlu_mt_ws = NM_SuperLU_MT_factorize(A);

      if(!superlu_mt_ws)
      {
        if(verbose > 1)
          fprintf(stderr, "NM_gesv: cannot factorize the matrix with SuperLU_MT\n");

        NM_SuperLU_MT_free(p);
        return -1;
      }

      info = NM_SuperLU_MT_solve(A, b, superlu_mt_ws);

      if(info)
      {
        fprintf(stderr, "NM_gesv: cannot solve the system with SuperLU_MT\n");
//        SuperLU_MT_FN(report_status) (superlu_ws->control, (CS_INT)info);
      }

      if(keep != NM_KEEP_FACTORS)
      {
        NM_SuperLU_MT_free(p);
      }
      else if(!p->solver_free_hook)
      {
        p->solver_free_hook = &NM_SuperLU_MT_free;
      }

      break;
    }

#endif /* WITH_SUPERLU_MT */

#ifdef WITH_MKL_PARDISO
    case NSM_MKL_PARDISO:
    {
      if(verbose >= 2)
      {
        printf("NM_gesv: using MKL_PARDISO\n");
      }

      NM_MKL_pardiso_WS* pardiso_ws = NM_MKL_pardiso_factorize(A);

      if(!pardiso_ws)
      {
        if(verbose > 1)
          fprintf(stderr, "NM_gesv: cannot factorize the matrix with MKL_PARDISO\n");

        NM_MKL_pardiso_free(p);
        return -1;
      }

      info = NM_MKL_pardiso_solve(A, b, pardiso_ws);

      if(keep != NM_KEEP_FACTORS)
      {
        NM_MKL_pardiso_free(p);
      }
      else if(!p->solver_free_hook)
      {
        p->solver_free_hook = &NM_MKL_pardiso_free;
      }

      break;
    }

#endif /* WITH_MKL_pardiso */
    default:
    {
      fprintf(stderr, "NM_gesv: unknown sparse linearsolver %d\n", p->solver);
      exit(EXIT_FAILURE);
    }
    }
    break;
  }

  default:
    assert(0 && "NM_gesv unknown storageType");
  }

  /* some time we cannot find a solution to a linear system, and its fine, for
   * instance with the minFBLSA. Therefore, we should not check here for
   * problems, but the calling function has to check the return code.*/
//  CHECK_RETURN(info);
  DEBUG_END("NM_gesv_expert(NumericsMatrix* A, double *b, unsigned keep)\n");
  return (int)info;
}

int NM_posv_expert(NumericsMatrix* A, double *b, unsigned keep)
{

  DEBUG_BEGIN("NM_posv_expert(NumericsMatrix* A, double *b, unsigned keep)\n");
  assert(A->size0 == A->size1);

  lapack_int info = 1;
  /* verbose=2; */
  switch(A->storageType)
  {
  case NM_DENSE:
  {
    assert(A->matrix0);

    if(keep == NM_KEEP_FACTORS)
    {
      numerics_printf_verbose(2,"NM_posv_expert, using LAPACK");
      //double* wkspace = NM_dWork(A, A->size0*A->size1);

      DEBUG_PRINTF("iwork and dwork are initialized with size %i and %i\n",A->size0*A->size1,A->size0);

      if(!NM_internalData(A)->isLUfactorized)
      {
        numerics_printf_verbose(2,"NM_posv_expert, we compute factors and keep them");
        DEBUG_PRINT("Start to call DPOTRF for NM_DENSE storage\n");
        //cblas_dcopy_msan(A->size0*A->size1, A->matrix0, 1, wkspace, 1);
        DPOTRF(LA_UP, A->size1, A->matrix0, A->size0, &info);
        DEBUG_PRINT("end of call DPOTRF for NM_DENSE storage\n");
        if(info > 0)
        {
          if(verbose >= 2)
          {
            printf("NM_posv: Cholesky factorisation DPOTRF failed. The %d-th diagonal element is 0\n", info);
          }
        }
        else if(info < 0)
        {
          fprintf(stderr, "NM_posv: Cholesky factorisation DPOTRF failed. The %d-th argument has an illegal value, stopping\n", -info);
        }

        if(info)
        {
          NM_internalData_free(A);
          return info;
        }

        NM_internalData(A)->isLUfactorized = true;
      }
      DEBUG_PRINT("Start to call DPOTRS for NM_DENSE storage\n");
      numerics_printf_verbose(2,"NM_posv_expert, we solve with given factors");
      DEBUG_EXPR(NV_display(b,A->size0));
      DPOTRS(LA_UP, A->size0, 1, A->matrix0, A->size0, b, A->size0, &info);
      DEBUG_EXPR(NV_display(b,A->size0));
      DEBUG_EXPR(NM_display(A));
      DEBUG_PRINT("End of call DPOTRS for NM_DENSE storage\n");
      if(info < 0)
      {
        if(verbose >= 2)
        {
          printf("NM_posv: dense LU solve DGETRS failed. The %d-th argument has an illegal value, stopping\n", -info);
        }
      }
    }
    else
    {
      double* mat;
      if(keep == NM_PRESERVE)
      {
        mat = NM_dWork(A, A->size0*A->size1);
        cblas_dcopy_msan(A->size0*A->size1, A->matrix0, 1, mat, 1);
      }
      else
      {
        mat = A->matrix0;
      }
      DPOSV(LA_UP, A->size0, 1, mat, A->size0, b,
            A->size0, &info);

      if(info > 0)
      {
        if(verbose >= 2)
        {
          printf("NM_posv: Cholesky solver DPOSV failed. The %d-th diagonal element is 0\n", info);
        }
      }
      else if(info < 0)
      {
        fprintf(stderr, "NM_posv: Cholesky solver DPOSV failed. The %d-th argument has an illegal value, stopping\n", -info);
      }
    }
    break;
  }

  case NM_SPARSE_BLOCK: /* sparse block -> triplet -> csc */
  case NM_SPARSE:
  {
    NSM_linear_solver_params* p = NSM_linearSolverParams(A);
    switch(p->solver)
    {
    case NSM_CSPARSE:
      numerics_printf_verbose(2,"NM_posv, using CSparse cholsol");

      if(keep == NM_KEEP_FACTORS)
      {
        if(!(p->dWork && p->linear_solver_data))
        {
          assert(!NSM_workspace(p));
          assert(!NSM_linear_solver_data(p));
          assert(!p->solver_free_hook);

          p->solver_free_hook = &NSM_clear_p;
          p->dWork = (double*) malloc(A->size1 * sizeof(double));
          p->dWorkSize = A->size1;

          CSparseMatrix_factors* cs_chol_A = (CSparseMatrix_factors*) malloc(sizeof(CSparseMatrix_factors));

          numerics_printf_verbose(2,"NM_posv_expert, we compute factors and keep them");
          CHECK_RETURN(CSparseMatrix_chol_factorization(1, NM_csc(A),  cs_chol_A));

          p->linear_solver_data = cs_chol_A;
        }

        numerics_printf_verbose(2,"NM_posv, we solve with given factors");
        info = !CSparseMatrix_chol_solve((CSparseMatrix_factors *)NSM_linear_solver_data(p), NSM_workspace(p), b);
      }
      else
      {
        numerics_printf_verbose(2,"NM_posv");
        info = !cs_cholsol(1, NM_csc(A), b);
        if(info > 0)
        {
          numerics_printf("NM_posv: cs_cholsol failed. info = %i\n", info);
        }
        //DEBUG_EXPR(NV_display)
      }
      break;

#ifdef WITH_MUMPS
    case NSM_MUMPS:
    {
      if(verbose >= 2)
      {
        if(!NM_MUMPS_id(A)->job || (NM_MUMPS_id(A)->job == -2))
        {
          printf("NM_posv: using MUMPS\n");
        }
      }
      /* construction of lower triangular matrix */
      if(!NM_MUMPS_id(A)->job || (NM_MUMPS_id(A)->job == -2))
      {
        /* the mumps instance is initialized (call with job=-1) */
        NM_MUMPS_set_control_params(A);
        NM_MUMPS_set_sym(A, 2); /* general symmetric */
        NM_MUMPS(A, -1);
        if((NM_MUMPS_icntl(A, 1) == -1 ||
            NM_MUMPS_icntl(A, 2) == -1 ||
            NM_MUMPS_icntl(A, 3) == -1 ||
            verbose) ||
            (NM_MUMPS_icntl(A, 1) != -1 ||
             NM_MUMPS_icntl(A, 2) != -1 ||
             NM_MUMPS_icntl(A, 3) != -1 ||
             !verbose))
        {
          NM_MUMPS_set_verbosity(A, verbose);
        }

        NM_MUMPS_set_icntl(A, 24, 1); // Null pivot row detection
        NM_MUMPS_set_cntl(A, 5, 1.e20); // Fixation, recommended value
      }

      NM_MUMPS_set_matrix(A);
      NM_MUMPS_set_dense_rhs(A, 1, b);

      DMUMPS_STRUC_C* mumps_id = NM_MUMPS_id(A);

      if(keep != NM_KEEP_FACTORS|| mumps_id->job == -1)
      {
        NM_MUMPS(A, 6); /* analyzis,factorization,solve*/
      }
      else
      {
        NM_MUMPS(A, 3); /* solve */
      }

      info = mumps_id->info[0];

      /* MUMPS can return info codes with negative value */
      if(info)
      {
        if(verbose > 0)
        {
          fprintf(stderr, "NM_posv: MUMPS fails : info(1)=%d, info(2)=%d\n", info, mumps_id->info[1]);
        }
      }
      if(keep != NM_KEEP_FACTORS)
      {
        NM_MUMPS(A, -2);
      }
      if(!p->solver_free_hook)
      {
        p->solver_free_hook = &NM_MUMPS_free;
      }
      break;
    }
#endif /* WITH_MUMPS */

    default:
    {
      fprintf(stderr, "NM_posv: unknown sparse linearsolver %d\n", p->solver);
      exit(EXIT_FAILURE);
    }
    }
    break;
  }

  default:
    assert(0 && "NM_posv unknown storageType");
  }

  DEBUG_END("NM_posv_expert(NumericsMatrix* A, double *b, unsigned keep)\n");
  return (int)info;
}

int NM_gesv_expert_multiple_rhs(NumericsMatrix* A, double *b, unsigned int n_rhs, unsigned keep)
{
  assert(A->size0 == A->size1);
  int info = 0;
  for(unsigned int i = 0; i < n_rhs; ++i)
  {
    info = NM_gesv_expert(A, &b[A->size0*i],  keep);
    if(info) break;
  }
  return info;
}
NumericsMatrix* NM_gesv_inv(NumericsMatrix* A)
{

  DEBUG_BEGIN("NM_inv(NumericsMatrix* A, double *b, unsigned keep)\n");
  assert(A->size0 == A->size1);
  double * b = (double *) malloc(A->size0*sizeof(double));
  for(int i = 0; i < A->size0; ++i)
  {
    b[i]=0.0;
  }


  NumericsMatrix* Atmp = NM_new();
  NM_copy(A,Atmp);

  NumericsMatrix * Ainv  = NM_new();
  Ainv->size0 =  A->size0;
  Ainv->size1 =  A->size1;

  int info =-1;

  switch(A->storageType)
  {
  case NM_DENSE:
  {
    Ainv->storageType = NM_DENSE;
    Ainv->matrix0 = (double *)malloc(A->size0*A->size1*sizeof(double));
    for(int col_rhs =0; col_rhs < A->size1; col_rhs++)
    {
      for(int i = 0; i < A->size0; ++i)
      {
        b[i]=0.0;
      }
      b[col_rhs] = 1.0;
      DEBUG_EXPR(NV_display(b,A->size1););
      //info = NM_gesv_expert(Atmp, b, NM_PRESERVE);
      info = NM_gesv_expert(Atmp, b, NM_KEEP_FACTORS);
      DEBUG_EXPR(NV_display(b,A->size1););
      if(info)
      {
        numerics_warning("NM_inv", "problem in NM_gesv_expert");
      }
      for(int i = 0; i < A->size0; ++i)
      {
        Ainv->matrix0[i+col_rhs*A->size0]  = b[i];
      }
    }
    break;
  }
  case NM_SPARSE_BLOCK: /* sparse block -> triplet -> csc */
  case NM_SPARSE:
  {

    Ainv->storageType = NM_SPARSE;
    NM_triplet_alloc(Ainv,  A->size0);
    Ainv->matrix2->origin = NSM_TRIPLET;

    for(int col_rhs =0; col_rhs < A->size1; col_rhs++)
    {
      for(int i = 0; i < A->size0; ++i)
      {
        b[i]=0.0;
      }
      b[col_rhs] = 1.0;
      DEBUG_EXPR(NV_display(b,A->size1););
      //info = NM_gesv_expert(Atmp, b, NM_PRESERVE);
      info = NM_gesv_expert(Atmp, b, NM_KEEP_FACTORS);
      if(info)
      {
        numerics_warning("NM_inv", "problem in NM_gesv_expert");
      }
      for(int i = 0; i < A->size0; ++i)
      {
        CHECK_RETURN(CSparseMatrix_entry(Ainv->matrix2->triplet, i, col_rhs, b[i]));
      }
    }
    break;
  }
  default:
    assert(0 && "NM_inv :  unknown storageType");
  }

  NM_clear(Atmp);
  free(Atmp);
  free(b);
  DEBUG_END("NM_inv(NumericsMatrix* A, double *b, unsigned keep)\n");
  return Ainv;

}

int NM_inverse_diagonal_block_matrix_in_place(NumericsMatrix* A)
{

  DEBUG_BEGIN("NM_inverse_diagonal_block_matrix_in_place(NumericsMatrix* A)\n");
  assert(A->size0 == A->size1);
  int info =-1;

  // get internal data (allocation of needed)
  NM_internalData(A);

  switch(A->storageType)
  {
  case NM_SPARSE_BLOCK:
  {
    // get internal data (allocation of needed)
    lapack_int* ipiv = (lapack_int*)NM_iWork(A, A->size0, sizeof(lapack_int));
    assert(A->matrix1);
    info = SBM_inverse_diagonal_block_matrix_in_place(A->matrix1, ipiv);
    NM_internalData(A)->isInversed = true;
    break;
  }
  default:
    assert(0 && "NM_inverse_diagonal_block_matrix_in_place :  unknown storageType");
  }


  DEBUG_BEGIN("NM_inverse_diagonal_block_matrix_in_place(NumericsMatrix* A)\n");
  return (int)info;
}


void NM_update_size(NumericsMatrix* A)
{
  switch(A->storageType)
  {
  case NM_DENSE:
  {
    /* Can't do anything here ...  */
    break;
  }
  case NM_SPARSE_BLOCK:
  {
    assert(A->matrix1);
    assert(A->matrix1->blocknumber0 > 0);
    assert(A->matrix1->blocknumber1 > 0);
    A->size0 = A->matrix1->blocksize0[A->matrix1->blocknumber0-1];
    A->size1 = A->matrix1->blocksize1[A->matrix1->blocknumber1-1];
    DEBUG_PRINT("NM_update_size :: to be implemented for NM_SPARSE_BLOCK");
    break;
  }
  case NM_SPARSE:
  {
    assert(A->matrix2);
    switch(A->matrix2->origin)
    {
    case NSM_CSC:
    {
      A->size0 = (int)A->matrix2->csc->m;
      A->size1 = (int)A->matrix2->csc->n;
      break;
    }
    case NSM_CSR:
    {
      A->size0 = (int)A->matrix2->csc->m;
      A->size1 = (int)A->matrix2->csc->n;
      break;
    }
    case NSM_TRIPLET:
    {
      A->size0 = (int)A->matrix2->triplet->m;
      A->size1 = (int)A->matrix2->triplet->n;
      break;
    }
    case NSM_HALF_TRIPLET:
    {
      A->size0 = (int)A->matrix2->half_triplet->m;
      A->size1 = (int)A->matrix2->half_triplet->n;
      break;
    }
    default:
    {
      assert(0 && "NM_update_size :: sparse matrice but neither csc nor triplet are != NULL");
    }
    }
    break;
  }
  default:
    DEBUG_PRINT("NM_update_size :: default case");
  }
}



void NM_csc_alloc(NumericsMatrix* A, CS_INT nzmax)
{
  numericsSparseMatrix(A)->csc = cs_spalloc(A->size0, A->size1, nzmax, 1, 0);
}
void NM_csc_empty_alloc(NumericsMatrix* A, CS_INT nzmax)
{
  NM_csc_alloc(A, nzmax);
  CS_INT* Ap = numericsSparseMatrix(A)->csc->p;
  for(int i =0 ; i < A->size1+1 ; i++)  Ap[i]= 0;
  //CS_INT* Ai = numericsSparseMatrix(A)->csc->i;
  //for (int i =0 ; i < nzmax ; i++)  Ai[i]= 0;
}




void NM_triplet_alloc(NumericsMatrix* A, CS_INT nzmax)
{
  numericsSparseMatrix(A)->triplet = cs_spalloc(A->size0, A->size1, nzmax, 1, 1);
  numericsSparseMatrix(A)->origin = NSM_TRIPLET;
}

void NM_setSparseSolver(NumericsMatrix* A, NSM_linear_solver solver_id)
{
  NSM_linearSolverParams(A)->solver = solver_id;
}



int NM_check(const NumericsMatrix* const A)
{
  int info = 0;
  if(!A->matrix2) return info;

  if(A->matrix2->csc) info = CSparseMatrix_check_csc(A->matrix2->csc);
  if(A->matrix2->csr) info = info ? info : CSparseMatrix_check_csc(A->matrix2->csr);
  if(A->matrix2->triplet) info = info ? info : CSparseMatrix_check_triplet(A->matrix2->triplet);
  return info;
}


size_t NM_nnz(const NumericsMatrix* M)
{
  switch(M->storageType)
  {
  case NM_DENSE:
    return M->size0 * M->size1;
  case NM_SPARSE:
  {
    assert(M->matrix2);
    return NSM_nnz(NSM_get_origin(M->matrix2));
  }
  default:
    numerics_error("NM_nnz", "Unsupported matrix type %d in %s", M->storageType);
    return SIZE_MAX;
  }
}

double NM_norm_1(NumericsMatrix* A)
{
  assert(A);


  switch(A->storageType)
  {
  case NM_DENSE:
  {
    assert(A->storageType == NM_DENSE);

    return cs_norm(NM_csc(A));
  }
  case NM_SPARSE_BLOCK:
  {
    assert(A->storageType == NM_SPARSE_BLOCK);

    return cs_norm(NM_csc(A));
  }
  case NM_SPARSE:
  {
    assert(A->storageType == NM_SPARSE);

    return cs_norm(NM_csc(A));
  }
  default:
  {
    assert(0 && "NM_norm unknown storageType");
  }
  }
  return NAN;
}

double NM_norm_inf(NumericsMatrix* A)
{
  assert(A);
  CSparseMatrix* Acsct = cs_transpose(NM_csc(A), 1);
  double norm = cs_norm(Acsct);
  assert(norm >=0);
  cs_spfree(Acsct);
  return norm;
}

int NM_is_symmetric(NumericsMatrix* A)
{
  assert(A);

  NumericsMatrix * Atrans = NM_transpose(A);
  NumericsMatrix * AplusATrans = NM_add(1/2.0, A, -1/2.0, Atrans);
  double norm_inf = NM_norm_inf(AplusATrans);

  NM_clear(Atrans);
  free(Atrans);
  NM_clear(AplusATrans);
  free(AplusATrans);

  if(norm_inf <= DBL_EPSILON*10)
  {
    return 1;
  }
  /* int n = A->size0; */
  /* int m = A->size1; */
  /* for (int i =0; i < n ; i++) */
  /* { */
  /*   for (int j =0 ; j < m ; j++) */
  /*   { */
  /*     if (fabs(NM_get_value(A,i,j)-NM_get_value(A,j,i)) >= DBL_EPSILON) */
  /*       return 0; */
  /*   } */
  /* }   */
  return 0;
}

double NM_symmetry_discrepancy(NumericsMatrix* A)
{
  int n = A->size0;
  int m = A->size1;

  double d = 0.0;
  for(int i =0; i < n ; i++)
  {
    for(int j =0 ; j < m ; j++)
    {
      d= fmax(d,fabs(NM_get_value(A,i,j)-NM_get_value(A,j,i)));
    }
  }
  return d;
}
#include "time.h"
double NM_iterated_power_method(NumericsMatrix* A, double tol, int itermax)
{
  int n = A->size0;
  int m = A->size1;
  DEBUG_EXPR(
    FILE* foutput = fopen("toto.py", "w");
    NM_write_in_file_python(A, foutput);
    fclose(foutput);
  );

  double eig = 0.0, eig_old = 2*tol;

  double * q = (double *) malloc(n*sizeof(double));
  double * z = (double *) malloc(n*sizeof(double));

  double * x1 = (double *) malloc(n*sizeof(double));
  double * z2= (double *) malloc(n*sizeof(double));

  double * q2 = (double *) malloc(n*sizeof(double));



  srand(time(NULL));
  for(int i = 0; i < n ; i++)
  {
    q[i] = (rand()/(double)RAND_MAX);
    DEBUG_PRINTF("q[%i] = %e \t",i, q[i]);
  }


  cblas_dcopy(n, q, 1, q2, 1);



  double norm = cblas_dnrm2(n, q, 1);
  cblas_dscal(m, 1.0/norm, q, 1);
  DEBUG_PRINT("\n");

  NM_gemv(1, A, q, 0.0, z);

  int k =0;

  double criteria = 1.0;

  while((criteria > tol) && k < itermax)
  {
    norm = cblas_dnrm2(n, z, 1);
    cblas_dscal(m, 1.0/norm, z, 1);
    cblas_dcopy(n, z, 1, q, 1);

    NM_gemv(1.0, A, q, 0.0, z);

    eig_old=eig;
    eig = cblas_ddot(n, q, 1, z, 1);


    cblas_dcopy(n, q, 1, x1, 1);
    NM_tgemv(1.0, A, q2, 0.0, z2);
    double norm2 = cblas_dnrm2(n, z2, 1);
    cblas_dscal(m, 1.0/norm2, z2, 1);
    cblas_dcopy(n, z2, 1, q2, 1);

    double costheta =  fabs(cblas_ddot(n, q2, 1, x1, 1));
    if(costheta <= 5e-02)
    {
      numerics_printf("NM_iterated_power_method. failed Multiple eigenvalue\n");
      break;
    }
    /*numerics_printf_verbose(1,"eig[%i] = %32.24e \t error = %e, costheta = %e \n",k, eig, fabs(eig-eig_old)/eig_old, costheta );*/
    k++;
    if(fabs(eig_old) > DBL_EPSILON)
      criteria = fabs((eig-eig_old)/eig_old);
    else
      criteria = fabs((eig-eig_old));
  }


  free(q);
  free(z);
  free(x1);
  free(z2);
  free(q2);

  return eig;
}

int NM_max_by_columns(NumericsMatrix *A, double * max)
{

  assert(A);
  assert(max);

  switch(A->storageType)
  {
  case NM_DENSE:
  case NM_SPARSE_BLOCK:
  case NM_SPARSE:
  {
    return CSparseMatrix_max_by_columns(NM_csc(A), max);
  }
  default:
  {
    assert(0 && "NM_max_by_columns unknown storageType");
  }
  }
  return 0;
}
int NM_max_by_rows(NumericsMatrix *A, double * max)
{

  assert(A);
  assert(max);

  CSparseMatrix* Acsct = cs_transpose(NM_csc(A), 1);
  int info  = CSparseMatrix_max_by_columns(Acsct, max);
  cs_spfree(Acsct);
  return info;
}
int NM_max_abs_by_columns(NumericsMatrix *A, double * max)
{

  assert(A);
  assert(max);

  switch(A->storageType)
  {
  case NM_DENSE:
  case NM_SPARSE_BLOCK:
  case NM_SPARSE:
  {
    return CSparseMatrix_max_abs_by_columns(NM_csc(A), max);
  }
  default:
  {
    assert(0 && "NM_max_abs_by_columns unknown storageType");
  }
  }
  return 0;
}
int NM_max_abs_by_rows(NumericsMatrix *A, double * max)
{

  assert(A);
  assert(max);

  CSparseMatrix* Acsct = cs_transpose(NM_csc(A), 1);
  int info  = CSparseMatrix_max_abs_by_columns(Acsct, max);
  cs_spfree(Acsct);
  return info;
}



BalancingMatrices * NM_BalancingMatrices_new(NumericsMatrix* A)
{
  BalancingMatrices * B = (BalancingMatrices *)malloc(sizeof(BalancingMatrices));
  B->size0 =  A->size0;
  B->size1 =  A->size1;
  B->D1 = NM_eye(B->size0);
  B->D2 = NM_eye(B->size1);
  B->A = NM_create(NM_SPARSE,A->size0,A->size1);
  NM_copy(A, B->A);
  return B;
}

BalancingMatrices * NM_BalancingMatrices_free(BalancingMatrices * B)
{
  if (B->D1)
    NM_free(B->D1);
  if (B->D2)
    NM_free(B->D2);
  if (B->A)
    NM_free(B->A);
  free(B);
  return NULL;
}

int NM_compute_balancing_matrices(NumericsMatrix* A, double tol, int itermax, BalancingMatrices * B)
{

  NumericsMatrix* D1_k = B->D1;
  NumericsMatrix* D2_k = B->D2;

  unsigned int size0 = B->size0;
  unsigned int size1 = B->size1;

  NumericsMatrix* D_R = NM_eye(size0);
  NumericsMatrix* D_C = NM_eye(size1);

  double * D_C_x= D_C->matrix2->triplet->x;
  double * D_R_x= D_R->matrix2->triplet->x;

  double * tmp = (double *) malloc(size0*size1 * sizeof(double));

  NumericsMatrix* D1_tmp = NM_eye(size0);
  NumericsMatrix* D2_tmp = NM_eye(size1);

  NumericsMatrix* A_k = B->A;
  NumericsMatrix* A_tmp = NM_create(NM_SPARSE, size0, size1);
  NM_copy(A, A_tmp);

  double error = tol + 1.0;
  int k =0;
  NM_max_abs_by_columns(A_k, D_C_x);
  NM_max_abs_by_rows(A_k, D_R_x);


  while((error > tol) && (k < itermax))
  {
    numerics_printf_verbose(2,"NM_compute_balancing_matrices iteration : %i ", k);

    NM_clearCSC(D_C);
    NM_clearCSC(D_R);

    /* inverse balancing matrices */
    for(unsigned int i=0 ; i < size0; i++)
    {
      D_R_x[i] =1.0/sqrt(D_R_x[i]);
    }
    for(unsigned int i=0 ; i < size1; i++)
    {
      D_C_x[i] =1.0/sqrt(D_C_x[i]);
    }

    /* Update balancing matrix */
    NM_gemm(1.0, D1_k, D_R, 0.0, D1_tmp);
    NM_copy(D1_tmp, D1_k);

    NM_gemm(1.0, D2_k, D_C, 0.0, D2_tmp);
    NM_copy(D2_tmp, D2_k);

    /* NM_display(D1_k); */
    /* DEBUG_PRINTF("D1_k ");NV_display(NM_triplet(D1_k)->x, size); */
    /* DEBUG_PRINTF("D2_k ");NV_display(NM_triplet(D2_k)->x, size); */
    /* printf("\n\n\n\n"); */

    /* Compute new balanced matrix */
    NM_gemm(1.0, A_k, D_C, 0.0, A_tmp);
    NM_gemm(1.0, D_R, A_tmp, 0.0, A_k);
    /* printf("D1_k ");NV_display(NM_triplet(D1_k)->x, size0); */
    /* printf("D2_k ");NV_display(NM_triplet(D2_k)->x, size1); */

    /* DEBUG_PRINTF("inv D_R ");NV_display(D_R_x, size); */
    /* DEBUG_PRINTF("inv D_C ");NV_display(D_C_x, size); */
    /* Compute error */

    NM_max_abs_by_rows(A_k, D_R_x);
    NM_max_abs_by_columns(A_k, D_C_x);
    /* printf("D_R ");NV_display(D_R_x, size0);  */
    /* printf("D_C ");NV_display(D_C_x, size1); */


    for(unsigned int i=0 ; i < size0; i++)
    {
      tmp[i] =(1.0 - D_R_x[i]);
    }
    error = fabs(NV_max(tmp,size0));

    for(unsigned int i=0 ; i < size1; i++)
    {
      tmp[i] =(1.0 - D_C_x[i]);
    }
    error += fabs(NV_max(tmp,size1));


    //error = fabs(1.0-NV_max(D_C_x,size)) +
    //  fabs(1.0-NV_max(D_R_x,size));

    numerics_printf_verbose(2,"NM_compute_balancing_matrices error =%e", error);
    /* printf("D_R ");NV_display(D_R_x, size); */
    /* printf("D_C ");NV_display(D_C_x, size); */
    /* printf("\n\n\n\n"); */

    k = k+1;
  }
  /* NM_clearCSC(D1_k); */
  /* NM_clearCSC(D2_k); */

  numerics_printf_verbose(1,"NM_compute_balancing_matrices final error =%e\n", error);
  free(tmp);
  NM_clear(D_R);
  free(D_R);
  NM_clear(D_C);
  free(D_C);
  NM_clear(D1_tmp);
  free(D1_tmp);
  NM_clear(D2_tmp);
  free(D2_tmp);
  NM_clear(A_tmp);
  free(A_tmp);

  if(error > tol)
  {
    return 0;
  }
  else
    return 1;
}

#ifdef WITH_OPENSSL
void NM_compute_values_sha1(NumericsMatrix* A, unsigned char* digest)
{
  switch(A->storageType)
  {
    /* ! A->matrix0 fortran layout != A->matrix2->triplet->x C layout */
  case NM_DENSE:
  case NM_SPARSE_BLOCK:
  {
    /* so triplet will be updated */
    NM_clearTriplet(A);
  }
  case NM_SPARSE:
  {
    SHA1((char*) NM_triplet(A)->x, NM_triplet(A)->nz*sizeof(double), digest);
    break;
  }
  default:
  {
    numerics_error("NM_compute_values_sha1",
                   "Unsupported matrix type %d in %s", A->storageType);
  }
  }
}

unsigned char* NM_values_sha1(NumericsMatrix* A)
{
  return NM_internalData(A)->values_sha1;
}

void NM_set_values_sha1(NumericsMatrix* A)
{
  NM_compute_values_sha1(A, NM_values_sha1(A));
  NM_internalData(A)->values_sha1_count += 1;
}

void NM_clear_values_sha1(NumericsMatrix* A)
{
  NM_internalData(A)->values_sha1_count = 0;
}


bool NM_check_values_sha1(NumericsMatrix* A)
{
  char current_digest[SHA_DIGEST_LENGTH];
  char* digest = NM_values_sha1(A);

  NM_compute_values_sha1(A, current_digest);

  if (memcmp(digest, current_digest, SHA_DIGEST_LENGTH) == 0)
  {
    return true;
  }
  else
  {
    return false;
  }
}

bool NM_equal_values_sha1(NumericsMatrix* A, NumericsMatrix* B)
{
  if (memcmp(NM_values_sha1(A), NM_values_sha1(B),
             SHA_DIGEST_LENGTH) == 0)
  {
    return true;
  }
  else
  {
    return false;
  }
}


#endif


int NM_Cholesky_factorize(NumericsMatrix* Ao)
{
  DEBUG_BEGIN("int NM_Cholesky_factorize(NumericsMatrix* Ao) \n");
  lapack_int info = 0;
  assert(Ao->destructible); /* by default Ao->destructible == Ao */
  NumericsMatrix* A = Ao->destructible;

  if (!NM_Cholesky_factorized(Ao))
  {

#ifdef FACTORIZATION_DEBUG
    if (NM_internalData(Ao)->values_sha1_count > 0)
    {
      if(NM_check_values_sha1(Ao))
      {
        numerics_error("NM_Cholesky_factorize", "this matrix is already factorized");
      }
    }

    NM_set_values_sha1(Ao);
#endif

    switch (A->storageType)
    {
    case NM_DENSE:
    {
      assert(A->matrix0);

      numerics_printf_verbose(2,"NM_Cholesky_factorize, using LAPACK (POTRF)" );

      DEBUG_PRINTF("iwork are initialized with size %i and %i\n",A->size0*A->size1,A->size0 );

      numerics_printf_verbose(2,"NM_Cholesky_factorize, we compute factors and keep them in place" );
      DEBUG_PRINT("Start to call DPOTRF for NM_DENSE storage\n");
      DPOTRF(LA_UP, A->size1, A->matrix0, A->size0, &info);
      DEBUG_PRINT("end of call DPOTRF for NM_DENSE storage\n");

      if (info > 0)
      {
        fprintf(stderr,"NM_Cholesky_factorize: Cholesky factorisation DPOTRF failed. The %d-th diagonal element is 0\n", info);
      }
      else if (info < 0)
      {
        fprintf(stderr, "NM_Cholesky_factorize: Cholesky factorisation DPOTRF failed. The %d-th argument has an illegal value, stopping\n", -info);
      }
      if (info)
      {
        NM_internalData_free(A);
        assert(!NM_internalData(A)->isCholeskyfactorized);
      }
    }
    break;
    case NM_SPARSE_BLOCK: /* sparse block -> triplet -> csc */
    case NM_SPARSE:
    {
      NSM_linear_solver_params* p = NSM_linearSolverParams(A);
      assert(!NM_internalData(A)->isCholeskyfactorized);
      switch (p->solver)
      {
      case NSM_CSPARSE:
        numerics_printf_verbose(2, "NM_Cholesky_factorize, using CSparse (chol_factorization)");

        if (!(p->dWork && p->linear_solver_data))
        {
          assert(!NSM_workspace(p));
          assert(!NSM_linear_solver_data(p));
          assert(!p->solver_free_hook);

          p->solver_free_hook = &NSM_clear_p;
          p->dWork = (double*) malloc(A->size1 * sizeof(double));
          p->dWorkSize = A->size1;
        };

        CSparseMatrix_factors* cs_chol_A = (CSparseMatrix_factors*) malloc(sizeof(CSparseMatrix_factors));

        info = !CSparseMatrix_chol_factorization(1, NM_csc(A),  cs_chol_A);

        if (info)
        {
          numerics_printf_verbose(2, "NM_Cholesky_factorize: csparse factorization failed.");
        }
        assert(!p->linear_solver_data);
        p->linear_solver_data = cs_chol_A;
        break;
#ifdef WITH_MUMPS
      case NSM_MUMPS:
      {
        if(verbose >= 2)
        {
          printf("NM_Cholesky_factorize: using MUMPS\n");
        }
        if(!NM_MUMPS_id(A)->job || (NM_MUMPS_id(A)->job == -2))
        {
          /* the mumps instance is initialized (call with job=-1) */
          NM_MUMPS_set_control_params(A);
          NM_MUMPS_set_sym(A, 1); /*  symmetric positive definite */
          NM_MUMPS(A, -1);
          if ((NM_MUMPS_icntl(A, 1) == -1 ||
               NM_MUMPS_icntl(A, 2) == -1 ||
               NM_MUMPS_icntl(A, 3) == -1 ||
               verbose) ||
              (NM_MUMPS_icntl(A, 1) != -1 ||
               NM_MUMPS_icntl(A, 2) != -1 ||
               NM_MUMPS_icntl(A, 3) != -1 ||
               !verbose))
          {
            NM_MUMPS_set_verbosity(A, verbose);
          }
          /* NM_MUMPS_set_icntl(A, 24, 1); // Null pivot row detection */
          /* NM_MUMPS_set_cntl(A, 5, 1.e20); // Fixation, recommended value */
        }

        NM_MUMPS_set_matrix(A);

        NM_MUMPS(A, 4); /* analyzis,factorization */

        DMUMPS_STRUC_C* mumps_id = NM_MUMPS_id(A);

        info = mumps_id->info[0];

        /* MUMPS can return info codes with negative value */
        if(info)
        {
          if(verbose > 0)
          {
            fprintf(stderr,"NM_Cholesky_factorize: MUMPS fails : info(1)=%d, info(2)=%d\n", info, mumps_id->info[1]);
          }
        }

        /* we should not do that here */
        if(!p->solver_free_hook)
        {
          p->solver_free_hook = &NM_MUMPS_free;
        }
        break;
      }
#endif /* WITH_MUMPS */
      default:
      {
        numerics_printf_verbose(0,"NM_Cholesky_factorize, Unknown solver in NM_SPARSE case." );
        info = 1;
      }
      }
      break;
    }
    default:
      assert (0 && "NM_Cholesky_factors: unknown storageType");
    }

    if (!info)
    {
      NM_internalData(A)->isCholeskyfactorized = true;
    }
    else
    {
      assert(NM_internalData(A)->isCholeskyfactorized == false);
    }
  }

  assert (NM_Cholesky_factorized(Ao) == NM_Cholesky_factorized(A));
  DEBUG_END("int NM_Cholesky_factorize(NumericsMatrix* Ao) \n");
  return info;
}


int NM_Cholesky_solve(NumericsMatrix* Ao, double *b, unsigned int nrhs)
{

  lapack_int info = 1;
  /* factorization is done on destructible part only if
   * !A->internalData->isLUfactorized */
  NM_Cholesky_factorize(Ao);

  /* get the destructible part of the matrix */
  NumericsMatrix *A = Ao->destructible;

  if (NM_Cholesky_factorized(A))
  {

    DEBUG_BEGIN("NM_Cholesky_solve(NumericsMatrix* A, double *b, unsigned int nrhs)\n");
    assert(A->size0 == A->size1);

    switch (A->storageType)
    {
    case NM_DENSE:
    {
      assert(A->matrix0);

      numerics_printf_verbose(2, "NM_Cholesky_solve, using LAPACK (DPOTRS)" );

      /* dpotrf is called in NM_Cholesky_factorize */
      DEBUG_PRINT("Start to call DPOTRS for NM_DENSE storage\n");

      numerics_printf_verbose(2,"NM_Cholesky_solve, we solve with given factors" );
      DEBUG_PRINT("Start to call DPOTRS for NM_DENSE storage\n");
      DEBUG_EXPR(NV_display(b,A->size0));
      DPOTRS(LA_UP, A->size0, nrhs, A->matrix0, A->size0, b, A->size0, &info);
      DEBUG_EXPR(NV_display(b,A->size0));
      DEBUG_PRINT("End of call DPOTRS for NM_DENSE storage\n");

      if (info < 0)
      {
        numerics_printf_verbose(2,"NM_Cholesky_solve: dense Cholesky solve DPOTRS failed. The %d-th argument has an illegal value\n", -info);
      }
      break;
    }

    case NM_SPARSE_BLOCK: /* sparse block -> triplet -> csc */
    case NM_SPARSE:
    {
      NSM_linear_solver_params* p = NSM_linearSolverParams(A);
      switch (p->solver)
      {
      case NSM_CSPARSE:
      {
        numerics_printf_verbose(2,"NM_Cholesky_solve, using CSparse" );

        numerics_printf_verbose(2,"NM_Cholesky_solve, we solve with given factors" );
        for(unsigned int j=0; j < nrhs ; j++ )
        {
          info = !CSparseMatrix_chol_solve((CSparseMatrix_factors *)NSM_linear_solver_data(p), NSM_workspace(p), &b[j*A->size1]);
        }
        break;
      }
#ifdef WITH_MUMPS
      case NSM_MUMPS:
      {
        if(verbose >= 2)
        {
          printf("NM_Cholesky_solve: using MUMPS\n");
        }

        assert (NM_MUMPS_id(A)->job); /* this means that least a
                                       * factorization has already been
                                       * done */

        DMUMPS_STRUC_C* mumps_id = NM_MUMPS_id(A);

        NM_MUMPS_set_dense_rhs(A, nrhs, b);

        NM_MUMPS(A, 3); /* solve */
        info = mumps_id->info[0];

        /* MUMPS can return info codes with negative value */
        if(info)
        {
          if(verbose > 0)
          {
            fprintf(stderr,"NM_Cholesky_solve: MUMPS fails : info(1)=%d, info(2)=%d\n", info, mumps_id->info[1]);
          }
        }
        break;
      }
#endif /* WITH_MUMPS */
      default:
      {
        fprintf(stderr, "NM_Cholesky_solve: unknown sparse linearsolver %d\n", p->solver);
        exit(EXIT_FAILURE);
      }
      break;
      }
      break;
    }
    default:
      assert (0 && "NM_Cholesky_solve unknown storageType");
    }


    /* WARNING: cs returns 0 (false) for failed and 1 (true) for ok
       CHECK_RETURN is ok for cs, but not for MUMPS and others */
    /* some time we cannot find a solution to a linear system, and its fine, for
     * instance with the minFBLSA. Therefore, we should not check here for
     * problems, but the calling function has to check the return code.*/
//  CHECK_RETURN(info);
    DEBUG_END("NM_Cholesky_solve(NumericsMatrix* A, double *b, unsigned keep)\n");
  }

  return info;
}

int NM_Cholesky_solve_matrix_rhs(NumericsMatrix* Ao, NumericsMatrix* B)
{

  lapack_int info = 1;

  /* factorization is done on destructible part only if
   * !A->internalData->isCHOLESKYfactorized */
  NM_Cholesky_factorize(Ao);

  /* get the destructible part of the matrix */
  NumericsMatrix *A = Ao->destructible;

  if (NM_Cholesky_factorized(A))
  {

    DEBUG_BEGIN("NM_Cholesky_solve_matrix_rhs(NumericsMatrix* Ao, NumericsMatrix* B)\n");
    assert(A->size0 == A->size1);

    if (B->storageType == NM_DENSE)
    {
      assert(B->matrix0);
      info = NM_Cholesky_solve(A, B->matrix0, B->size1);
    }
    else if ((B->storageType == NM_SPARSE) || (B->storageType == NM_SPARSE_BLOCK))
    {
      switch (A->storageType)
      {
      case NM_DENSE:
      {
        numerics_error("NM_Cholesky_solve_matrix_rhs", "Solving Linear system with a dense matrix and a sparse matrix rhs is not implemented since it requires to copy the rhs into dense matrix." );
        break;
      }

      case NM_SPARSE_BLOCK: /* sparse block -> triplet -> csc */
      case NM_SPARSE:
      {
        NSM_linear_solver_params* p = NSM_linearSolverParams(A);
        switch (p->solver)
        {
        case NSM_CSPARSE:
        {
          numerics_printf_verbose(2,"NM_Cholesky_solve_matrix_rhs, using CSparse" );
          numerics_printf_verbose(2,"NM_Cholesky_solve_matrix_rhs, we solve with given factors" );

          if (!p->dWork)
          {
            assert(!NSM_workspace(p));
            p->dWork = (double*) malloc(A->size1 * sizeof(double));
            p->dWorkSize = A->size1;
          };


          CSparseMatrix *X = cs_spalloc(NM_csc(B)->m, NM_csc(B)->n, NM_csc(B)->nzmax, 1,0); /* csc format */

          info = !CSparseMatrix_chol_spsolve((CSparseMatrix_factors *)NSM_linear_solver_data(p), X, NM_csc(B));
          //Invalidation
          B->matrix2->origin = NSM_CSC;
          NM_clearCSR(B);
          NM_clearCSCTranspose(B);
          NM_clearTriplet(B);
          NM_clearHalfTriplet(B);

          break;
        }
#ifdef WITH_MUMPS
        case NSM_MUMPS:
        {
          numerics_printf_verbose(2,"NM_Cholesky_solve: using MUMPS\n");

          assert (NM_MUMPS_id(A)->job); /* this means that at least a
                                         * factorization has already been
                                         * done */

          DMUMPS_STRUC_C* mumps_id = NM_MUMPS_id(A);

          NM_MUMPS_set_sparse_rhs(A, B);

          NM_MUMPS(A, 3); /* solve */
          info = mumps_id->info[0];

          /* MUMPS can return info codes with negative value */
          if(info)
          {
            if(verbose > 0)
            {
              fprintf(stderr,"NM_Cholesky_solve: MUMPS fails : info(1)=%d, info(2)=%d\n", info, mumps_id->info[1]);
            }
          }

          /* solution is returned in the DENSE format in the B matrix */
          NM_clear(B);
          B->storageType = NM_DENSE;
          B->size0 = A->size0;
          B->size1 = mumps_id->nrhs;
          B->matrix0 = (double *) malloc(
            A->size0*mumps_id->nrhs*sizeof(double));
          memcpy(B->matrix0, mumps_id->rhs,
                 A->size0*mumps_id->nrhs*sizeof(double));
          break;
        }
#endif /* WITH_MUMPS */
        default:
        {
          fprintf(stderr, "NM_Cholesky_solve: unknown sparse linearsolver %d\n", p->solver);
          exit(EXIT_FAILURE);
        }
        break;
        }
        break;
      }
      default:
        assert (0 && "NM_Cholesky_solve_matrix_rhs unknown storageType");
      }


      /* WARNING: cs returns 0 (false) for failed and 1 (true) for ok
         CHECK_RETURN is ok for cs, but not for MUMPS and others */
      /* some time we cannot find a solution to a linear system, and its fine, for
       * instance with the minFBLSA. Therefore, we should not check here for
       * problems, but the calling function has to check the return code.*/

    }
  }
  DEBUG_END("NM_Cholesky_solve_matrix_rhs(NumericsMatrix* Ao, NumericsMatrix* B)\n");
  return info;
}


int NM_LDLT_factorize(NumericsMatrix* Ao)
{
  DEBUG_BEGIN("int NM_LDLT_factorize(NumericsMatrix* Ao) \n");
  lapack_int info = 0;
  assert(Ao->destructible); /* by default Ao->destructible == Ao */
  NumericsMatrix* A = Ao->destructible;

  if (!NM_LDLT_factorized(Ao))
  {

#ifdef FACTORIZATION_DEBUG
    if (NM_internalData(Ao)->values_sha1_count > 0)
    {
      if(NM_check_values_sha1(Ao))
      {
        numerics_error("NM_LDLT_factorize", "this matrix is already factorized");
      }
    }

    NM_set_values_sha1(Ao);
#endif

    switch (A->storageType)
    {
    case NM_DENSE:
    {
      assert(A->matrix0);

      numerics_printf_verbose(2,"NM_LDLT_factorize, using LAPACK (SYTRF)" );
      lapack_int* ipiv = (lapack_int*)NM_iWork(A, A->size0, sizeof(lapack_int));
      DEBUG_PRINTF("iwork are initialized with size %i and %i\n",A->size0*A->size1,A->size0 );

      numerics_printf_verbose(2,"NM_LDLT_factorize, we compute factors and keep them in place" );
      DEBUG_PRINT("Start to call DSYTRF for NM_DENSE storage\n");
      DSYTRF(LA_UP, A->size1, A->matrix0, A->size0, ipiv, &info);
      DEBUG_PRINT("end of call DSYTRF for NM_DENSE storage\n");

      if (info > 0)
      {
        fprintf(stderr,"NM_LDLT_factorize: LDLT factorisation DSYTRF failed. The %d-th diagonal element is 0\n", info);
      }
      else if (info < 0)
      {
        fprintf(stderr, "NM_LDLT_factorize: LDLT factorisation DSYTRF failed. The %d-th argument has an illegal value, stopping\n", -info);
      }
      if (info)
      {
        NM_internalData_free(A);
        assert(!NM_internalData(A)->isLDLTfactorized);
      }
    }
    break;
    case NM_SPARSE_BLOCK: /* sparse block -> triplet -> csc */
    case NM_SPARSE:
    {
      NSM_linear_solver_params* p = NSM_linearSolverParams(A);
      assert(!NM_internalData(A)->isLDLTfactorized);
      switch (p->LDLT_solver)
      {
      case NSM_CSPARSE:
      {        numerics_printf_verbose(2, "NM_LDLT_factorize, using SuiteSparse (LDL )");

        if (!(p->dWork && p->linear_solver_data))
        {
          assert(!NSM_workspace(p));
          assert(!NSM_linear_solver_data(p));
          assert(!p->solver_free_hook);

          p->solver_free_hook = &NSM_clear_p;
          p->dWork = (double*) malloc(A->size1 * sizeof(double));
          p->dWorkSize = A->size1;
        };

        CSparseMatrix_factors* cs_ldlt_A = (CSparseMatrix_factors*) malloc(sizeof(CSparseMatrix_factors));

        info = !CSparseMatrix_ldlt_factorization(1, NM_csc(A),  cs_ldlt_A);

        if (info)
        {
          numerics_printf_verbose(2, "NM_LDLT_factorize: LDL (SuiteSparse) factorization failed.");
        }
        assert(!p->linear_solver_data);
        p->linear_solver_data = cs_ldlt_A;
        break;
      }
#ifdef WITH_MA57
      case NSM_HSL:
      {
        int  n = A->size0;
        CSparseMatrix * A_halftriplet= NM_half_triplet(A);
        CS_INT nz = A_halftriplet->nz;

        FILE * logfile = fopen("lbl.log", "w");
        int lblsolver = 1;  // MA27=0, MA57=1.

        // ... Initialize LBL data structure.
        LBL_Data * lbl = LBL_Initialize(nz, n, logfile, lblsolver);

        for(int i = 0; i < nz; i++)
        {
          lbl->irn[i]=A_halftriplet->i[i]+1;
          lbl->jcn[i]=A_halftriplet->p[i]+1;
        }

        p->linear_solver_data = lbl;

        if(!p->solver_free_hook)
        {
          p->solver_free_hook = &NM_MA57_free;
        }

        // Optionally, we may set some specific parameters (MA57 only).
        //LBL_set_int_parm(lbl, LBL_I_SCALING, 0);        // No scaling.
        //LBL_set_int_parm(lbl, LBL_I_PIV_NUMERICAL, 1);  // Do pivoting.
        //LBL_set_real_parm(lbl, LBL_D_PIV_THRESH, 0.5);  // Pivot threshold.

        // Analyze.
        info  = LBL_Analyze(lbl, 0);  // iflag=0: automatic pivot choice.
        if(info) {
            fprintf(stderr, "NM_LDLT_factorize: LBL_Analyze Error return from Analyze: %d\n", info);
        }

        // Factorize.
        info = LBL_Factorize(lbl, A_halftriplet->x);
        if(info) {
          fprintf(stderr, "NM_LDLT_factorize: LBL_Factorize. Error return from Factorize: %d\n", info);
        }
        // Close logging stream.
        fclose(logfile);

      break;
      }
#endif
#ifdef WITH_MUMPS
      case NSM_MUMPS:
      {
        if(verbose >= 2)
        {
          printf("NM_LDLT_factorize: using MUMPS\n");
        }
        if(!NM_MUMPS_id(A)->job || (NM_MUMPS_id(A)->job == -2))
        {
          /* the mumps instance is initialized (call with job=-1) */
          NM_MUMPS_set_control_params(A);
          NM_MUMPS_set_sym(A, 2); /*  general symmetric (LDLT)  */
          NM_MUMPS(A, -1);
          if ((NM_MUMPS_icntl(A, 1) == -1 ||
               NM_MUMPS_icntl(A, 2) == -1 ||
               NM_MUMPS_icntl(A, 3) == -1 ||
               verbose) ||
              (NM_MUMPS_icntl(A, 1) != -1 ||
               NM_MUMPS_icntl(A, 2) != -1 ||
               NM_MUMPS_icntl(A, 3) != -1 ||
               !verbose))
          {
            NM_MUMPS_set_verbosity(A, verbose);
          }
          /* NM_MUMPS_set_icntl(A, 24, 1); // Null pivot row detection */
          /* NM_MUMPS_set_cntl(A, 5, 1.e20); // Fixation, recommended value */
        }

        NM_MUMPS_set_matrix(A);

        NM_MUMPS(A, 4); /* analyzis,factorization */

        DMUMPS_STRUC_C* mumps_id = NM_MUMPS_id(A);

        info = mumps_id->info[0];

        /* MUMPS can return info codes with negative value */
        if(info)
        {
          if(verbose > 0)
          {
            fprintf(stderr,"NM_LDLT_factorize: MUMPS fails : info(1)=%d, info(2)=%d\n", info, mumps_id->info[1]);
          }
        }

        /* we should not do that here */
        if(!p->solver_free_hook)
        {
          p->solver_free_hook = &NM_MUMPS_free;
        }
        break;
      }
#endif /* WITH_MUMPS */
      default:
      {
        numerics_printf_verbose(0,"NM_LDLT_factorize, Unknown solver in NM_SPARSE case." );
        info = 1;
      }
      }
      break;
    }
    default:
      assert (0 && "NM_LDLT_factors: unknown storageType");
    }

    if (!info)
    {
      NM_internalData(A)->isLDLTfactorized = true;
    }
    else
    {
      assert(NM_internalData(A)->isLDLTfactorized == false);
    }
  }

  assert (NM_LDLT_factorized(Ao) == NM_LDLT_factorized(A));
  DEBUG_END("int NM_LDLT_factorize(NumericsMatrix* Ao) \n");
  return info;
}


int NM_LDLT_solve(NumericsMatrix* Ao, double *b, unsigned int nrhs)
{

  lapack_int info = 1;
  /* factorization is done on destructible part only if
   * !A->internalData->isLUfactorized */
  NM_LDLT_factorize(Ao);

  /* get the destructible part of the matrix */
  NumericsMatrix *A = Ao->destructible;

  if (NM_LDLT_factorized(A))
  {

    DEBUG_BEGIN("NM_LDLT_solve(NumericsMatrix* A, double *b, unsigned int nrhs)\n");
    assert(A->size0 == A->size1);

    switch (A->storageType)
    {
    case NM_DENSE:
    {
      assert(A->matrix0);

      numerics_printf_verbose(2, "NM_LDLT_solve, using LAPACK (DSYTRS)" );

      /* dpotrf is called in NM_LDLT_factorize */
      DEBUG_PRINT("Start to call DSYTRS for NM_DENSE storage\n");

      numerics_printf_verbose(2,"NM_LDLT_solve, we solve with given factors" );
      lapack_int* ipiv = (lapack_int*)NM_iWork(A, A->size0, sizeof(lapack_int));

      DEBUG_PRINT("Start to call DSYTRS for NM_DENSE storage\n");
      DEBUG_EXPR(NV_display(b,A->size0));
      DSYTRS(LA_UP, A->size0, nrhs, A->matrix0, A->size0,  ipiv, b, A->size0, &info);
      DEBUG_EXPR(NV_display(b,A->size0));
      DEBUG_PRINT("End of call DSYTRS for NM_DENSE storage\n");

      if (info < 0)
      {
        numerics_printf_verbose(2,"NM_LDLT_solve: dense LDLT solve DPOTRS failed. The %d-th argument has an illegal value\n", -info);
      }
      break;
    }

    case NM_SPARSE_BLOCK: /* sparse block -> triplet -> csc */
    case NM_SPARSE:
    {
      NSM_linear_solver_params* p = NSM_linearSolverParams(A);
      switch (p->LDLT_solver)
      {
      case NSM_CSPARSE:
      {
        numerics_printf_verbose(2,"NM_LDLT_solve, using SuiteSparse" );

        numerics_printf_verbose(2,"NM_LDLT_solve, we solve with given factors" );
        for(unsigned int j=0; j < nrhs ; j++ )
        {
          info = !CSparseMatrix_ldlt_solve((CSparseMatrix_factors *)NSM_linear_solver_data(p), NSM_workspace(p), &b[j*A->size1]);
        }
        break;
      }
#ifdef WITH_MA57
      case NSM_HSL:
      {
        LBL_Data * lbl = (LBL_Data *)p->linear_solver_data;
        // Solve.
        for (int irhs=0; irhs <nrhs ; irhs++)
        {
          info = LBL_Solve(lbl, &b[irhs*A->size1]); // MA57 is able to accept multiple rhs but the C wrapper lbl not.
          if(info)
          {
            fprintf(stderr, "NM_LDLT_solve. LBL_Solve error return from Solve: %d\n", info);
          }
        }
        break;
      }
#endif
#ifdef WITH_MUMPS
      case NSM_MUMPS:
      {
        if(verbose >= 2)
        {
          printf("NM_LDLT_solve: using MUMPS\n");
        }

        assert (NM_MUMPS_id(A)->job); /* this means that least a
                                       * factorization has already been
                                       * done */

        DMUMPS_STRUC_C* mumps_id = NM_MUMPS_id(A);

        NM_MUMPS_set_dense_rhs(A, nrhs, b);

        NM_MUMPS(A, 3); /* solve */
        info = mumps_id->info[0];

        /* MUMPS can return info codes with negative value */
        if(info)
        {
          if(verbose > 0)
          {
            fprintf(stderr,"NM_LDLT_solve: MUMPS fails : info(1)=%d, info(2)=%d\n", info, mumps_id->info[1]);
          }
        }
        break;
      }
#endif /* WITH_MUMPS */
      default:
      {
        fprintf(stderr, "NM_LDLT_solve: unknown sparse linearsolver %d\n", p->LDLT_solver);
        exit(EXIT_FAILURE);
      }
      break;
      }
      break;
    }
    default:
      assert (0 && "NM_LDLT_solve unknown storageType");
    }


    /* WARNING: cs returns 0 (false) for failed and 1 (true) for ok
       CHECK_RETURN is ok for cs, but not for MUMPS and others */
    /* some time we cannot find a solution to a linear system, and its fine, for
     * instance with the minFBLSA. Therefore, we should not check here for
     * problems, but the calling function has to check the return code.*/
//  CHECK_RETURN(info);
    DEBUG_END("NM_LDLT_solve(NumericsMatrix* A, double *b, unsigned keep)\n");
  }

  return info;
}<|MERGE_RESOLUTION|>--- conflicted
+++ resolved
@@ -2257,7 +2257,6 @@
   M->matrix2 = NSM_triplet_eye(size);
   return M;
 }
-<<<<<<< HEAD
 
 NumericsMatrix* NM_scalar(int size, double s)
 {
@@ -2266,10 +2265,7 @@
   return M;
 }
 
-NumericsMatrix* NM_create(int storageType, int size0, int size1)
-=======
 NumericsMatrix* NM_create(NM_types storageType, int size0, int size1)
->>>>>>> ae729ff2
 {
   NumericsMatrix* M = NM_new();
 
