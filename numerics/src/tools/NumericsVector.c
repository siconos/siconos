--- conflicted
+++ resolved
@@ -181,12 +181,4 @@
   for (unsigned int i = 0; i < vecSize; ++i)
     if (isnan(vec[i])) return 1;
   return 0;
-<<<<<<< HEAD
-}
-
-
-
-
-=======
-}
->>>>>>> 747c75a0
+}