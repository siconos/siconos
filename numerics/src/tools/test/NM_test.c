/* Siconos is a program dedicated to modeling, simulation and control
 * of non smooth dynamical systems.
 *
 * Copyright 2024 INRIA.
 *
 * Licensed under the Apache License, Version 2.0 (the "License");
 * you may not use this file except in compliance with the License.
 * You may obtain a copy of the License at
 *
 * http://www.apache.org/licenses/LICENSE-2.0
 *
 * Unless required by applicable law or agreed to in writing, software
 * distributed under the License is distributed on an "AS IS" BASIS,
 * WITHOUT WARRANTIES OR CONDITIONS OF ANY KIND, either express or implied.
 * See the License for the specific language governing permissions and
 * limitations under the License.
 */

/*
  Tests functions for NumericsMatrix structure

 */

#include <assert.h>  // for assert
#include <float.h>   // for DBL_EPSILON
#include <math.h>    // for fabs
#include <stdint.h>  // for SIZE_MAX
#include <stdio.h>   // for printf, fclose, fopen, NULL
#include <stdlib.h>  // for free, malloc, calloc

#include "CSparseMatrix.h"      // for CS_INT, cs_print, cs
#include "NumericsFwd.h"                 // for NumericsMatrix, SparseBlockS...
#include "NumericsMatrix.h"              // for NumericsMatrix, NM_clear, NM_...
#include "NumericsSparseMatrix.h"        // for NumericsSparseMatrix, NSM_TR...
#include "NumericsVector.h"              // for NV_equal
#include "SiconosBlas.h"                 // for cblas_ddot, cblas_dgemv, cbl...
#include "SparseBlockMatrix.h"           // for SBM_zero_matrix_for_multiply
<<<<<<< HEAD
#include "graph.h"  //

#include "siconos_debug.h"                       // for DEBUG_EXPR, DEBUG_PRINTF
=======
>>>>>>> 747c75a0
#include "numericsMatrixTestFunction.h"  // for test_build_first_4_NM, NM_de...
#include "numerics_verbose.h"            // for numerics_error
#include "sanitizer.h"                   // for MSAN_INIT_VAR
#include "siconos_debug.h"               // for DEBUG_EXPR, DEBUG_PRINTF

#ifdef WITH_MUMPS
#include "NM_MUMPS.h"
#endif

#ifndef SIZE_MAX
#ifdef __SIZE_MAX__
#define SIZE_MAX __SIZE_MAX__
#else
#define SIZE_MAX std::numeric_limits<size_t>::max()
#endif
#endif
static int NM_read_write_test(void) {
  printf("========= Starts Numerics tests for NumericsMatrix ========= \n");

  int i, nmm = 4;
  NumericsMatrix **NMM = (NumericsMatrix **)malloc(nmm * sizeof(NumericsMatrix *));
  NumericsMatrix **Mread = (NumericsMatrix **)malloc(nmm * sizeof(NumericsMatrix *));

  int info = test_build_first_4_NM(NMM);

  if (info != 0) {
    printf("Construction failed ...\n");
    goto free;
  }
  printf("Construction ok ...\n");

  /* Test of various I/O functions */

  for (i = 0; i < nmm; i++) {
    printf("test on NMM[%i]\n", i);

    NM_display(NMM[i]);
    NM_display_row_by_row(NMM[i]);
    FILE *foutput = fopen("testprintInfile.dat", "w");
    NM_write_in_file(NMM[i], foutput);
    fclose(foutput);
    FILE *finput = fopen("testprintInfile.dat", "r");
    NM_read_in_file(NMM[i], finput);
    fclose(finput);

    FILE *finput2 = fopen("testprintInfile.dat", "r");
    Mread[i] = NM_new_from_file(finput2);
    fclose(finput2);

    char filename[50] = "testprintInfileName.dat";
    NM_write_in_filename(NMM[i], filename);
    NM_read_in_filename(NMM[i], filename);
    printf("end of test on NMM[%i]\n", i);
  }
  for (i = 0; i < nmm; i++, i++) {
    FILE *foutput2 = fopen("testprintInfileForScilab.dat", "w");
    NM_write_in_file_scilab(NMM[i], foutput2);
    fclose(foutput2);
  }

  /* free memory */
free:
  for (i = 0; i < nmm; i++) {
    NM_clear(NMM[i]);
    free(NMM[i]);
    NM_clear(Mread[i]);
    free(Mread[i]);
  }

  free(NMM);
  free(Mread);

  printf("========= End Numerics tests for NumericsMatrix ========= \n");
  return info;
}

static int NM_add_to_diag3_test(NumericsMatrix *M, double alpha) {
  printf("\n == Numerics tests: NM_add_to_diag3(...) == \n");
  printf("Starts NM_add_to_diag3_test for alpha = %e\n", alpha);

  int info = -1;

  /***********************************************************/
  /* C = C + alpha +I NM_SPARSE_BLOCK storage, square matrix  */
  /***********************************************************/
  int n = M->size0;
  int m = M->size1;
  NumericsMatrix *C1 = NM_new();
  NM_copy(M, C1);

  NumericsMatrix *Cref = NM_create(NM_DENSE, n, m);
  SBM_to_dense(M->matrix1, Cref->matrix0);

  NM_add_to_diag3(C1, alpha);
  DEBUG_EXPR(NM_display(C1););

  double *Id = (double *)calloc(n * m, sizeof(double));
  for (int i = 0; i < n; i++) {
    Id[i + i * n] = 1.0;
  }

  cblas_daxpy(n * m, alpha, Id, 1, Cref->matrix0, 1);
  DEBUG_EXPR(NM_display(Cref););
  info = NM_dense_equal(C1, Cref->matrix0, 1e-14);

  if (info == 0)
    printf("Step 0 ( C = C + alpha*I,  NM_SPARSE_BLOCK storage, square matrix) ok ...\n");
  else {
    printf("Step 0 (C = C + alpha*I, NM_SPARSE_BLOCK storage, square matrix) failed ...\n");
    free(Id);
    NM_clear(Cref);
  }

  /***********************************************************/
  /* C = C + alpha +I NM_SPARSE storage, square matrix  */
  /***********************************************************/
  NumericsMatrix *C2 = NM_create(NM_SPARSE, n, m);
  NM_copy_to_sparse(M, C2, 1e-16);
  NM_add_to_diag3(C2, alpha);

  info = NM_dense_equal(C2, Cref->matrix0, 1e-14);

  if (info == 0)
    printf("Step 1 ( C = C + alpha*I,  NM_SPARSE storage, square matrix) ok ...\n");
  else {
    printf("Step 1 (C = C + alpha*I, NM_SPARSE storage, square matrix) failed ...\n");
    NM_clear(C2);
  }

  NM_clear(C2);
  free(Id);
  NM_clear(Cref);

  return info;
}

static int NM_add_to_diag3_test_all(void) {
  printf("========= Starts Numerics tests for NM_add_to_diag3 ========= \n");

  FILE *file = fopen("data/SBM1.dat", "r");
  SparseBlockStructuredMatrix *SBM = SBM_new_from_file(file);
  fclose(file);

  NumericsMatrix *M = NM_create(NM_SPARSE_BLOCK, SBM->blocksize0[SBM->blocknumber0 - 1],
                                SBM->blocksize1[SBM->blocknumber1 - 1]);
  M->matrix1 = SBM;

  int info = NM_add_to_diag3_test(M, 1.0);
  if (info != 0) {
    printf("End of  : Numerics tests for NM_add_to_diag3unsucessfull\n");
    return info;
  }

  printf("End of Numerics tests for NM_add_to_diag3 ...\n");
  if (info != 0) return info;
  /* free memory */

  NM_clear(M);

  printf("========= End Numerics tests for NM_add_to_diag3 ========= \n");
  return info;
}

int triplet_to_dense(void);
int csc_to_dense(void);

int triplet_to_dense(void) {
  int info = 1;
  NumericsMatrix *A;
  const char *filename = "./data/NSM_triplet_162x162.dat";
  A = NM_create_from_filename(filename);
  /* NM_display(A); */

  NumericsMatrix *B = NM_create(NM_DENSE, A->size0, A->size1);

  info = NM_to_dense(A, B);
  if (info != 0) numerics_error("triplet_to_dense", "conversion error.");

  /* NM_display(B); */

  return (int)NM_equal(A, B) - 1;
}

int csc_to_dense(void) {
  int info = 1;
  NumericsMatrix *A;
  /* char * filename =  "./data/NSM_triplet_162x162.dat"; */
  /* A = NM_create_from_filename(filename);   */
  /* /\* NM_display(A); *\/ */
  /* CSparseMatrix* A_csc = NM_csc(A); */
  /* NumericsSparseMatrix * C_NSM =  numericsSparseMatrix_new(); */
  /* C_NSM->csc = A_csc ; */
  /* C_NSM->origin= NS_CSC; */
  /* NumericsMatrix*  A_CSC  = NM_create_from_data(NM_SPARSE, A->size0, A->size1,
   * (void*)C_NSM); */
  /* NM_display(A_CSC); */
  /* NM_write_in_filename(A_CSC, "./data/NSM_csc_162x162.dat"); */

  const char *filename = "./data/NSM_csc_162x162.dat";
  A = NM_new_from_filename(filename);
  /* NM_display(A); */

  NumericsMatrix *B = NM_create(NM_DENSE, A->size0, A->size1);
  info = NM_to_dense(A, B);
  if (info != 0) numerics_error("csc_to_dense", "conversion error.\n");

  /* NM_display(B);   */

  return (int)NM_equal(A, B) - 1;
}

static int to_dense_test(void) {
  int info = triplet_to_dense();
  printf("triplet_to_dense() :  info = %i\n", info);
  info += csc_to_dense();
  printf("csc_to_dense() :  info = %i\n", info);

  return info;
}

/* ==============================================================================================================================
 */

static void add_initial_value_square_1(NumericsMatrix *M) {
  int i = 0, j = 0;
  for (i = 0; i < 4; i++) {
    for (j = 0; j < 4; j++) NM_entry(M, i, j, 1.0 + i + j);
  }
  for (i = 0; i < 4; i++) {
    for (j = 4; j < 6; j++) NM_entry(M, i, j, 2.0 + i + j);
  }
  for (i = 4; i < 6; i++) {
    for (j = 4; j < 6; j++) NM_entry(M, i, j, 3.0 + i + j);
  }
  for (i = 4; i < 6; i++) {
    for (j = 6; j < 8; j++) NM_entry(M, i, j, 4.0 + i + j);
  }
  for (i = 6; i < 8; i++) {
    for (j = 0; j < 4; j++) NM_entry(M, i, j, 5.0 + i + j);
  }
  for (i = 6; i < 8; i++) {
    for (j = 6; j < 8; j++) NM_entry(M, i, j, 6.0 + i + j);
  }
}

static void add_initial_value_square_2(NumericsMatrix *M) {
  int i = 0, j = 0;
  for (i = 0; i < 4; i++) {
    for (j = 0; j < 4; j++) NM_entry(M, i, j, 1.0 + i + j);
  }
  for (i = 4; i < 6; i++) {
    for (j = 6; j < 8; j++) NM_entry(M, i, j, 4.0 + i + j);
  }
  for (i = 6; i < 8; i++) {
    for (j = 0; j < 4; j++) NM_entry(M, i, j, 5.0 + i + j);
  }
  for (i = 6; i < 8; i++) {
    for (j = 6; j < 8; j++) NM_entry(M, i, j, 6.0 + i + j);
  }
}

static void add_initial_value_rectangle_1(NumericsMatrix *M) {
  for (int i = 0; i < 4; i++) {
    for (int j = 0; j < 4; j++) NM_entry(M, i, j, 1.0 + i + j);
  }
  for (int i = 6; i < 8; i++) {
    for (int j = 0; j < 4; j++) NM_entry(M, i, j, 5.0 + i + j);
  }
}

/* hand made gemm of nxp A matrix and pxm B matrix */
static void dense_gemm_by_hand(double alpha, double *A, double *B, int n, int m, int p,
                               double beta, double *C) {
  for (int i = 0; i < n; i++) {
    for (int j = 0; j < m; j++) {
      double sum = beta * C[i + j * n];
      for (int k = 0; k < p; k++) {
        sum = sum + alpha * A[i + k * n] * B[k + j * p];
      }
      C[i + j * n] = sum;
    }
  }
}

static double dense_comparison(double *C, int n, int m, double *Cref) {
  double err = 0.0;
  for (int i = 0; i < n; i++) {
    for (int j = 0; j < m; j++) {
      DEBUG_PRINTF("Cref[%i+%i*%i]= %lf\t\t", i, j, n, Cref[i + j * n]);
      DEBUG_PRINTF("C[%i+%i*%i]= %lf\t", i, j, n, C[i + j * n]);
      err += (Cref[i + j * n] - C[i + j * n]) * (Cref[i + j * n] - C[i + j * n]);
      DEBUG_PRINTF("err = %lf\n", err);
    }
  }
  return err;
}

static int NM_gemm_test(NumericsMatrix **MM, double alpha, double beta) {
  printf("\n == Numerics tests: NM_gemm(NumericsMatrix,NumericsMatrix) == \n");
  printf("Starts NM_gemm_test for alpha = %e and beta=%e\n", alpha, beta);

  NumericsMatrix *M1 = MM[0];
  NumericsMatrix *M2 = MM[1];
  NumericsMatrix *M3 = MM[2];
  NumericsMatrix *M4 = MM[3];

  int info = -1;
  double tol = 1e-14;

  /***********************************************************/
  /* C = alpha*A*B + beta*C, double* storage, square matrix  */
  /***********************************************************/

  NumericsMatrix C;
  NM_null(&C);
  C.storageType = NM_DENSE;
  C.size0 = M1->size0;
  C.size1 = M1->size1;
  C.matrix0 = (double *)calloc(C.size0 * C.size1, sizeof(double));

  MSAN_INIT_VAR(C.matrix0, C.size0 * C.size1);
  add_initial_value_square_1(&C);
  DEBUG_EXPR(NM_display(&C));

  NM_gemm(alpha, M1, M1, beta, &C);

  NumericsMatrix *Cref = NM_create(NM_DENSE, C.size0, C.size1);
  add_initial_value_square_1(Cref);
  /* gemm by hand */
  dense_gemm_by_hand(alpha, M1->matrix0, M1->matrix0, M1->size0, M1->size1, M1->size0, beta,
                     Cref->matrix0);
  double err = dense_comparison(C.matrix0, C.size0, C.size1, Cref->matrix0);
  if (err < tol) {
    info = 0;
  }

  if (info == 0)
    printf("Step 0 ( C = alpha*A*B + beta*C, double* storage, square matrix ) ok ...\n");
  else {
    printf("Step 0 ( C = alpha*A*B + beta*C, double* storage, square matrix) failed ...\n");
    NM_clear(Cref);
    free(C.matrix0);
  }

  /***********************************************************/
  /* C = alpha*A*B + beta*C, double* storage, non square     */
  /***********************************************************/

  NumericsMatrix C2;
  NM_null(&C2);

  C2.storageType = 0;
  C2.size0 = M1->size0;
  C2.size1 = M3->size1;
  C2.matrix0 = (double *)calloc(C2.size0 * C2.size1, sizeof(double));
  MSAN_INIT_VAR(C2.matrix0, C2.size0 * C2.size1);
  add_initial_value_rectangle_1(&C2);

  NM_gemm(alpha, M1, M3, beta, &C2);

  NumericsMatrix *C2ref = NM_create(NM_DENSE, C2.size0, C2.size1);
  add_initial_value_rectangle_1(C2ref);

  dense_gemm_by_hand(alpha, M1->matrix0, M3->matrix0, M1->size0, M3->size1, M1->size1, beta,
                     C2ref->matrix0);
  err = dense_comparison(C2.matrix0, C2.size0, C2.size1, C2ref->matrix0);

  if (err < tol) {
    info = 0;
  }

  if (info == 0)
    printf("Step 1 ( C = alpha*A*B + beta*C, double* storage, non square) ok ...\n");
  else {
    printf("Step 1 ( C = alpha*A*B + beta*C, double* storage, non square) failed ...\n");
    free(C2.matrix0);
    NM_clear(C2ref);
  }

  /***********************************************************/
  /* C = alpha*A*B + beta*C, SBM storage,  square            */
  /***********************************************************/

  NumericsMatrix C3;
  NM_null(&C3);
  C3.storageType = NM_SPARSE_BLOCK;
  C3.size0 = M2->size0;
  C3.size1 = M2->size1;
  /* This step is not necessary for NM_gemm but conveniently creates a zero matrix with the
   * right structure */
  C3.matrix1 = SBM_zero_matrix_for_multiply(M2->matrix1, M2->matrix1);
  add_initial_value_square_1(&C3);
  DEBUG_EXPR(SBM_print(C3.matrix1););

  NM_gemm(alpha, M2, M2, beta, &C3);
  DEBUG_EXPR(NM_display(&C3));
  DEBUG_EXPR(NM_dense_display(Cref->matrix0, M2->size0, M2->size1, M2->size0));
  /*     Check if it is correct */

  /* C3 and CRef must have the same values.*/

  info = SBM_dense_equal(C3.matrix1, Cref->matrix0, tol);

  if (info == 0)
    printf("Step 2 ( C = alpha*A*B + beta*C, SBM storage) ok ...\n");
  else {
    printf("Step 2 ( C = alpha*A*B + beta*C, SBM storage) failed ...\n");
    NM_clear(&C3);
  }

  /***********************************************************/
  /* C = alpha*A*B + beta*C, SBM storage,  non square        */
  /***********************************************************/

  NumericsMatrix C4;
  NM_null(&C4);
  C4.storageType = NM_SPARSE_BLOCK;
  C4.size0 = M2->size0;
  C4.size1 = M4->size1;
  /* This step is not necessary for NM_gemm but conveniently creates a zero matrix with the
   * right structure */
  C4.matrix1 = SBM_zero_matrix_for_multiply(M2->matrix1, M4->matrix1);
  add_initial_value_rectangle_1(&C4);

  NM_gemm(alpha, M2, M4, beta, &C4);

  DEBUG_EXPR(NM_display(&C4));
  DEBUG_EXPR(NM_dense_display(C2ref->matrix0, M2->size0, M4->size1, M2->size0));
  /*     Check if it is correct */
  /* C4 and C2Ref must have the same values.*/

  info = SBM_dense_equal(C4.matrix1, C2ref->matrix0, tol);

  if (info == 0)
    printf("Step 3 ( C = alpha*A*B + beta*C, SBM storage, non square) ok ...\n");
  else {
    printf("Step 3 ( C = alpha*A*B + beta*C, SBM storage, non square) failed ...\n");
    NM_clear(&C4);
  }

  /***********************************************************/
  /* C = alpha*A*B + beta*C, NM_SPARSE storage,   square     */
  /***********************************************************/

  NumericsMatrix *M5 = test_matrix_5();
  DEBUG_EXPR(NM_display(M5););
  assert(NM_equal(M5, M2));

  NumericsMatrix *C5 = NM_create(NM_SPARSE, M5->size0, M5->size1);
  NM_triplet_alloc(C5, 0);
  C5->matrix2->origin = NSM_TRIPLET;
  add_initial_value_square_1(C5);

  NM_gemm(alpha, M5, M5, beta, C5);

  info = NM_dense_equal(C5, Cref->matrix0, tol);

  if (info == 0)
    printf("Step 4 ( C = alpha*A*B + beta*C, NM_SPARSE storage, square) ok ...\n");
  else {
    printf("Step 4 ( C = alpha*A*B + beta*C, NM_SPARSE storage, square) failed ...\n");
    NM_clear(M5);
    NM_clear(C5);
  }

  /***********************************************************/
  /* C = alpha*A*B + beta*C, NM_SPARSE storage, non square  */
  /***********************************************************/

  NumericsMatrix *M6 = test_matrix_6();
  DEBUG_EXPR(NM_display(M6););
  assert(NM_equal(M6, M4));

  NumericsMatrix *C6 = NM_create(NM_SPARSE, M2->size0, M4->size1);
  NM_triplet_alloc(C6, 0);
  C6->matrix2->origin = NSM_TRIPLET;
  add_initial_value_rectangle_1(C6);

  NM_gemm(alpha, M2, M4, beta, C6);

  info = NM_dense_equal(C6, C2ref->matrix0, tol);

  if (info == 0)
    printf("Step 5 ( C = alpha*A*B + beta*C, NM_SPARSE storage, non square) ok ...\n");
  else {
    printf("Step 5 ( C = alpha*A*B + beta*C, NM_SPARSE storage, non square) failed ...\n");
    NM_clear(M6);
    NM_clear(C6);
  }

  /***********************************************************/
  /* C = alpha*A*B + beta*C, double* storage, square matrix, empty column of blocks  */
  /***********************************************************/

  NumericsMatrix *M9 = test_matrix_9();

  NumericsMatrix *C7 = NM_create(NM_DENSE, M9->size0, M9->size1);
  MSAN_INIT_VAR(C7->matrix0, C7->size0 * C7->size1);

  add_initial_value_square_2(C7);

  NM_gemm(alpha, M9, M9, beta, C7);

  NumericsMatrix *C3ref = NM_create(NM_DENSE, C7->size0, C7->size1);
  add_initial_value_square_2(C3ref);
  /* gemm by hand */
  dense_gemm_by_hand(alpha, M9->matrix0, M9->matrix0, M9->size0, M9->size1, M9->size0, beta,
                     C3ref->matrix0);
  DEBUG_EXPR(NM_display(C7));
  DEBUG_EXPR(NM_dense_display(C3ref->matrix0, M9->size0, M9->size1, M9->size0));
  err = dense_comparison(C7->matrix0, C7->size0, C7->size1, C3ref->matrix0);

  if (err < tol) {
    info = 0;
  }

  if (info == 0)
    printf(
        "Step 6 ( C = alpha*A*B + beta*C, double* storage, square matrix, empty column of "
        "blocks ) ok ...\n");
  else {
    printf(
        "Step 6 ( C = alpha*A*B + beta*C, double* storage, square matrix, empty column of "
        "blocks) failed ...\n");
    NM_clear(M9);
    NM_clear(C7);
  }

  /* /\**********************************************************************\/ */
  /* /\* C = alpha*A*B + beta*C, SBM storage, empty column of blocks        *\/ */
  /* /\**********************************************************************\/ */

  NumericsMatrix *M10 = test_matrix_10();
  DEBUG_EXPR(NM_display(M10););

  NumericsMatrix *C8 = NM_create(NM_SPARSE_BLOCK, M10->size0, M10->size1);
  /* This step is not necessary for NM_gemm but conveniently creates a zero matrix with the
   * right structure */
  C8->matrix1 = SBM_zero_matrix_for_multiply(M10->matrix1, M10->matrix1);

  add_initial_value_square_2(C8);

  NM_gemm(alpha, M10, M10, beta, C8);

  DEBUG_EXPR(NM_display(C8));
  DEBUG_EXPR(NM_dense_display(C3ref->matrix0, M10->size0, M10->size1, M10->size0));

  info = NM_dense_equal(C8, C3ref->matrix0, tol);

  if (info == 0)
    printf(
        "Step 7 ( C = alpha*A*B + beta*C, NM_SPARSE_BLOCK storage,  empty column of blocks) "
        "ok ...\n");
  else {
    printf(
        "Step 7 ( C = alpha*A*B + beta*C, NM_SPARSE_BLOCK storage,  empty column of blocks) "
        "failed ...\n");
    NM_clear(M10);
    NM_clear(C8);
  }

  /* /\************************************************************************************\/
   */
  /* /\* C = alpha*A*B + beta*C, SBM storage, empty column of blocks, extra blocks       *\/ */
  /* /\************************************************************************************\/
   */

  NumericsMatrix *C20 = test_matrix_20();
  DEBUG_EXPR(NM_display(C20););

  add_initial_value_square_2(C20);

  NM_gemm(alpha, M10, M10, beta, C20);

  DEBUG_EXPR(NM_display(C20));
  DEBUG_EXPR(NM_dense_display(C3ref->matrix0, M10->size0, M10->size1, M10->size0));

  info = NM_dense_equal(C20, C3ref->matrix0, tol);

  if (info == 0)
    printf(
        "Step 8 ( C = alpha*A*B + beta*C, NM_SPARSE_BLOCK storage,  empty column of blocks, "
        "extra blocks) ok ...\n");
  else {
    printf(
        "Step 8 ( C = alpha*A*B + beta*C, NM_SPARSE_BLOCK storage,  empty column of blocks, "
        "extra blocks) failed ...\n");
    NM_clear(C20);
  }

  NM_clear(C20);
  NM_clear(M10);
  NM_clear(C8);
  NM_clear(M9);
  NM_clear(C7);
  NM_clear(M6);
  NM_clear(C6);
  NM_clear(M5);
  NM_clear(C5);
  NM_clear(&C4);
  NM_clear(&C3);
  free(C2.matrix0);
  NM_clear(C2ref);
  NM_clear(Cref);
  free(C.matrix0);
  return info;
}

static int gemm_square_triplet() {
  int size0 = 3;
  int size1 = 3;

  // product of triplet matrices into triplet matrix
  NumericsMatrix *A = NM_create(NM_SPARSE, size0, size1);
  NM_triplet_alloc(A, 0);
  A->matrix2->origin = NSM_TRIPLET;
  NM_entry(A, 0, 0, 1);
  NM_entry(A, 0, 1, 2);
  NM_entry(A, 0, 2, 3);
  NM_entry(A, 1, 1, 2);
  NM_entry(A, 1, 2, 3);
  NM_display(A);

  NumericsMatrix *B = NM_create(NM_SPARSE, size0, size1);
  NM_triplet_alloc(B, 0);
  B->matrix2->origin = NSM_TRIPLET;
  NM_entry(B, 0, 0, 1);
  NM_entry(B, 1, 1, 2);
  NM_entry(B, 2, 2, 3);
  NM_display(B);

  NumericsMatrix *C = NM_create(NM_SPARSE, size0, size1);
  NM_triplet_alloc(C, 0);
  C->matrix2->origin = NSM_TRIPLET;

  double alpha = 1.0;
  double beta = 0.0;
  NM_gemm(alpha, A, B, beta, C);
  NM_display(C);

  NumericsMatrix *Cref = NM_create(NM_SPARSE, size0, size1);
  NM_triplet_alloc(Cref, 0);
  Cref->matrix2->origin = NSM_TRIPLET;
  NM_entry(Cref, 0, 0, 1);
  NM_entry(Cref, 0, 1, 4);
  NM_entry(Cref, 0, 2, 9);
  NM_entry(Cref, 1, 1, 4);
  NM_entry(Cref, 1, 2, 9);
  NM_display(Cref);

  /* for(int i=0; i < C->size0; i++) */
  /* { */
  /*   for(int j=0; j < C->size1; j++) */
  /*   { */
  /*     printf("NM_get_value(C,%i,%i) =%e \n", i,j,NM_get_value(C,i,j) ); */
  /*   } */
  /* } */
  /* for(int i=0; i < C->size0; i++) */
  /* { */
  /*   for(int j=0; j < C->size1; j++) */
  /*   { */
  /*     printf("NM_get_value(Cref,%i,%i) =%e \n", i,j,NM_get_value(Cref,i,j) ); */
  /*   } */
  /* } */

  printf("NM_equal(C,Cref) =%i \n", NM_equal(C, Cref));
  return (int)!NM_equal(C, Cref);
}

static int gemm_square_csc() {
  int size0 = 3;
  int size1 = 3;

  // product of csc matrices into csc matrix
  NumericsMatrix *A = NM_create(NM_SPARSE, size0, size1);
  NM_csc_empty_alloc(A, 0);
  A->matrix2->origin = NSM_CSC;
  NM_entry(A, 0, 0, 1);
  NM_entry(A, 0, 1, 2);
  NM_entry(A, 0, 2, 3);
  NM_entry(A, 1, 1, 2);
  NM_entry(A, 1, 2, 3);
  /* NM_display(A); */

  NumericsMatrix *B = NM_create(NM_SPARSE, size0, size1);
  NM_csc_empty_alloc(B, 0);
  B->matrix2->origin = NSM_CSC;
  NM_entry(B, 0, 0, 1);
  NM_entry(B, 1, 1, 2);
  NM_entry(B, 2, 2, 3);
  /* NM_display(B); */

  NumericsMatrix *C = NM_create(NM_SPARSE, size0, size1);
  int nzmax = 10;
  NM_csc_empty_alloc(C, nzmax);
  C->matrix2->origin = NSM_CSC;

  NM_display(C);
  double alpha = 1.0;
  double beta = 0.0;
  NM_gemm(alpha, A, B, beta, C);
  NM_display(C);

  NumericsMatrix *Cref = NM_create(NM_SPARSE, size0, size1);
  NM_csc_empty_alloc(Cref, 0);
  Cref->matrix2->origin = NSM_CSC;
  NM_entry(Cref, 0, 0, 1);
  NM_entry(Cref, 0, 1, 4);
  NM_entry(Cref, 0, 2, 9);
  NM_entry(Cref, 1, 1, 4);
  NM_entry(Cref, 1, 2, 9);
  NM_display(Cref);

  /* for(int i=0; i < C->size0; i++) */
  /* { */
  /*   for(int j=0; j < C->size1; j++) */
  /*   { */
  /*     printf("NM_get_value(C,%i,%i) =%e \n", i,j,NM_get_value(C,i,j) ); */
  /*   } */
  /* } */
  /* for(int i=0; i < C->size0; i++) */
  /* { */
  /*   for(int j=0; j < C->size1; j++) */
  /*   { */
  /*     printf("NM_get_value(Cref,%i,%i) =%e \n", i,j,NM_get_value(Cref,i,j) ); */
  /*   } */
  /* } */
  return (int)!NM_equal(C, Cref);
  ;
}
static int gemm_square_triplet_into_csc() {
  int size0 = 3;
  int size1 = 3;

  // product of triplet matrices into triplet matrix
  NumericsMatrix *A = NM_create(NM_SPARSE, size0, size1);
  NM_triplet_alloc(A, 0);
  A->matrix2->origin = NSM_TRIPLET;
  NM_entry(A, 0, 0, 1);
  NM_entry(A, 0, 1, 2);
  NM_entry(A, 0, 2, 3);
  NM_entry(A, 1, 1, 2);
  NM_entry(A, 1, 2, 3);
  NM_display(A);

  NumericsMatrix *B = NM_create(NM_SPARSE, size0, size1);
  NM_triplet_alloc(B, 0);
  B->matrix2->origin = NSM_TRIPLET;
  NM_entry(B, 0, 0, 1);
  NM_entry(B, 1, 1, 2);
  NM_entry(B, 2, 2, 3);
  NM_display(B);

  NumericsMatrix *C = NM_create(NM_SPARSE, size0, size1);
  int nzmax = 10;
  NM_csc_empty_alloc(C, nzmax);
  C->matrix2->origin = NSM_CSC;

  double alpha = 1.0;
  double beta = 0.0;
  NM_gemm(alpha, A, B, beta, C);
  NM_display(C);
  NumericsMatrix *Cref = NM_create(NM_SPARSE, size0, size1);
  NM_csc_empty_alloc(Cref, 0);
  Cref->matrix2->origin = NSM_CSC;
  NM_entry(Cref, 0, 0, 1);
  NM_entry(Cref, 0, 1, 4);
  NM_entry(Cref, 0, 2, 9);
  NM_entry(Cref, 1, 1, 4);
  NM_entry(Cref, 1, 2, 9);
  NM_display(Cref);

  /* for(int i=0; i < C->size0; i++) */
  /* { */
  /*   for(int j=0; j < C->size1; j++) */
  /*   { */
  /*     printf("NM_get_value(C,%i,%i) =%e \n", i,j,NM_get_value(C,i,j) ); */
  /*   } */
  /* } */
  /* for(int i=0; i < C->size0; i++) */
  /* { */
  /*   for(int j=0; j < C->size1; j++) */
  /*   { */
  /*     printf("NM_get_value(Cref,%i,%i) =%e \n", i,j,NM_get_value(Cref,i,j) ); */
  /*   } */
  /* } */
  return (int)!NM_equal(C, Cref);
  ;
}

static int gemm_rectangle_triplet() {
  int size0 = 3;
  int size1 = 9;

  // product of triplet matrices into triplet matrix
  NumericsMatrix *A = NM_create(NM_SPARSE, size0, size1);
  NM_triplet_alloc(A, 0);
  A->matrix2->origin = NSM_TRIPLET;
  NM_entry(A, 0, 0, 1);
  NM_entry(A, 0, 1, 2);
  NM_entry(A, 0, 2, 3);
  NM_entry(A, 1, 1, 2);
  NM_entry(A, 1, 2, 3);
  NM_entry(A, 2, 6, 2);
  NM_entry(A, 2, 5, 22);
  NM_display(A);

  NumericsMatrix *B = NM_create(NM_SPARSE, size1, size0);
  NM_triplet_alloc(B, 0);
  B->matrix2->origin = NSM_TRIPLET;
  NM_entry(B, 0, 0, 1);
  NM_entry(B, 1, 1, 2);
  NM_entry(B, 2, 2, 3);
  NM_entry(B, 3, 0, 1);
  NM_entry(B, 4, 1, 2);
  NM_entry(B, 5, 2, 3);
  NM_display(B);

  NumericsMatrix *C = NM_create(NM_SPARSE, size0, size0);
  NM_triplet_alloc(C, 0);
  C->matrix2->origin = NSM_TRIPLET;

  double alpha = 1.0;
  double beta = 0.0;
  NM_gemm(alpha, A, B, beta, C);
  NM_display(C);

  NumericsMatrix *Cref = NM_create(NM_SPARSE, size0, size0);
  NM_triplet_alloc(Cref, 0);
  Cref->matrix2->origin = NSM_TRIPLET;
  NM_entry(Cref, 0, 0, 1);
  NM_entry(Cref, 0, 1, 4);
  NM_entry(Cref, 0, 2, 9);
  NM_entry(Cref, 1, 1, 4);
  NM_entry(Cref, 1, 2, 9);
  NM_entry(Cref, 2, 2, 66);
  NM_display(Cref);

  /* for(int i=0; i < C->size0; i++) */
  /* { */
  /*   for(int j=0; j < C->size1; j++) */
  /*   { */
  /*     printf("NM_get_value(C,%i,%i) =%e \n", i,j,NM_get_value(C,i,j) ); */
  /*   } */
  /* } */
  /* for(int i=0; i < C->size0; i++) */
  /* { */
  /*   for(int j=0; j < C->size1; j++) */
  /*   { */
  /*     printf("NM_get_value(Cref,%i,%i) =%e \n", i,j,NM_get_value(Cref,i,j) ); */
  /*   } */
  /* } */

  printf("NM_equal(C,Cref) =%i \n", NM_equal(C, Cref));
  return (int)!NM_equal(C, Cref);
}

static int gemm_square_triplet_1() {
  int size0 = 3;
  int size1 = 3;

  // product of triplet matrices into triplet matrix
  NumericsMatrix *A = NM_create(NM_SPARSE, size0, size1);
  NM_triplet_alloc(A, 0);
  A->matrix2->origin = NSM_TRIPLET;
  NM_entry(A, 0, 0, 1);
  NM_entry(A, 0, 1, 2);
  NM_entry(A, 0, 2, 3);
  NM_entry(A, 1, 1, 2);
  NM_entry(A, 1, 2, 3);
  NM_display(A);

  NumericsMatrix *B = NM_create(NM_SPARSE, size0, size1);
  NM_triplet_alloc(B, 0);
  B->matrix2->origin = NSM_TRIPLET;
  NM_entry(B, 0, 0, 1);
  NM_entry(B, 1, 1, 2);
  NM_entry(B, 2, 2, 3);
  NM_display(B);

  NumericsMatrix *C = NM_create(NM_SPARSE, size0, size1);
  NM_triplet_alloc(C, 0);
  C->matrix2->origin = NSM_TRIPLET;

  double alpha = 1.0;
  double beta = 0.0;
  NM_gemm(alpha, A, B, beta, C);
  NM_display(C);

  NumericsMatrix *Cref = NM_create(NM_SPARSE, size0, size1);
  NM_triplet_alloc(Cref, 0);
  Cref->matrix2->origin = NSM_TRIPLET;
  NM_entry(Cref, 0, 0, 1);
  NM_entry(Cref, 0, 1, 4);
  NM_entry(Cref, 0, 2, 9);
  NM_entry(Cref, 1, 1, 4);
  NM_entry(Cref, 1, 2, 9);
  NM_display(Cref);

  /* for(int i=0; i < C->size0; i++) */
  /* { */
  /*   for(int j=0; j < C->size1; j++) */
  /*   { */
  /*     printf("NM_get_value(C,%i,%i) =%e \n", i,j,NM_get_value(C,i,j) ); */
  /*   } */
  /* } */
  /* for(int i=0; i < C->size0; i++) */
  /* { */
  /*   for(int j=0; j < C->size1; j++) */
  /*   { */
  /*     printf("NM_get_value(Cref,%i,%i) =%e \n", i,j,NM_get_value(Cref,i,j) ); */
  /*   } */
  /* } */

  printf("NM_equal(C,Cref) =%i \n", NM_equal(C, Cref));
  return (int)!NM_equal(C, Cref);
}

static int gemm_square_csc_1() {
  int size0 = 3;
  int size1 = 3;

  // product of csc matrices into csc matrix
  NumericsMatrix *A = NM_create(NM_SPARSE, size0, size1);
  NM_csc_empty_alloc(A, 0);
  A->matrix2->origin = NSM_CSC;
  NM_entry(A, 0, 0, 1);
  NM_entry(A, 0, 1, 2);
  NM_entry(A, 0, 2, 3);
  NM_entry(A, 1, 1, 2);
  NM_entry(A, 1, 2, 3);
  /* NM_display(A); */

  NumericsMatrix *B = NM_create(NM_SPARSE, size0, size1);
  NM_csc_empty_alloc(B, 0);
  B->matrix2->origin = NSM_CSC;
  NM_entry(B, 0, 0, 1);
  NM_entry(B, 1, 1, 2);
  NM_entry(B, 2, 2, 3);
  /* NM_display(B); */

  NumericsMatrix *C = NM_create(NM_SPARSE, size0, size1);
  int nzmax = 10;
  NM_csc_empty_alloc(C, nzmax);
  C->matrix2->origin = NSM_CSC;

  NM_display(C);
  double alpha = 1.0;
  double beta = 0.0;
  NM_gemm(alpha, A, B, beta, C);
  NM_display(C);

  NumericsMatrix *Cref = NM_create(NM_SPARSE, size0, size1);
  NM_csc_empty_alloc(Cref, 0);
  Cref->matrix2->origin = NSM_CSC;
  NM_entry(Cref, 0, 0, 1);
  NM_entry(Cref, 0, 1, 4);
  NM_entry(Cref, 0, 2, 9);
  NM_entry(Cref, 1, 1, 4);
  NM_entry(Cref, 1, 2, 9);
  NM_display(Cref);

  /* for(int i=0; i < C->size0; i++) */
  /* { */
  /*   for(int j=0; j < C->size1; j++) */
  /*   { */
  /*     printf("NM_get_value(C,%i,%i) =%e \n", i,j,NM_get_value(C,i,j) ); */
  /*   } */
  /* } */
  /* for(int i=0; i < C->size0; i++) */
  /* { */
  /*   for(int j=0; j < C->size1; j++) */
  /*   { */
  /*     printf("NM_get_value(Cref,%i,%i) =%e \n", i,j,NM_get_value(Cref,i,j) ); */
  /*   } */
  /* } */
  return (int)!NM_equal(C, Cref);
  ;
}
static int gemm_square_triplet_into_csc_1() {
  int size0 = 3;
  int size1 = 3;

  // product of triplet matrices into triplet matrix
  NumericsMatrix *A = NM_create(NM_SPARSE, size0, size1);
  NM_triplet_alloc(A, 0);
  A->matrix2->origin = NSM_TRIPLET;
  NM_entry(A, 0, 0, 1);
  NM_entry(A, 0, 1, 2);
  NM_entry(A, 0, 2, 3);
  NM_entry(A, 1, 1, 2);
  NM_entry(A, 1, 2, 3);
  NM_display(A);

  NumericsMatrix *B = NM_create(NM_SPARSE, size0, size1);
  NM_triplet_alloc(B, 0);
  B->matrix2->origin = NSM_TRIPLET;
  NM_entry(B, 0, 0, 1);
  NM_entry(B, 1, 1, 2);
  NM_entry(B, 2, 2, 3);
  NM_display(B);

  NumericsMatrix *C = NM_create(NM_SPARSE, size0, size1);
  int nzmax = 10;
  NM_csc_empty_alloc(C, nzmax);
  C->matrix2->origin = NSM_CSC;

  double alpha = 1.0;
  double beta = 0.0;
  NM_gemm(alpha, A, B, beta, C);
  NM_display(C);
  NumericsMatrix *Cref = NM_create(NM_SPARSE, size0, size1);
  NM_csc_empty_alloc(Cref, 0);
  Cref->matrix2->origin = NSM_CSC;
  NM_entry(Cref, 0, 0, 1);
  NM_entry(Cref, 0, 1, 4);
  NM_entry(Cref, 0, 2, 9);
  NM_entry(Cref, 1, 1, 4);
  NM_entry(Cref, 1, 2, 9);
  NM_display(Cref);

  /* for(int i=0; i < C->size0; i++) */
  /* { */
  /*   for(int j=0; j < C->size1; j++) */
  /*   { */
  /*     printf("NM_get_value(C,%i,%i) =%e \n", i,j,NM_get_value(C,i,j) ); */
  /*   } */
  /* } */
  /* for(int i=0; i < C->size0; i++) */
  /* { */
  /*   for(int j=0; j < C->size1; j++) */
  /*   { */
  /*     printf("NM_get_value(Cref,%i,%i) =%e \n", i,j,NM_get_value(Cref,i,j) ); */
  /*   } */
  /* } */
  return (int)!NM_equal(C, Cref);
  ;
}

static int gemm_rectangle_triplet_1() {
  int size0 = 3;
  int size1 = 9;

  // product of triplet matrices into triplet matrix
  NumericsMatrix *A = NM_create(NM_SPARSE, size0, size1);
  NM_triplet_alloc(A, 0);
  A->matrix2->origin = NSM_TRIPLET;
  NM_entry(A, 0, 0, 1);
  NM_entry(A, 0, 1, 2);
  NM_entry(A, 0, 2, 3);
  NM_entry(A, 1, 1, 2);
  NM_entry(A, 1, 2, 3);
  NM_entry(A, 2, 6, 2);
  NM_entry(A, 2, 5, 22);
  NM_display(A);

  NumericsMatrix *B = NM_create(NM_SPARSE, size1, size0);
  NM_triplet_alloc(B, 0);
  B->matrix2->origin = NSM_TRIPLET;
  NM_entry(B, 0, 0, 1);
  NM_entry(B, 1, 1, 2);
  NM_entry(B, 2, 2, 3);
  NM_entry(B, 3, 0, 1);
  NM_entry(B, 4, 1, 2);
  NM_entry(B, 5, 2, 3);
  NM_display(B);

  NumericsMatrix *C = NM_create(NM_SPARSE, size0, size0);
  NM_triplet_alloc(C, 0);
  C->matrix2->origin = NSM_TRIPLET;

  double alpha = 1.0;
  double beta = 0.0;
  NM_gemm(alpha, A, B, beta, C);
  NM_display(C);

  NumericsMatrix *Cref = NM_create(NM_SPARSE, size0, size0);
  NM_triplet_alloc(Cref, 0);
  Cref->matrix2->origin = NSM_TRIPLET;
  NM_entry(Cref, 0, 0, 1);
  NM_entry(Cref, 0, 1, 4);
  NM_entry(Cref, 0, 2, 9);
  NM_entry(Cref, 1, 1, 4);
  NM_entry(Cref, 1, 2, 9);
  NM_entry(Cref, 2, 2, 66);
  NM_display(Cref);

  /* for(int i=0; i < C->size0; i++) */
  /* { */
  /*   for(int j=0; j < C->size1; j++) */
  /*   { */
  /*     printf("NM_get_value(C,%i,%i) =%e \n", i,j,NM_get_value(C,i,j) ); */
  /*   } */
  /* } */
  /* for(int i=0; i < C->size0; i++) */
  /* { */
  /*   for(int j=0; j < C->size1; j++) */
  /*   { */
  /*     printf("NM_get_value(Cref,%i,%i) =%e \n", i,j,NM_get_value(Cref,i,j) ); */
  /*   } */
  /* } */

  printf("NM_equal(C,Cref) =%i \n", NM_equal(C, Cref));
  return (int)!NM_equal(C, Cref);
}

static int gemm_test_sparse(void) {
  int info = gemm_square_triplet();
  info += gemm_square_csc();
  info += gemm_square_triplet_into_csc();
  info += gemm_rectangle_triplet();
  info += gemm_square_triplet_1();
  info += gemm_square_csc_1();
  info += gemm_square_triplet_into_csc_1();
  info += gemm_rectangle_triplet_1();

  return info;
}

static int NM_gemm_test_all(void) {
  printf("========= Starts Numerics tests for NumericsMatrix ========= \n");

  int i, nmm = 4;
  NumericsMatrix **NMM = (NumericsMatrix **)malloc(nmm * sizeof(NumericsMatrix *));

  int info = test_build_first_4_NM(NMM);
  if (info != 0) {
    printf("Construction failed ...\n");
    return info;
  }
  printf("Construction ok ...\n");

  info = NM_gemm_test(NMM, 1.0, 0.0);
  if (info != 0) {
    printf("End of ProdNumericsMatrix : unsucessfull\n");
    return info;
  }
  info = NM_gemm_test(NMM, 1.0, 1.0);
  if (info != 0) {
    printf("End of ProdNumericsMatrix : unsucessfull\n");
    return info;
  }
  info = NM_gemm_test(NMM, 0.0, 1.0);
  if (info != 0) {
    printf("End of ProdNumericsMatrix : unsucessfull\n");
    return info;
  }
  info = NM_gemm_test(NMM, 0.5, 0.5);
  if (info != 0) {
    printf("End of ProdNumericsMatrix : unsucessfull\n");
    return info;
  }

  info = gemm_test_sparse();
  if (info != 0) {
    printf("End of ProdNumericsMatrix : unsucessfull\n");
    return info;
  }

  printf("End of ProdNumericsMatrix ...\n");

  /* free memory */
  for (i = 0; i < nmm; i++) {
    NM_clear(NMM[i]);
    free(NMM[i]);
  }

  free(NMM);

  printf("========= End Numerics tests for NumericsMatrix ========= \n");
  return info;
}

static int NM_insert_dense_test() {
  int info = 0;
  size_t Asize0 = 5, Asize1 = 6;
  size_t Bsize0 = 3, Bsize1 = 3;
  size_t start_i = 1, start_j = 1;
  size_t end_i = start_i + Bsize0;
  size_t end_j = start_j + Bsize1;

  /* create and fill the dense matrix A */
  NumericsMatrix *A_dense = NM_create(NM_DENSE, Asize0, Asize1);
  for (size_t i = 0; i < Asize0; ++i)
    for (size_t j = 0; j < Asize1; ++j) NM_entry(A_dense, i, j, 10.0);

  /* create and fill the dense matrix B */
  NumericsMatrix *B_dense = NM_create(NM_DENSE, Bsize0, Bsize1);
  for (size_t i = 0; i < Bsize0; ++i)
    for (size_t j = 0; j < Bsize1; ++j) NM_entry(B_dense, i, j, 999.0);

  /* create an expected result */
  NumericsMatrix *AB_dense = NM_create(NM_DENSE, Asize0, Asize1);
  NM_copy(A_dense, AB_dense);
  for (size_t i = start_i; i < end_i; ++i)
    for (size_t j = start_j; j < end_j; ++j) NM_entry(AB_dense, i, j, 999.0);

  NM_insert(A_dense, B_dense, 1, 1);

  // NM_display(A_dense);
  if (!NM_equal(A_dense, AB_dense)) info = 1;

  NM_clear(A_dense);
  NM_clear(B_dense);
  NM_clear(AB_dense);
  free(A_dense);
  free(B_dense);
  free(AB_dense);
  printf("== End of test NM_insert_dense_test(result = %d)\n", info);
  return info;
}

static int NM_insert_sparse_test() {
  int info = 0;
  size_t Asize0 = 5, Asize1 = 6;
  size_t Bsize0 = 3, Bsize1 = 3;
  size_t start_i = 1, start_j = 1;
  size_t end_i = start_i + Bsize0;
  size_t end_j = start_j + Bsize1;

  /* create and fill the dense matrix A */
  NumericsMatrix *A_sparse = NM_create(NM_SPARSE, Asize0, Asize1);
  NM_triplet_alloc(A_sparse, 12);
  A_sparse->matrix2->origin = NSM_TRIPLET;

  for (size_t i = 0; i < Asize0; i += 2)
    for (size_t j = 0; j < Asize1; j += 2) NM_entry(A_sparse, i, j, 10.0);

  /* create and fill the dense matrix B */
  NumericsMatrix *B_sparse = NM_create(NM_SPARSE, Bsize0, Bsize1);
  NM_triplet_alloc(B_sparse, 4);
  B_sparse->matrix2->origin = NSM_TRIPLET;

  for (size_t i = 0; i < Bsize0; i += 2)
    for (size_t j = 0; j < Bsize1; j += 2) NM_entry(B_sparse, i, j, 999.0);

  /* create an expected result */
  NumericsMatrix *AB_sparse = NM_create(NM_SPARSE, Asize0, Asize1);
  NM_copy(A_sparse, AB_sparse);
  for (size_t i = start_i; i < end_i; i += 2)
    for (size_t j = start_j; j < end_j; j += 2) NM_entry(AB_sparse, i, j, 999.0);

  NM_insert(A_sparse, B_sparse, 1, 1);

  // NM_display(A_sparse);
  if (!NM_equal(A_sparse, AB_sparse)) info = 1;

  NM_clear(A_sparse);
  NM_clear(B_sparse);
  NM_clear(AB_sparse);
  free(A_sparse);
  free(B_sparse);
  free(AB_sparse);

  printf("== End of test NM_insert_sparse_test(result = %d)\n", info);
  return info;
}

CS_INT cs_print(const cs *A, CS_INT brief);

static int NM_gemv_test(NumericsMatrix **MM) {
  NumericsMatrix *M1 = MM[0];
  NumericsMatrix *M2 = MM[1];
  NumericsMatrix *M3 = MM[2];
  NumericsMatrix *M4 = MM[3];

  printf("== Numerics tests: NM_gemv(NumericsMatrix,vector) == \n");
  int i, n = M1->size1, m = 4;

  double *x = (double *)malloc(n * sizeof(double));
  double *x2 = (double *)malloc(m * sizeof(double));
  double alpha = 2.3, beta = 1.9;
  double *yref = (double *)malloc(n * sizeof(double));
  double *yref2 = (double *)malloc(n * sizeof(double));
  ;
  double *y = (double *)malloc(n * sizeof(double));
  double *y2 = (double *)malloc(n * sizeof(double));

  for (i = 0; i < n; i++) {
    x[i] = i + 1.0;
    yref[i] = 0.1 * i;
    yref2[i] = 0.1 * i;
    y[i] = yref[i];
    y2[i] = yref2[i];
  }
  x2[0] = 0.1;
  x2[1] = 0.2;
  x2[2] = 0.3;
  x2[3] = 0.4;
  int incx = 1, incy = 1;
  cblas_dgemv(CblasColMajor, CblasNoTrans, n, n, alpha, M1->matrix0, n, x, incx, beta, yref,
              incy);

  NM_gemv(alpha, M1, x, beta, y);

  double tol = 1e-12;
  int info = 0;

  if (NV_equal(y, yref, n, tol))
    printf("Step 0 ( y = alpha*A*x + beta*y, double* storage) ok ...\n");
  else {
    printf("Step 0 ( y = alpha*A*x + beta*y, double* storage) failed ...\n");
    info = 1;
    goto free_and_return;
  }

  /* sparse storage test for M1 */
  for (i = 0; i < n; i++) y[i] = 0.1 * i;
  NM_csc(M1);
  M1->storageType = NM_SPARSE;

  NM_gemv(alpha, M1, x, beta, y);

  if (NV_equal(y, yref, n, tol))
    printf("Step 0 ( y = alpha*A*x + beta*y, csc storage) ok ...\n");
  else {
    printf("Step 0 ( y = alpha*A*x + beta*y, csc storage) failed ...\n");
    info = 1;
    goto free_and_return;
  }
  /* end of sparse storage test for M1 */

  cblas_dgemv(CblasColMajor, CblasNoTrans, n, m, alpha, M3->matrix0, n, x2, incx, beta, yref2,
              incy);

  NM_gemv(alpha, M3, x2, beta, y2);

  if (NV_equal(y2, yref2, n, tol))
    printf("Step 1 ( y = alpha*A*x + beta*y, double* storage, non square) ok ...\n");
  else {
    printf("Step 1 ( y = alpha*A*x + beta*y, double* storage, non square) failed ...\n");
    info = 1;
    goto free_and_return;
  }

  /* sparse storage test for M3 */
  for (i = 0; i < n; i++) y2[i] = 0.1 * i;
  NM_csc(M3);
  M3->storageType = NM_SPARSE;

  cs_print(M3->matrix2->csc, 0);

  NM_gemv(alpha, M3, x2, beta, y2);

  if (NV_equal(y2, yref2, n, tol))
    printf("Step 1 ( y = alpha*A*x + beta*y, csc storage, non square) ok ...\n");
  else {
    printf("Step 1 ( y = alpha*A*x + beta*y, csc storage, non square) failed ...\n");
    info = 1;
    goto free_and_return;
  }
  /* end of sparse storage test for M3 */

  /* Sparse Block... */
  for (i = 0; i < n; i++) {
    y[i] = 0.1 * i;
    y2[i] = 0.1 * i;
  }
  NM_gemv(alpha, M2, x, beta, y);

  if (NV_equal(y, yref, n, tol))
    printf("Step 2 ( y = alpha*A*x + beta*y, SBM storage) ok ...\n");
  else {
    printf("Step 2 ( y = alpha*A*x + beta*y,  SBM  storage) failed ...\n");
    info = 1;
    goto free_and_return;
  }

  /* sparse storage test for M2 */
  for (i = 0; i < n; i++) y[i] = 0.1 * i;
  NM_csc(M2);
  M2->storageType = NM_SPARSE;

  NM_gemv(alpha, M2, x, beta, y);

  if (NV_equal(y, yref, n, tol))
    printf("Step 2 ( y = alpha*A*x + beta*y, csc storage) ok ...\n");
  else {
    printf("Step 2 ( y = alpha*A*x + beta*y, csc storage) failed ...\n");
    info = 1;
    goto free_and_return;
  }
  /* end of sparse storage test for M2 */

  NM_gemv(alpha, M4, x2, beta, y2);

  if (NV_equal(y2, yref2, n, tol))
    printf("Step 3 ( y = alpha*A*x + beta*y, SBM storage, non square) ok ...\n");
  else {
    printf("Step 3 ( y = alpha*A*x + beta*y,  SBM storage, non square) failed ...\n");
    info = 1;
    goto free_and_return;
  }

  /* sparse storage test for M4 */
  for (i = 0; i < n; i++) y2[i] = 0.1 * i;
  NM_csc(M4);
  M4->storageType = NM_SPARSE;

  NM_gemv(alpha, M4, x2, beta, y2);

  if (NV_equal(y2, yref2, n, tol))
    printf("Step 3 ( y = alpha*A*x + beta*y, csc storage) ok ...\n");
  else {
    printf("Step 3 ( y = alpha*A*x + beta*y, csc storage) failed ...\n");
    info = 1;
    goto free_and_return;
  }
  /* end of sparse storage test for M4 */

free_and_return:

  free(x);
  free(x2);
  free(y);
  free(y2);
  free(yref);
  free(yref2);

  printf("== End of test NM_gemv(result = %d\n", info);

  return info;
}

static int NM_gemm_test_all2(void) {
  printf("========= Starts Numerics tests for NumericsMatrix ========= \n");

  int i, nmm = 4;
  NumericsMatrix **NMM = (NumericsMatrix **)malloc(nmm * sizeof(NumericsMatrix *));

  int info = test_build_first_4_NM(NMM);
  if (info != 0) {
    printf("Construction failed ...\n");
    return info;
  }
  printf("Construction ok ...\n");
  info = NM_gemv_test(NMM);
  printf("End of NM_gemv_test ...\n");
  if (info != 0) return info;
  /* free memory */

  for (i = 0; i < nmm; i++) {
    NM_clear(NMM[i]);
    free(NMM[i]);
  }

  free(NMM);

  printf("========= End Numerics tests for NumericsMatrix ========= \n");
  return info;
}

static int test_NM_row_prod(NumericsMatrix *M1, NumericsMatrix *M2) {
  printf("== Numerics tests: NM_row_prod(NumericsMatrix,vector) == \n");
  int i, n = M1->size1;
  double *x = (double *)malloc(n * sizeof(double));

  for (i = 0; i < n; i++) {
    x[i] = i + 1;
  }

  int min = 2;
  int max = 6;
  int sizeY = max - min;
  /* Computes yRef = subA*x, subA = A limited to row min to max*/
  double *y = (double *)malloc(sizeY * sizeof(double));
  double yref[4];
  int incx = n, incy = 1;
  for (i = 0; i < sizeY; i++) yref[i] = cblas_ddot(n, &(M1->matrix0[min + i]), incx, x, incy);

  NM_row_prod(n, sizeY, min, M1, x, y, 1);
  double tol = 1e-12;
  int info = 0;
  for (i = 0; i < sizeY; i++) {
    if (fabs(y[i] - yref[i]) > tol) info = 1;
    /*        printf("%lf\n", fabs(y[i]-yref[i]));  */
    /*           printf("%lf\n", y[i]); */
    /*           printf("%lf\n", yref[i]); */
  }
  if (info == 0)
    printf("Step 0 ( y = subA*x, double* storage) ok ...\n");
  else
    printf("Step 0 ( y = subA*x, double* storage) failed ...\n");

  /* += */
  NM_row_prod(n, sizeY, min, M1, x, y, 0);
  for (i = 0; i < sizeY; i++) {
    if (fabs(y[i] - 2 * yref[i]) > tol) info = 1;
    /*        printf("%lf\n", fabs(y[i]-2*yref[i]));  */
    /*           printf("%lf\n", y[i]); */
    /*           printf("%lf\n", 2*yref[i]); */
  }
  if (info == 0)
    printf("Step 1 ( y += subA*x, double* storage) ok ...\n");
  else
    printf("Step 1 ( y += subA*x, double* storage) failed ...\n");

  free(y);
  sizeY = 2;
  int pos = 1;  // pos of the required row of blocks
  y = (double *)malloc(sizeY * sizeof(double));

  for (i = 0; i < sizeY; i++) {
    y[i] = 0.0;
    yref[i] = cblas_ddot(n, &(M1->matrix0[4 + i]), incx, x, incy);
  }
  /* Sparse ... */
  NM_row_prod(n, sizeY, pos, M2, x, y, 1);
  for (i = 0; i < sizeY; i++) {
    if (fabs(y[i] - yref[i]) > tol) info = 1;
    //  printf("%lf\n", fabs(y[i]-yref[i]));
  }
  for (i = 0; i < sizeY; i++) yref[i] = cblas_ddot(n, &(M1->matrix0[6 + i]), incx, x, incy);
  NM_row_prod(n, sizeY, pos + 1, M2, x, y, 1);
  for (i = 0; i < sizeY; i++) {
    if (fabs(y[i] - yref[i]) > tol) info = 1;
    //  printf("%lf\n", fabs(y[i]-yref[i]));
  }

  if (info == 0)
    printf("Step 2 ( y = subA*x, sparse storage) ok ...\n");
  else
    printf("Step 2 ( y = subA*x,  sparse storage) failed ...\n");

  /* Sparse, += ... */
  NM_row_prod(n, sizeY, pos + 1, M2, x, y, 0);
  for (i = 0; i < sizeY; i++) {
    if (fabs(y[i] - 2 * yref[i]) > tol) info = 1;
    /*       printf("%lf\n", fabs(y[i]-yref[i])); */
  }
  if (info == 0)
    printf("Step 3 ( y += subA*x, sparse storage) ok ...\n");
  else
    printf("Step 3 ( y += subA*x,  sparse storage) failed ...\n");

  free(x);
  free(y);
  printf("== End of test NM_row_prod(NumericsMatrix,vector), result = %d\n", info);

  return info;
}

static int NM_row_prod_test(void) {
  printf("========= Starts Numerics tests for NumericsMatrix ========= \n");

  int i, nmm = 4;
  NumericsMatrix **NMM = (NumericsMatrix **)malloc(nmm * sizeof(NumericsMatrix *));

  int info = test_build_first_4_NM(NMM);
  if (info != 0) {
    printf("Construction failed ...\n");
    return info;
  }
  printf("Construction ok ...\n");
  info = test_NM_row_prod(NMM[0], NMM[1]);
  printf("End of Sub-Prod ...\n");
  if (info != 0) return info;

  /* free memory */

  for (i = 0; i < nmm; i++) {
    NM_clear(NMM[i]);
    /*    if (NMM[i]->matrix0) */
    /*        free(NMM[i]->matrix0); */
    /*    if (NMM[i]->matrix1) */
    /*        SBM_free(NMM[i]->matrix1); */
    free(NMM[i]);
  }

  free(NMM);

  printf("========= End Numerics tests for NumericsMatrix ========= \n");
  return info;
}

static int test_NM_row_prod_no_diag(NumericsMatrix *M1, NumericsMatrix *M2) {
  printf("== Numerics tests: NM_row_prod_no_diag(NumericsMatrix,vector) == \n");
  int i, n = M1->size1;
  double *x = (double *)malloc(n * sizeof(double));

  for (i = 0; i < n; i++) {
    x[i] = i + 1;
  }

  int min = 2;
  int max = 6;
  int sizeY = max - min;
  /* Computes yRef = subA*x, subA = A limited to row min to max*/
  double *y = (double *)malloc(sizeY * sizeof(double));
  double yref[4];
  //  int incx = n, incy =1;
  double tol = 1e-12;
  int info = 0;
  /*   int incx=1,incy=1; */

  /*   for(i=0;i<sizeY;i++) */
  /*     yref[i]=cblas_ddot(n, &(M1->matrix0[min+i]), incx, x, incy); */

  /*   NM_row_prod_no_diag(n,sizeY,min,M1,x,y,1); */

  /*   for(i = 0; i< sizeY; i++) */
  /*     { */
  /*       if( fabs(y[i]-yref[i])>tol) info = 1; */
  /* /\*       printf("%lf\n", fabs(y[i]-yref[i])); *\/ */
  /*     } */
  /*   if(info ==0) */
  /*     printf("Step 0 ( y = subA*x, double* storage) ok ...\n"); */
  /*   else */
  /*     printf("Step 0 ( y = subA*x, double* storage) failed ...\n"); */

  /*   /\* += *\/ */
  /*   NM_row_prod_no_diag(n,sizeY,min,M1,x,y,0); */
  /*   for(i = 0; i< sizeY; i++) */
  /*     { */
  /*       if( fabs(y[i]-2*yref[i])>tol) info = 1; */
  /*       /\*       printf("%lf\n", fabs(y[i]-2*yref[i]));  *\/ */
  /*     } */
  /*   if(info ==0) */
  /*     printf("Step 1 ( y += subA*x, double* storage) ok ...\n"); */
  /*   else */
  /*     printf("Step 1 ( y += subA*x, double* storage) failed ...\n"); */

  free(y);
  sizeY = 2;
  int pos = 1;  // pos of the required row of blocks
  y = (double *)calloc(sizeY, sizeof(double));

  yref[0] = 40;
  yref[1] = 16;

  /* Sparse ... */
  NM_row_prod_no_diag(n, sizeY, pos, SIZE_MAX, M2, x, y, NULL, 1);
  for (i = 0; i < sizeY; i++) {
    if (fabs(y[i] - yref[i]) > tol) info = 1;
    //  printf("%lf\n", fabs(y[i]-yref[i]));
  }
  NM_row_prod_no_diag(n, sizeY, pos + 1, SIZE_MAX, M2, x, y, NULL, 1);
  yref[0] = 10;
  yref[1] = 14;
  for (i = 0; i < sizeY; i++) {
    if (fabs(y[i] - yref[i]) > tol) info = 1;
  }

  if (info == 0)
    printf("Step 2 ( y = subA*x, sparse storage) ok ...\n");
  else
    printf("Step 2 ( y = subA*x,  sparse storage) failed ...\n");

  /* Sparse, += ... */
  NM_row_prod_no_diag(n, sizeY, pos + 1, SIZE_MAX, M2, x, y, NULL, 0);
  for (i = 0; i < sizeY; i++) {
    if (fabs(y[i] - 2 * yref[i]) > tol) info = 1;
    /*       printf("%lf\n", fabs(y[i]-yref[i])); */
  }
  if (info == 0)
    printf("Step 3 ( y += subA*x, sparse storage) ok ...\n");
  else
    printf("Step 3 ( y += subA*x,  sparse storage) failed ...\n");

  free(x);
  free(y);
  printf("== End of test NM_row_prod_no_diag(NumericsMatrix,vector), result = %d\n", info);

  return info;
}
static int NM_row_prod_no_diag_test_all(void) {
  printf("========= Starts Numerics tests for NumericsMatrix ========= \n");

  int i, nmm = 4;
  NumericsMatrix **NMM = (NumericsMatrix **)malloc(nmm * sizeof(NumericsMatrix *));

  int info = test_build_first_4_NM(NMM);
  if (info != 0) {
    printf("Construction failed ...\n");
    return info;
  }
  printf("Construction ok ...\n");
  info = test_NM_row_prod_no_diag(NMM[0], NMM[1]);
  printf("End of Sub-Prod no diag ...\n");
  if (info != 0) return info;

  /* free memory */

  for (i = 0; i < nmm; i++) {
    NM_clear(NMM[i]);
    free(NMM[i]);
  }

  free(NMM);

  printf("========= End Numerics tests for NumericsMatrix ========= \n");
  return info;
}

static int test_NM_row_prod_no_diag_non_square(NumericsMatrix *M3, NumericsMatrix *M4) {
  printf("== Numerics tests: NM_row_prod_no_diag_non_square(NumericsMatrix,vector) == \n");
  int i, m = M3->size1;
  double *x = (double *)malloc(m * sizeof(double));

  for (i = 0; i < m; i++) {
    x[i] = i + 1;
  }

  int min = 2;
  int max = 6;
  int sizeY = max - min;
  int sizeX = m;
  /* Computes yRef = subA*x, subA = A limited to row min to max*/
  double *y = (double *)malloc(sizeY * sizeof(double));
  double yref[4];
  //  int incx = n, incy =1;
  double tol = 1e-12;
  int info = 0;
  /*   for(i=0;i<sizeY;i++) */
  /*     yref[i]=cblas_ddot(n, &(M3->matrix0[min+i]), incx, x, incy); */

  /*   NM_row_prod_no_diag(n,sizeY,min,M3,x,y,1); */
  /*   for(i = 0; i< sizeY; i++) */
  /*     { */
  /*       if( fabs(y[i]-yref[i])>tol) info = 1;  */
  /* /\*       printf("%lf\n", fabs(y[i]-yref[i])); *\/ */
  /*     } */
  /*   if(info ==0) */
  /*     printf("Step 0 ( y = subA*x, double* storage) ok ...\n"); */
  /*   else */
  /*     printf("Step 0 ( y = subA*x, double* storage) failed ...\n"); */

  /*   /\* += *\/ */
  /*   NM_row_prod_no_diag(n,sizeY,min,M3,x,y,0); */
  /*   for(i = 0; i< sizeY; i++) */
  /*     { */
  /*       if( fabs(y[i]-2*yref[i])>tol) info = 1;  */
  /*       /\*       printf("%lf\n", fabs(y[i]-2*yref[i]));  *\/ */
  /*     } */
  /*   if(info ==0) */
  /*     printf("Step 1 ( y += subA*x, double* storage) ok ...\n"); */
  /*   else */
  /*     printf("Step 1 ( y += subA*x, double* storage) failed ...\n"); */

  free(y);
  sizeY = 2;
  int pos = 1;  // pos of the required row of blocks
  y = (double *)malloc(sizeY * sizeof(double));
  y[0] = 0;
  y[1] = 0;
  yref[0] = 0;
  yref[1] = 0;

  /* Sparse ... */
  NM_row_prod_no_diag(sizeX, sizeY, pos, SIZE_MAX, M4, x, y, NULL, 1);
  for (i = 0; i < sizeY; i++) {
    if (fabs(y[i] - yref[i]) > tol) info = 1;
    /*       printf("%lf\n", fabs(y[i]-yref[i])); */
    /*       printf("%lf\n", y[i]); */
    /*       printf("%lf\n", yref[i]); */
  }

  printf("\n");
  yref[0] = 10;
  yref[1] = 14;

  NM_row_prod_no_diag(sizeX, sizeY, pos + 1, SIZE_MAX, M4, x, y, NULL, 1);

  for (i = 0; i < sizeY; i++) {
    if (fabs(y[i] - yref[i]) > tol) info = 1;
    /*      printf("%lf\n", fabs(y[i]-yref[i])); */
    /*             printf("%lf\n", y[i]); */
    /*             printf("%lf\n", yref[i]); */
  }

  if (info == 0)
    printf("Step 2 ( y = subA*x, sparse storage) ok ...\n");
  else
    printf("Step 2 ( y = subA*x,  sparse storage) failed ...\n");

  /* Sparse, += ... */
  NM_row_prod_no_diag(sizeX, sizeY, pos + 1, SIZE_MAX, M4, x, y, NULL, 0);
  for (i = 0; i < sizeY; i++) {
    if (fabs(y[i] - 2 * yref[i]) > tol) info = 1;
    /*           printf("%lf\n", fabs(y[i]-yref[i])); */
    /*             printf("%lf\n", y[i]); */
    /*             printf("%lf\n", yref[i]); */
  }
  if (info == 0)
    printf("Step 3 ( y += subA*x, sparse storage) ok ...\n");
  else
    printf("Step 3 ( y += subA*x,  sparse storage) failed ...\n");

  free(x);
  free(y);
  printf("== End of test NM_row_prod_no_diag_non_square(NumericsMatrix,vector), result = %d\n",
         info);

  return info;
}
static int NM_row_prod_no_diag_non_square_test(void) {
  printf("========= Starts Numerics tests for NumericsMatrix ========= \n");

  int i, nmm = 4;
  NumericsMatrix **NMM = (NumericsMatrix **)malloc(nmm * sizeof(NumericsMatrix *));
  int info = test_build_first_4_NM(NMM);
  if (info != 0) {
    printf("Construction failed ...\n");
    return info;
  }
  printf("Construction ok ...\n");

  info = test_NM_row_prod_no_diag_non_square(NMM[2], NMM[3]);
  printf("End of Sub-Prod no diag Non Square...\n");
  if (info != 0) return info;

  /* free memory */

  for (i = 0; i < nmm; i++) {
    NM_clear(NMM[i]);
    free(NMM[i]);
  }

  free(NMM);

  printf("========= End Numerics tests for NumericsMatrix ========= \n");
  return info;
}

static int test_NM_row_prod_non_square(NumericsMatrix *M3, NumericsMatrix *M4) {
  printf("== Numerics tests: subRowProd_non_square(NumericsMatrix,vector) == \n");
  int i, n = M3->size0, m = M3->size1;
  double *x = (double *)malloc(m * sizeof(double));

  for (i = 0; i < m; i++) {
    x[i] = i + 1;
  }

  int min = 1;
  int max = 3;
  int sizeY = max - min;
  int sizeX = m;
  /* Computes yRef = subA*x, subA = A limited to row min to max*/
  double *y = (double *)malloc(sizeY * sizeof(double));
  double yref[2];
  int incx = n, incy = 1;
  for (i = 0; i < sizeY; i++) yref[i] = cblas_ddot(m, &(M3->matrix0[min + i]), incx, x, incy);

  NM_row_prod(sizeX, sizeY, min, M3, x, y, 1);
  double tol = 1e-12;
  int info = 0;
  for (i = 0; i < sizeY; i++) {
    if (fabs(y[i] - yref[i]) > tol) info = 1;
    /*       printf("%lf\n", fabs(y[i]-yref[i]));  */
    /*           printf("%lf\n", y[i]); */
    /*           printf("%lf\n", yref[i]); */
  }
  if (info == 0)
    printf("Step 0 ( y = subA*x, double* storage _non_square) ok ...\n");
  else
    printf("Step 0 ( y = subA*x, double* storage _non_square) failed ...\n");

  /* += */
  NM_row_prod(sizeX, sizeY, min, M3, x, y, 0);
  for (i = 0; i < sizeY; i++) {
    if (fabs(y[i] - 2 * yref[i]) > tol) info = 1;
    /*         printf("%lf\n", fabs(y[i]-2*yref[i]));  */
    /*           printf("%lf\n", y[i]); */
    /*           printf("%lf\n", 2*yref[i]); */
  }
  if (info == 0)
    printf("Step 1 ( y += subA*x, double* storage _non_square) ok ...\n");
  else
    printf("Step 1 ( y += subA*x, double* storage _non_square) failed ...\n");

  free(y);

  sizeY = 2;
  int pos = 1;  // pos of the required row of blocks
  y = (double *)malloc(sizeY * sizeof(double));

  for (i = 0; i < sizeY; i++) {
    y[i] = 0.0;
    yref[i] = cblas_ddot(m, &(M3->matrix0[4 + i]), incx, x, incy);
  }
  /* Sparse ... */
  NM_row_prod(sizeX, sizeY, pos, M4, x, y, 1);
  for (i = 0; i < sizeY; i++) {
    if (fabs(y[i] - yref[i]) > tol) info = 1;
    //  printf("%lf\n", fabs(y[i]-yref[i]));
  }
  for (i = 0; i < sizeY; i++) yref[i] = cblas_ddot(m, &(M3->matrix0[6 + i]), incx, x, incy);
  NM_row_prod(sizeX, sizeY, pos + 1, M4, x, y, 1);
  for (i = 0; i < sizeY; i++) {
    if (fabs(y[i] - yref[i]) > tol) info = 1;
    //  printf("%lf\n", fabs(y[i]-yref[i]));
  }

  if (info == 0)
    printf("Step 2 ( y = subA*x, sparse storage _non_square) ok ...\n");
  else
    printf("Step 2 ( y = subA*x,  sparse storage _non_square) failed ...\n");

  /* Sparse, += ... */
  NM_row_prod(sizeX, sizeY, pos + 1, M4, x, y, 0);
  for (i = 0; i < sizeY; i++) {
    if (fabs(y[i] - 2 * yref[i]) > tol) info = 1;
    /*       printf("%lf\n", fabs(y[i]-yref[i])); */
  }
  if (info == 0)
    printf("Step 3 ( y += subA*x, sparse storage) ok ...\n");
  else
    printf("Step 3 ( y += subA*x,  sparse storage) failed ...\n");

  free(x);
  free(y);
  printf("== End of test NM_row_prod(NumericsMatrix,vector), result = %d\n", info);

  return info;
}

static int test_NM_row_prod_non_square_test(void) {
  printf("========= Starts Numerics tests for NumericsMatrix ========= \n");

  int i, nmm = 4;
  NumericsMatrix **NMM = (NumericsMatrix **)malloc(nmm * sizeof(NumericsMatrix *));
  int info = test_build_first_4_NM(NMM);

  if (info != 0) {
    printf("Construction failed ...\n");
    return info;
  }
  printf("Construction ok ...\n");
  info = test_NM_row_prod_non_square(NMM[2], NMM[3]);
  printf("End of Sub-Prod Non Square...\n");
  if (info != 0) return info;

  /* free memory */

  for (i = 0; i < nmm; i++) {
    NM_clear(NMM[i]);
    free(NMM[i]);
  }
  free(NMM);

  printf("========= End Numerics tests for NumericsMatrix ========= \n");
  return info;
}

static int test_NM_iterated_power_method(void) {
  printf("========= Starts Numerics tests for NumericsMatrix ========= \n");

  int i, nmm = 4;
  NumericsMatrix **NMM = (NumericsMatrix **)malloc(nmm * sizeof(NumericsMatrix *));
  int info = test_build_first_4_NM(NMM);

  if (info != 0) {
    printf("Construction failed ...\n");
    return info;
  }
  printf("Construction ok ...\n");

  NumericsMatrix *Id = NM_eye(50);
  double eig = NM_iterated_power_method(Id, 1e-14, 100);
  printf("eigenvalue = %e\n", eig);
  printf("End of iterated power method...\n");

  if (fabs(eig - 1.0) > 1e-10) info = 1;
  if (info != 0) return info;

  NumericsMatrix *A = NMM[0];
  NumericsMatrix *Atrans = NM_transpose(A);
  NumericsMatrix *AAT = NM_add(1 / 2., A, 1 / 2., Atrans);
  eig = NM_iterated_power_method(AAT, 1e-14, 100);
  printf("largest eigenvalue = %e\n", eig);
  printf("End of iterated power method...\n");

  if (fabs(eig - 9.983560005532535086558710) > 1e-10) info = 1;
  if (info != 0) return info;

  NumericsMatrix *B = NMM[1];
  NumericsMatrix *Btrans = NM_transpose(A);
  NumericsMatrix *BBT = NM_add(1 / 2., B, 1 / 2., Btrans);
  eig = NM_iterated_power_method(BBT, 1e-14, 100);
  printf("largest eigenvalue = %e\n", eig);
  printf("End of iterated power method...\n");
  if (fabs(eig - 9.983560005532535086558710) > 1e-10) info = 1;
  if (info != 0) return info;

  /* free memory */

  for (i = 0; i < nmm; i++) {
    NM_clear(NMM[i]);
    free(NMM[i]);
  }
  free(NMM);
  NM_clear(Id);
  NM_clear(Atrans);
  NM_clear(Btrans);
  NM_clear(AAT);
  NM_clear(BBT);

  printf("========= End Numerics tests for NumericsMatrix ========= \n");
  return info;
}
static int test_NM_scal(void) {
  printf("========= Starts Numerics tests for NumericsMatrix NM_scal========= \n");

  int i, nmm = 4;
  NumericsMatrix **NMM = (NumericsMatrix **)malloc(nmm * sizeof(NumericsMatrix *));
  int info = test_build_first_4_NM(NMM);

  if (info != 0) {
    printf("Construction failed ...\n");
    return info;
  }
  printf("Construction ok ...\n");

  NumericsMatrix *Id = NM_eye(50);
  NM_scal(1e-03, Id);
  printf("NM_get_value(Id,0,0) =%e \n", NM_get_value(Id, 0, 0));
  printf("End of NM_scal...\n");

  if (fabs(NM_get_value(Id, 0, 0) - 1e-03) > 1e-10) info = 1;
  if (info != 0) return info;

  NumericsMatrix *A = NMM[0];
  NM_scal(1e-03, A);
  printf("End of NM_scal...\n");

  if (fabs(NM_get_value(A, 3, 0) - 5e-03) > 1e-10) info = 1;
  if (info != 0) return info;

  NumericsMatrix *A_SBM = NMM[1];
  NM_scal(1e-03, A_SBM);
  printf("End of NM_scal...\n");

  if (fabs(NM_get_value(A_SBM, 3, 0) - 5e-03) > 1e-10) info = 1;
  if (info != 0) return info;

  NumericsMatrix *B = test_matrix_5();
  /* NM_display(B); */
  NM_scal(1e-03, B);
  /* NM_display(B); */

  /* free memory */

  for (i = 0; i < nmm; i++) {
    NM_clear(NMM[i]);
    free(NMM[i]);
  }
  free(NMM);
  NM_clear(Id);
  NM_clear(B);

  printf("========= End Numerics tests for NumericsMatrix NM_scal========= \n");
  return info;
}

static int NM_inv_test_sparse(void) {
  int size0 = 10;
  int size1 = 10;
  NumericsMatrix *A = NM_create(NM_SPARSE, size0, size1);
  NM_triplet_alloc(A, 0);
  A->matrix2->origin = NSM_TRIPLET;
  for (int i = 0; i < size0; i++) {
    for (int j = i; j < size1; j++) {
      NM_entry(A, i, j, i + j + 1);
    }
  }

  // NM_entry(A, size0-1, size0-1, 10);

  NM_display(A);
  FILE *fileout = fopen("dataA.py", "w");
  NM_write_in_file_python(A, fileout);
  fclose(fileout);

  NumericsMatrix *Ainv = NM_LU_inv(A);

  NumericsMatrix *AAinv = NM_multiply(A, Ainv);
  // NM_display(AAinv);

  NumericsMatrix *Id = NM_eye(size0);

  // NM_display(Id);

  return !NM_equal(AAinv, Id);
}

<<<<<<< HEAD
static int NM_inverse_diagonal_block_matrix_test_unit(NumericsMatrix *A, int block_number, unsigned int * blocksize) {

  int size0 = A->size0;
  //NM_display(A);
  NumericsMatrix * Ainv  =  NM_inverse_diagonal_block_matrix(A, block_number, blocksize);

  //NM_display(Ainv);
  NumericsMatrix* AAinv = NM_multiply(A,Ainv);
  //NM_display(AAinv);

  NumericsMatrix * Id  = NM_eye(size0);

  //NM_display(Id);

  //getchar();

  int info = NM_equal(AAinv, Id);

  Id=NM_free(Id);
  Ainv=NM_free(Ainv);
  AAinv=NM_free(AAinv);
  
  return info;
}



static int NM_inverse_diagonal_block_matrix_test(void)
{
  printf("========= Starts Numerics tests for NumericsMatrix  NM_inverse_diagonal_block_matrix_test ========= \n");
  int size0 =12;
  int size1 =12;
  NumericsMatrix * A  = NM_create(NM_SPARSE, size0, size1);
  NM_triplet_alloc(A,0);
  A->matrix2->origin= NSM_TRIPLET;

  for(int i =0; i < 3; i++)
  {
=======
static int NM_inverse_diagonal_block_matrix_test(void) {
  printf(
      "========= Starts Numerics tests for NumericsMatrix  "
      "NM_inverse_diagonal_block_matrix_test ========= \n");
  int size0 = 12;
  int size1 = 12;
  NumericsMatrix *A = NM_create(NM_SPARSE, size0, size1);
  NM_triplet_alloc(A, 0);
  A->matrix2->origin = NSM_TRIPLET;

  for (int i = 0; i < 3; i++) {
>>>>>>> 747c75a0
    NM_entry(A, i, i, 1.0);
  }
  for (int i = 3; i < 6; i++) {
    NM_entry(A, i, i, 2.0);
  }
  for (int i = 6; i < 12; i++) {
    NM_entry(A, i, i, 3.0);
  }

  // NM_entry(A, size0-1, size0-1, 10);

  NM_display(A);
  FILE *fileout = fopen("dataA.py", "w");
  NM_write_in_file_python(A, fileout);
  fclose(fileout);
<<<<<<< HEAD
  
  unsigned int blocksize[3] = {3,3,6};
  int info = NM_inverse_diagonal_block_matrix_test_unit(A,3,blocksize);
  if (!info) return  !info;
  
  unsigned int blocksize2[12] = {1,1,1,1,1,1,1,1,1,1,1,1};
  info = NM_inverse_diagonal_block_matrix_test_unit(A,12,blocksize2);
  if (!info) return  !info;

  unsigned int blocksize3[4] = {3,3,3,3};
  info = NM_inverse_diagonal_block_matrix_test_unit(A,4,blocksize3);
  if (!info) return  !info;

  NM_entry(A, size0-1, size0-2, 10);
  NM_entry(A, size0-2, size0-1, 10);
  NM_entry(A, size0-1, size0-3, 3);
  NM_entry(A, size0-3, size0-1, 3);

  info = NM_inverse_diagonal_block_matrix_test_unit(A,4,blocksize3);
  if (!info) return  !info;


  A=NM_free(A);
  
  printf("========= End Numerics tests for NumericsMatrix  NM_inverse_diagonal_block_matrix_test ========= \n\n\n");

  
  
  return  !info;
=======

  unsigned int blocksize[3] = {3, 3, 6};

  NumericsMatrix *Ainv = NM_inverse_diagonal_block_matrix(A, 3, blocksize);

  // NM_display(Ainv);
  NumericsMatrix *AAinv = NM_multiply(A, Ainv);
  // NM_display(AAinv);

  NumericsMatrix *Id = NM_eye(size0);

  // NM_display(Id);
  printf(
      "========= End Numerics tests for NumericsMatrix  NM_inverse_diagonal_block_matrix_test "
      "========= \n");
  // getchar();
  return !NM_equal(AAinv, Id);
>>>>>>> 747c75a0
}

static int test_NM_inv(void) {
  printf("========= Starts Numerics tests for NumericsMatrix NM_inv ========= \n");

  int i, nmm = 4;
  NumericsMatrix **NMM = (NumericsMatrix **)malloc(nmm * sizeof(NumericsMatrix *));
  int info = test_build_first_4_NM(NMM);

  if (info != 0) {
    printf("Construction failed ...\n");
    return info;
  }
  printf("Construction ok ...\n");

  NumericsMatrix *Id = NM_eye(50);
  NM_csc(Id);
  NumericsMatrix *Iinv = NM_LU_inv(Id);
  NM_csc(Iinv);
  NumericsMatrix *IIinv = NM_multiply(Id, Iinv);
  info = !NM_equal(IIinv, Id);
  printf("info : %i\n", info);
  if (info != 0) return info;
  printf("end if test I  ...\n");

  NumericsMatrix *A = NMM[0];
  NumericsMatrix *Ainv = NM_LU_inv(A);
  NumericsMatrix *AAinv = NM_multiply(A, Ainv);
  NumericsMatrix *IA = NM_eye(A->size0);
  info = !NM_compare(AAinv, IA, 1e-14);
  if (info != 0) return info;
  printf("end if test A dense  ...\n");

  NumericsMatrix *B = NMM[1];
  NumericsMatrix *Binv = NM_LU_inv(B);
  NumericsMatrix *BBinv = NM_multiply(B, Binv);
  NumericsMatrix *IB = NM_eye(B->size0);
  info = !NM_compare(BBinv, IB, 1e-14);
  if (info != 0) return info;
  printf("end if test B  SBM ...\n");

  NumericsMatrix *C = test_matrix_5();
  NumericsMatrix *Cinv = NM_LU_inv(C);
  NumericsMatrix *CCinv = NM_multiply(C, Cinv);
  NumericsMatrix *IC = NM_eye(C->size0);
  info = !NM_compare(CCinv, IC, 1e-14);
  if (info != 0) return info;
  printf("end if test C  Sparse ...\n");

  for (i = 0; i < nmm; i++) {
    NM_clear(NMM[i]);
    free(NMM[i]);
  }
  free(NMM);
  NM_clear(Id);
  NM_clear(Iinv);
  NM_clear(IIinv);

  NM_clear(AAinv);
  NM_clear(Ainv);
  NM_clear(IA);
  NM_clear(BBinv);
  NM_clear(Binv);
  NM_clear(IB);
  NM_clear(CCinv);
  NM_clear(Cinv);
  NM_clear(IC);
  NM_clear(C);

  info = NM_inv_test_sparse();
  if (info) return info;

  printf("========= End Numerics tests for NumericsMatrix NM_inv ========= \n");
  return info;
}

static int test_NM_gesv_expert_unit(NumericsMatrix *M1, double *b) {
  printf("========= start NM_gesv_expert_unit========= \n");
  int n = M1->size0;
  int info = -1;
  double *y = (double *)malloc(n * sizeof(double));
  for (int j = 0; j < n; j++) y[j] = b[j];
  NM_gesv_expert(M1, b, NM_PRESERVE);
  NV_display(b, n);
  NM_gemv(-1.0, M1, b, 1.0, y);
  double res = cblas_dnrm2(n, y, 1);
  free(y);
  printf("residual = %e\n", res);
  if (fabs(res) >= sqrt(DBL_EPSILON))
    info = 1;
  else
    info = 0;
  printf("========= end NM_gesv_expert_unit========= \n");
  return info;
}

static int test_NM_gesv_expert(void) {
  printf("========= Starts Numerics tests for NumericsMatrix NM_gesv_expert========= \n");

  int i, nmm = 4;
  NumericsMatrix **NMM = (NumericsMatrix **)malloc(nmm * sizeof(NumericsMatrix *));
  int info = test_build_first_4_NM(NMM);

  if (info != 0) {
    printf("Construction failed ...\n");
    return info;
  }
  printf("Construction ok ...\n");

  NumericsMatrix *M1 = NULL;
  double *b = NULL;

  int n = 0;

  M1 = NMM[0];
  n = M1->size0;
  b = (double *)malloc(n * sizeof(double));
  for (int j = 0; j < n; j++) b[j] = 1.0;
  info = test_NM_gesv_expert_unit(M1, b);
  free(b);
  if (info != 0) goto free_memory;

  M1 = NMM[1];
  n = M1->size0;
  b = (double *)malloc(n * sizeof(double));
  for (int j = 0; j < n; j++) b[j] = 1.0;
  info = test_NM_gesv_expert_unit(M1, b);
  free(b);
  if (info != 0) goto free_memory;

  M1 = test_matrix_5();
  n = M1->size0;
  b = (double *)malloc(n * sizeof(double));
  for (int j = 0; j < n; j++) b[j] = 1.0;
  info = test_NM_gesv_expert_unit(M1, b);
  free(b);
  if (info != 0) goto free_memory;

free_memory:

  /* free memory */
  for (i = 0; i < nmm; i++) {
    NM_clear(NMM[i]);
    free(NMM[i]);
  }
  free(NMM);
  printf("========= End Numerics tests for NumericsMatrix NM_gesv_expert ========= \n");
  return info;
}

static int test_NM_posv_expert_unit(NumericsMatrix *M, double *b) {
  int n = M->size0;
  int info = -1;
  double *y_save = (double *)malloc(n * sizeof(double));
  for (int j = 0; j < n; j++) y_save[j] = b[j];

  printf("Cholesky solve preserving matrix\n");
  double *y = (double *)malloc(n * sizeof(double));
  for (int j = 0; j < n; j++) y[j] = b[j];
  NSM_linear_solver_params *p = NSM_linearSolverParams(M);
#ifdef WITH_MUMPS
  p->solver = NSM_MUMPS;
  NM_MUMPS_set_verbosity(M, 1);
#else
  p->solver = NSM_CSPARSE;
#endif

  double res;
#ifndef WITH_MUMPS
  NM_posv_expert(M, b, NM_PRESERVE);
  NV_display(b, n);
  NM_gemv(-1.0, M, b, 1.0, y);
  res = cblas_dnrm2(n, y, 1);

  printf("residual = %e\n", res);
  if (fabs(res) >= sqrt(DBL_EPSILON)) {
    info = 1;
    return info;
  } else
    info = 0;
#endif

  printf("Cholesky solve keeping factors\n");
  for (int j = 0; j < n; j++) {
    b[j] = y_save[j];
    y[j] = b[j];
  }
  NumericsMatrix *M_copy = NM_create(NM_SPARSE, M->size0, M->size1);
  NM_copy(M, M_copy);
  NM_posv_expert(M, b, NM_KEEP_FACTORS);
  NV_display(b, n);
  NM_gemv(-1.0, M_copy, b, 1.0, y);
  res = cblas_dnrm2(n, y, 1);
  printf("residual = %e\n", res);
  if (fabs(res) >= sqrt(DBL_EPSILON)) {
    info = 1;
    return info;
  } else
    info = 0;

  printf("Cholesky solve with given factors\n");

  for (int j = 0; j < n; j++) {
    y[j] = 3.0 * y_save[j];
    b[j] = y[j];
  }
  NM_posv_expert(M, b, NM_KEEP_FACTORS);
  NV_display(b, n);
  NM_gemv(-1.0, M_copy, b, 1.0, y);
  res = cblas_dnrm2(n, y, 1);
  printf("residual = %e\n", res);
  if (fabs(res) >= sqrt(DBL_EPSILON)) {
    info = 1;
    return info;
  } else
    info = 0;

  free(y);
  free(y_save);

  return info;
}

static int test_NM_posv_expert(void) {
  printf("========= Starts Numerics tests for NumericsMatrix ========= \n");

  int i, nmm = 4;
  NumericsMatrix **NMM = (NumericsMatrix **)malloc(nmm * sizeof(NumericsMatrix *));
  int info = test_build_first_4_NM(NMM);

  if (info != 0) {
    printf("Construction failed ...\n");
    return info;
  }
  printf("Construction ok ...\n");

  NumericsMatrix *M1 = NULL;
  double *b = NULL;

  int n = 0;

  NumericsMatrix *Id = NM_eye(10);
  // NM_scal(Id, 5.0);
  n = Id->size0;
  b = (double *)malloc(n * sizeof(double));
  for (int j = 0; j < n; j++) {
    b[j] = 2.0 * j;
    // NM_set_value(Id, j,j, 2.0*j);
  }
  info = test_NM_posv_expert_unit(Id, b);
  if (info != 0) return info;
  NM_clear(Id);
  free(Id);

  NumericsMatrix *Z = NM_create(NM_SPARSE, 2, 2);
  NM_triplet_alloc(Z, 0);
  Z->matrix2->origin = NSM_TRIPLET;
  NM_entry(Z, 0, 0, 2.0);
  NM_entry(Z, 1, 1, 2.0);
  NM_entry(Z, 0, 1, 1.0);
  NM_entry(Z, 1, 0, 1.0);
  info = test_NM_posv_expert_unit(Z, b);
  if (info != 0) return info;
  NM_clear(Z);
  free(Z);

  M1 = NMM[0];
  NumericsMatrix *M1T = NM_transpose(M1);
  NumericsMatrix *C = NM_create(NM_DENSE, M1->size0, M1->size1);
  NM_gemm(1.0, M1, M1T, 0.0, C);
  n = M1->size0;
  b = (double *)malloc(n * sizeof(double));
  for (int j = 0; j < n; j++) b[j] = 1.0;
  info = test_NM_posv_expert_unit(C, b);
  if (info != 0) return info;
  NM_clear(M1T);
  NM_clear(C);

  /* M1=NMM[1]; */
  /* M1T = NM_transpose(M1); */
  /* C = NM_create(NM_SPARSE_BLOCK,M1->size0,M1->size1); */
  /* NM_gemm(1.0, M1, M1T, 0.0, C); */
  /* n = M1->size0; */
  /* b = (double*)malloc(n* sizeof(double)); */
  /* for (int j=0; j < n; j++) */
  /*   b[j] =1.0; */
  /* info = test_NM_posv_expert_unit(C, b); */
  /* if (info != 0) return info; */

  M1 = test_matrix_5();
  M1T = NM_transpose(M1);
  C = NM_create(NM_SPARSE, M1->size0, M1->size1);
  NM_triplet_alloc(C, 0);
  C->matrix2->origin = NSM_TRIPLET;
  NM_gemm(1.0, M1, M1T, 0.0, C);
  n = M1->size0;
  b = (double *)malloc(n * sizeof(double));
  for (int j = 0; j < n; j++) b[j] = 1.0;
  info = test_NM_posv_expert_unit(C, b);
  if (info != 0) return info;

  free(b);

  printf("End of NM_posv...\n");

  /* free memory */

  for (i = 0; i < nmm; i++) {
    NM_clear(NMM[i]);
    free(NMM[i]);
  }
  free(NMM);
  printf("========= End Numerics tests for NumericsMatrix ========= \n");
  return info;
}

static int test_NM_LU_solve_unit(NumericsMatrix *M1, double *b) {
  int n = M1->size0;
  int info = -1;
  double *y = (double *)malloc(n * sizeof(double));
  for (int j = 0; j < n; j++) y[j] = b[j];
  /* We can also write:
     NM_preserve(M1);
     NM_LU_solve(M1, b, 1); */
  NM_LU_solve(NM_preserve(M1), b, 1);
  NV_display(b, n);
  NM_gemv(-1.0, M1, b, 1.0, y);
  double res = cblas_dnrm2(n, y, 1);
  free(y);
  printf("residual = %e\n", res);
  if (fabs(res) >= sqrt(DBL_EPSILON))
    info = 1;
  else
    info = 0;
  return info;
}

static int test_NM_LU_solve(void) {
  printf("========= Starts Numerics tests for NumericsMatrix (test_NM_LU_solve) ========= \n");
  /* numerics_set_verbose(2); */
  int i, nmm = 4;
  NumericsMatrix **NMM = (NumericsMatrix **)malloc(nmm * sizeof(NumericsMatrix *));
  int info = test_build_first_4_NM(NMM);

  if (info != 0) {
    printf("Construction failed ...\n");
    return info;
  }
  printf("Construction ok ...\n");

  NumericsMatrix *M1 = NULL;
  double *b = NULL;

  int n = 0;

  M1 = NMM[0];
  n = M1->size0;
  b = (double *)malloc(n * sizeof(double));
  for (int j = 0; j < n; j++) b[j] = 1.0;
  info = test_NM_LU_solve_unit(M1, b);
  free(b);
  if (info != 0) return info;

  M1 = NMM[1];
  n = M1->size0;
  b = (double *)malloc(n * sizeof(double));
  for (int j = 0; j < n; j++) b[j] = 1.0;
  info = test_NM_LU_solve_unit(M1, b);
  free(b);
  if (info != 0) return info;

  M1 = test_matrix_5();
  n = M1->size0;
  b = (double *)malloc(n * sizeof(double));
  for (int j = 0; j < n; j++) b[j] = 1.0;
  info = test_NM_LU_solve_unit(M1, b);
  free(b);
  if (info != 0) return info;

  if (info != 0) return info;

  /* free memory */

  for (i = 0; i < nmm; i++) {
    NM_clear(NMM[i]);
    free(NMM[i]);
  }
  free(NMM);
  printf("========= End Numerics tests for NumericsMatrix  (test_NM_LU_solve) ========= \n");
  return info;
}
static int test_NM_LU_solve_matrix_rhs_unit(NumericsMatrix *M1, NumericsMatrix *B) {
  int n = M1->size0;
  int info = -1;

  NumericsMatrix *B_backup = NM_new();
  NM_copy(B, B_backup);

  /* We can also write:
     NM_preserve(M1);
     NM_LU_solve(M1, b, 1); */

  NM_LU_solve_matrix_rhs(NM_preserve(M1), B);
  NM_display(B);
  NumericsMatrix *MB = NM_new();
  NM_copy(B, MB); /* in order to get to same allocation */
  NM_gemm(1.0, M1, B, 0.0, MB);

  NumericsMatrix *RES = NM_add(1.0, MB, -1.0, B_backup);
  double res = NM_norm_1(RES);

  NM_clear(B_backup);
  NM_clear(MB);
  NM_clear(RES);
  free(B_backup);
  free(MB);
  free(RES);

  printf("test_NM_LU_solve_matrix_rhs_unit :residual = %e\n", res);
  if (fabs(res) >= sqrt(DBL_EPSILON))
    info = 1;
  else
    info = 0;
  return info;
}
static int test_NM_LU_solve_matrix_rhs(void) {
  numerics_set_verbose(3);

  printf("========= Starts Numerics tests for NumericsMatrix (test_NM_LU_solve) ========= \n");
  /* numerics_set_verbose(2); */
  int i, nmm = 4;
  NumericsMatrix **NMM = (NumericsMatrix **)malloc(nmm * sizeof(NumericsMatrix *));
  int info = test_build_first_4_NM(NMM);

  if (info != 0) {
    printf("Construction failed ...\n");
    return info;
  }
  printf("Construction ok ...\n");

  /* DENSE matrix, DENSE RHS */

  NumericsMatrix *M1 = NULL;
  NumericsMatrix *B;

  int n = 0;

  M1 = NMM[0];
  n = M1->size0;
  B = NM_create(NM_DENSE, n, n);
  for (int j = 0; j < n; j++) B->matrix0[j + j * n] = 1.0;
  info = test_NM_LU_solve_matrix_rhs_unit(M1, B);
  NM_clear(B);
  if (info != 0) return info;

  /* SBM RHS */
  /* M1=NMM[1]; */
  /* n = M1->size0; */
  /* B = NM_create(NM_SPARSE_BLOCK, n, n); */
  /* for(int 2j=0; j < n; j++) */
  /*   B->matrix0[j+j*n] = 1.0; */
  /* info = test_NM_LU_solve_matrix_rhs_unit(M1, B); */
  /* NM_clear(B); */

  /* SPARSE matrix, DENSE RHS */
  M1 = test_matrix_5();
  n = M1->size0;
  B = NM_create(NM_DENSE, n, n);
  for (int j = 0; j < n; j++) B->matrix0[j + j * n] = 1.0;
  info = test_NM_LU_solve_matrix_rhs_unit(M1, B);
  NM_clear(B);
  if (info != 0) return info;

  /* SPARSE matrix, SPARSE RHS */
  M1 = test_matrix_5();
  FILE *foutput = fopen("M1.py", "w");
  NM_write_in_file_python(M1, foutput);
  fclose(foutput);
  n = M1->size0;
  B = NM_eye(n);
  info = test_NM_LU_solve_matrix_rhs_unit(M1, B);
  NM_clear(B);
  if (info != 0) return info;

  /* free memory */

  for (i = 0; i < nmm; i++) {
    NM_clear(NMM[i]);
    free(NMM[i]);
  }
  free(NMM);
  printf("========= End Numerics tests for NumericsMatrix  (test_NM_LU_solve) ========= \n");
  return info;
}

static int test_NM_Cholesky_solve_unit(NumericsMatrix *M, double *b) {
  int n = M->size0;
  int info = -1;
  double *y_save = (double *)malloc(n * sizeof(double));
  for (int j = 0; j < n; j++) y_save[j] = b[j];

  printf("Cholesky solve preserving matrix\n");

  double *y = (double *)malloc(n * sizeof(double));
  for (int j = 0; j < n; j++) y[j] = b[j];
  NSM_linear_solver_params *p = NSM_linearSolverParams(M);
#ifdef WITH_MUMPS
  p->solver = NSM_MUMPS;
  NM_MUMPS_set_verbosity(M, 1);
#else
  p->solver = NSM_CSPARSE;
#endif

  double res;
#ifndef WITH_MUMPS
  NM_preserve(M);
  NM_Cholesky_solve(M, b, 1);
  NV_display(b, n);
  NM_gemv(-1.0, M, b, 1.0, y);
  res = cblas_dnrm2(n, y, 1);

  printf("residual = %e\n", res);
  if (fabs(res) >= sqrt(DBL_EPSILON)) {
    info = 1;
    return info;
  } else
    info = 0;
#endif

  printf("Cholesky solve without preserving matrix\n");
  NM_unpreserve(M);
#ifdef WITH_OPENSSL
  NM_clear_values_sha1(M);
#endif
  for (int j = 0; j < n; j++) {
    b[j] = y_save[j];
    y[j] = b[j];
  }
  NumericsMatrix *M_copy = NM_create(NM_SPARSE, M->size0, M->size1);
  NM_copy(M, M_copy);
  NM_Cholesky_solve(M, b, 1);
  NM_gemv(-1.0, M_copy, b, 1.0, y);
  res = cblas_dnrm2(n, y, 1);
  printf("residual = %e\n", res);
  if (fabs(res) >= sqrt(DBL_EPSILON)) {
    info = 1;
    return info;
  } else
    info = 0;

  printf("Cholesky solve with given factors\n");

  for (int j = 0; j < n; j++) {
    y[j] = 3.0 * y_save[j];
    b[j] = y[j];
  }
  NM_Cholesky_solve(M, b, 1);
  NV_display(b, n);
  NM_gemv(-1.0, M_copy, b, 1.0, y);
  res = cblas_dnrm2(n, y, 1);
  printf("residual = %e\n", res);
  if (fabs(res) >= sqrt(DBL_EPSILON)) {
    info = 1;
    return info;
  } else
    info = 0;

  free(y);
  free(y_save);

  return info;
}

static int test_NM_Cholesky_solve(void) {
  printf(
      "========= Starts Numerics tests for NumericsMatrix (test_NM_Cholesky_solve)  ========= "
      "\n");

  int i, nmm = 4;
  NumericsMatrix **NMM = (NumericsMatrix **)malloc(nmm * sizeof(NumericsMatrix *));
  int info = test_build_first_4_NM(NMM);

  if (info != 0) {
    printf("Construction failed ...\n");
    return info;
  }
  printf("Construction ok ...\n");

  NumericsMatrix *M1 = NULL;
  double *b = NULL;

  int n = 0;
  printf("test 1 ...\n");
  NumericsMatrix *Id = NM_eye(10);
  // NM_scal(Id, 5.0);
  n = Id->size0;
  b = (double *)malloc(n * sizeof(double));
  for (int j = 0; j < n; j++) {
    b[j] = 2.0 * j;
    // NM_set_value(Id, j,j, 2.0*j);
  }
  info = test_NM_Cholesky_solve_unit(Id, b);
  if (info != 0) return info;
  NM_clear(Id);
  free(Id);
  printf("test 1 ...ok \n");

  printf("test 2 ...\n");
  NumericsMatrix *Z = NM_create(NM_SPARSE, 2, 2);
  NM_triplet_alloc(Z, 0);
  Z->matrix2->origin = NSM_TRIPLET;
  NM_entry(Z, 0, 0, 2.0);
  NM_entry(Z, 1, 1, 2.0);
  NM_entry(Z, 0, 1, 1.0);
  NM_entry(Z, 1, 0, 1.0);
  info = test_NM_Cholesky_solve_unit(Z, b);
  if (info != 0) return info;
  NM_clear(Z);
  free(Z);
  printf("test 2 ... ok\n");

  printf("test 3 ...\n");
  M1 = NMM[0];
  NumericsMatrix *M1T = NM_transpose(M1);
  NumericsMatrix *C = NM_create(NM_DENSE, M1->size0, M1->size1);
  NM_gemm(1.0, M1, M1T, 0.0, C);
  // NM_display(C);
  n = M1->size0;
  for (int j = 0; j < n; j++) b[j] = 1.0;
  info = test_NM_Cholesky_solve_unit(C, b);
  if (info != 0) return info;
  NM_clear(M1T);
  NM_clear(C);
  printf("test 3 ...ok \n");

  /* M1=NMM[1]; */
  /* M1T = NM_transpose(M1); */
  /* C = NM_create(NM_SPARSE_BLOCK,M1->size0,M1->size1); */
  /* NM_gemm(1.0, M1, M1T, 0.0, C); */
  /* n = M1->size0; */
  /* b = (double*)malloc(n* sizeof(double)); */
  /* for (int j=0; j < n; j++) */
  /*   b[j] =1.0; */
  /* info = test_Cholesky_solve_unit_unit(C, b); */
  /* if (info != 0) return info; */

  printf("test 5 ...\n");
  M1 = test_matrix_5();
  M1T = NM_transpose(M1);
  C = NM_create(NM_SPARSE, M1->size0, M1->size1);
  NM_triplet_alloc(C, 0);
  C->matrix2->origin = NSM_TRIPLET;
  NM_gemm(1.0, M1, M1T, 0.0, C);
  n = M1->size0;
  for (int j = 0; j < n; j++) b[j] = 1.0;
  info = test_NM_Cholesky_solve_unit(C, b);
  if (info != 0) return info;
  printf("test 5 ... ok\n");

  free(b);

  printf("End of NM_Cholesky...\n");

  /* free memory */

  for (i = 0; i < nmm; i++) {
    NM_clear(NMM[i]);
    free(NMM[i]);
  }
  free(NMM);
  printf(
      "========= End Numerics tests for NumericsMatrix (test_NM_Cholesky_solve) ========= \n");
  return info;
}

static int test_NM_Cholesky_solve_matrix_rhs_unit(NumericsMatrix *M1, NumericsMatrix *B) {
  int n = M1->size0;
  int info = -1;

  NumericsMatrix *B_backup = NM_new();
  NM_copy(B, B_backup);

  /* We can also write:
     NM_preserve(M1);
     NM_LU_solve(M1, b, 1); */

  NM_Cholesky_solve_matrix_rhs(NM_preserve(M1), B);
  // NM_display(B);
  NumericsMatrix *MB = NM_new();
  NM_copy(B, MB); /* in order to get to same allocation */
  NM_gemm(1.0, M1, B, 0.0, MB);

  NumericsMatrix *RES = NM_add(1.0, MB, -1.0, B_backup);
  double res = NM_norm_1(RES);

  NM_clear(B_backup);
  NM_clear(MB);
  NM_clear(RES);
  free(B_backup);
  free(MB);
  free(RES);

  printf("test_NM_Cholesky_solve_matrix_rhs_unit : residual = %e\n", res);
  if (fabs(res) >= sqrt(DBL_EPSILON))
    info = 1;
  else
    info = 0;
  return info;
}
static int test_NM_Cholesky_solve_matrix_rhs(void) {
  printf(
      "========= Starts Numerics tests for NumericsMatrix (test_NM_Cholesky_solve_matrix_rhs) "
      "========= \n");
  /* numerics_set_verbose(2); */
  int i, nmm = 4;
  NumericsMatrix **NMM = (NumericsMatrix **)malloc(nmm * sizeof(NumericsMatrix *));
  int info = test_build_first_4_NM(NMM);

  if (info != 0) {
    printf("Construction failed ...\n");
    return info;
  }
  printf("Construction ok ...\n");

  /* DENSE matrix, DENSE RHS */

  NumericsMatrix *M1 = NULL;
  NumericsMatrix *B;

  int n = 0;

  M1 = NMM[0];
  n = M1->size0;

  NumericsMatrix *M1T = NM_transpose(M1);
  NumericsMatrix *C = NM_create(NM_DENSE, M1->size0, M1->size1);
  NM_gemm(1.0, M1, M1T, 0.0, C);

  B = NM_create(NM_DENSE, n, n);
  for (int j = 0; j < n; j++) B->matrix0[j + j * n] = 1.0;
  info = test_NM_Cholesky_solve_matrix_rhs_unit(C, B);
  NM_clear(B);
  NM_clear(C);
  NM_clear(M1T);
  if (info != 0) return info;

  /* SBM RHS */
  /* M1=NMM[1]; */
  /* n = M1->size0; */
  /* B = NM_create(NM_SPARSE_BLOCK, n, n); */
  /* for(int 2j=0; j < n; j++) */
  /*   B->matrix0[j+j*n] = 1.0; */
  /* info = test_NM_Cholesky_solve_matrix_rhs_unit(M1, B); */
  /* NM_clear(B); */

  /* SPARSE matrix, DENSE RHS */
  M1 = test_matrix_5();
  n = M1->size0;
  M1T = NM_transpose(M1);
  C = NM_create(NM_SPARSE, M1->size0, M1->size1);
  NM_triplet_alloc(C, 0);
  C->matrix2->origin = NSM_TRIPLET;
  NM_gemm(1.0, M1, M1T, 0.0, C);
  B = NM_create(NM_DENSE, n, n);
  for (int j = 0; j < n; j++) B->matrix0[j + j * n] = 1.0;
  info = test_NM_Cholesky_solve_matrix_rhs_unit(C, B);
  NM_clear(B);
  NM_clear(C);
  NM_clear(M1T);

  /* SPARSE matrix, SPARSE RHS */
  M1 = test_matrix_5();
  M1T = NM_transpose(M1);
  C = NM_create(NM_SPARSE, M1->size0, M1->size1);
  NM_triplet_alloc(C, 0);
  C->matrix2->origin = NSM_TRIPLET;
  NM_gemm(1.0, M1, M1T, 0.0, C);

  n = M1->size0;
  B = NM_eye(n);
  info = test_NM_Cholesky_solve_matrix_rhs_unit(C, B);

  NM_clear(B);
  NM_clear(C);
  NM_clear(M1T);
  if (info != 0) return info;

  /* SPARSE matrix, SPARSE RHS */
  M1 = test_matrix_5();
  M1T = NM_transpose(M1);
  C = NM_create(NM_SPARSE, M1->size0, M1->size1);
  NM_triplet_alloc(C, 0);
  C->matrix2->origin = NSM_TRIPLET;
  NM_gemm(1.0, M1, M1T, 0.0, C);

  n = M1->size0;
  B = NM_eye(n);
  info = test_NM_Cholesky_solve_matrix_rhs_unit(C, B);

  NM_clear(B);
  NM_clear(C);
  NM_clear(M1T);
  if (info != 0) return info;

  /* free memory */

  for (i = 0; i < nmm; i++) {
    NM_clear(NMM[i]);
    free(NMM[i]);
  }
  free(NMM);
  printf(
      "========= End Numerics tests for NumericsMatrix  (test_NM_Cholesky_solve_matrix_rhs) "
      "========= \n");
  return info;
}
static int test_NM_Cholesky_solve_vs_posv_expert(void) {
  printf(
      "========= start Numerics tests for NumericsMatrix  "
      "(test_NM_Cholesky_solve_vs_posv_expert) ========= \n");
  int info = 1;
  FILE *finput = fopen("./data/W_102x102.dat", "r");
  NumericsMatrix *W = NM_new_from_file(finput);
  NM_preserve(W);
  NM_is_symmetric(W);
  // NM_display(W);
  fclose(finput);

  int n = W->size0;
  double *x = (double *)malloc(n * sizeof(double));
  for (int j = 0; j < n; j++) x[j] = 1.0;

  NumericsMatrix *W_copy = NM_create(NM_SPARSE, W->size0, W->size1);
  NM_copy(W, W_copy);
  double *x_copy = (double *)malloc(n * sizeof(double));
  for (int j = 0; j < n; j++) x_copy[j] = x[j];

  NM_Cholesky_solve(W_copy, x_copy, 1);

  NM_posv_expert(W, x, NM_KEEP_FACTORS);

  for (int j = 0; j < n; j++) x_copy[j] = x_copy[j] - x[j];

  double diff = cblas_dnrm2(n, x_copy, 1);

  printf("diff = %e\n", diff);

  if (fabs(diff) >= sqrt(DBL_EPSILON))
    info = 1;
  else
    info = 0;
  printf(
      "========= end Numerics tests for NumericsMatrix  "
      "(test_NM_Cholesky_solve_vs_posv_expert) ========= \n");
  return info;
}

static int test_NM_LDLT_solve_unit(NumericsMatrix *M, double *b) {
  int n = M->size0;
  int info = -1;
  double *y_save = (double *)malloc(n * sizeof(double));
  for (int j = 0; j < n; j++) y_save[j] = b[j];

  printf("LDLT solve preserving matrix\n");

  double *y = (double *)malloc(n * sizeof(double));
  for (int j = 0; j < n; j++) y[j] = b[j];
  NSM_linear_solver_params *p = NSM_linearSolverParams(M);
#if defined(WITH_MUMPS)
  p->solver = NSM_MUMPS;
  NM_MUMPS_set_verbosity(M, 1);
#elif defined(WITH_MA57)
  p->solver = NSM_HSL;
#else
  p->solver = NSM_CSPARSE;
#endif

  double res;
#ifndef WITH_MUMPS
  NM_preserve(M);
  NM_LDLT_solve(M, b, 1);
  NV_display(b, n);
  NM_gemv(-1.0, M, b, 1.0, y);
  res = cblas_dnrm2(n, y, 1);

  printf("residual = %e\n", res);
  if (fabs(res) >= sqrt(DBL_EPSILON)) {
    info = 1;
    return info;
  } else
    info = 0;
#endif

  printf("LDLT solve without preserving matrix\n");
  NM_unpreserve(M);
#ifdef WITH_OPENSSL
  NM_clear_values_sha1(M);
#endif
  for (int j = 0; j < n; j++) {
    b[j] = y_save[j];
    y[j] = b[j];
  }
  NumericsMatrix *M_copy = NM_create(NM_SPARSE, M->size0, M->size1);
  NM_copy(M, M_copy);
  NM_LDLT_solve(M, b, 1);
  NM_gemv(-1.0, M_copy, b, 1.0, y);
  res = cblas_dnrm2(n, y, 1);
  printf("residual = %e\n", res);
  if (fabs(res) >= sqrt(DBL_EPSILON)) {
    info = 1;
    return info;
  } else
    info = 0;

  printf("LDLT solve with given factors\n");

  for (int j = 0; j < n; j++) {
    y[j] = 3.0 * y_save[j];
    b[j] = y[j];
  }
  NM_LDLT_solve(M, b, 1);
  NV_display(b, n);
  NM_gemv(-1.0, M_copy, b, 1.0, y);
  res = cblas_dnrm2(n, y, 1);
  printf("residual = %e\n", res);
  if (fabs(res) >= sqrt(DBL_EPSILON)) {
    info = 1;
    return info;
  } else
    info = 0;

  free(y);
  free(y_save);

  return info;
}

static int test_NM_LDLT_solve(void) {
  printf(
      "========= Starts Numerics tests for NumericsMatrix (test_NM_LDLT_solve)  ========= \n");

  int i, nmm = 4;
  NumericsMatrix **NMM = (NumericsMatrix **)malloc(nmm * sizeof(NumericsMatrix *));
  int info = test_build_first_4_NM(NMM);

  if (info != 0) {
    printf("Construction failed ...\n");
    return info;
  }
  printf("Construction ok ...\n");

  NumericsMatrix *M1 = NULL;
  double *b = NULL;

  int n = 10;
  b = (double *)malloc(n * sizeof(double));

  printf("test 1 ...\n");
  NumericsMatrix *Id = NM_eye(10);
  // NM_scal(Id, 5.0);
  n = Id->size0;
  for (int j = 0; j < n; j++) {
    b[j] = 2.0 * j;
    // NM_set_value(Id, j,j, 2.0*j);
  }
  info = test_NM_LDLT_solve_unit(Id, b);
  if (info != 0) return info;
  NM_clear(Id);
  free(Id);
  printf("test 1 ...ok \n");

  printf("test 2 ...\n");
  NumericsMatrix *Z = NM_create(NM_SPARSE, 2, 2);
  NM_triplet_alloc(Z, 0);
  Z->matrix2->origin = NSM_TRIPLET;
  NM_entry(Z, 0, 0, 2.0);
  NM_entry(Z, 1, 1, 2.0);
  NM_entry(Z, 0, 1, 1.0);
  NM_entry(Z, 1, 0, 1.0);
  info = test_NM_LDLT_solve_unit(Z, b);
  if (info != 0) return info;
  NM_clear(Z);
  free(Z);
  printf("test 2 ... ok\n");

  printf("test 3 ...\n");
  M1 = NMM[0];
  NumericsMatrix *M1T = NM_transpose(M1);
  NumericsMatrix *C = NM_create(NM_DENSE, M1->size0, M1->size1);
  NM_gemm(1.0, M1, M1T, 0.0, C);
  // NM_display(C);
  n = M1->size0;
  for (int j = 0; j < n; j++) b[j] = 1.0;
  info = test_NM_LDLT_solve_unit(C, b);
  if (info != 0) return info;
  NM_clear(M1T);
  NM_clear(C);
  printf("test 3 ...ok \n");

  /* M1=NMM[1]; */
  /* M1T = NM_transpose(M1); */
  /* C = NM_create(NM_SPARSE_BLOCK,M1->size0,M1->size1); */
  /* NM_gemm(1.0, M1, M1T, 0.0, C); */
  /* n = M1->size0; */
  /* b = (double*)malloc(n* sizeof(double)); */
  /* for (int j=0; j < n; j++) */
  /*   b[j] =1.0; */
  /* info = test_LDLT_solve_unit_unit(C, b); */
  /* if (info != 0) return info; */

  printf("test 5 ...\n");
  M1 = test_matrix_5();
  M1T = NM_transpose(M1);
  C = NM_create(NM_SPARSE, M1->size0, M1->size1);
  NM_triplet_alloc(C, 0);
  C->matrix2->origin = NSM_TRIPLET;
  NM_gemm(1.0, M1, M1T, 0.0, C);
  n = M1->size0;
  for (int j = 0; j < n; j++) b[j] = 1.0;
  info = test_NM_LDLT_solve_unit(C, b);
  if (info != 0) return info;
  printf("test 5 ... ok\n");

  free(b);

  printf("End of NM_LDLT...\n");

  /* free memory */

  for (i = 0; i < nmm; i++) {
    NM_clear(NMM[i]);
    free(NMM[i]);
  }
  free(NMM);
  printf("========= End Numerics tests for NumericsMatrix (test_NM_LDLT_solve) ========= \n");
  return info;
}

#ifdef WITH_OPENSSL
#include <openssl/sha.h>
#include <string.h>
int test_NM_compute_values_sha1() {
  int info = 0;

  NumericsMatrix *M1;
  M1 = NM_create(NM_DENSE, 2, 2);

  NM_entry(M1, 0, 0, 2.);
  NM_entry(M1, 0, 1, -1.);
  NM_entry(M1, 1, 0, 1.);
  NM_entry(M1, 1, 1, 1.);

  NM_set_values_sha1(M1);

  char sha1_str[SHA_DIGEST_LENGTH * 2];
  for (int i = 0; i < SHA_DIGEST_LENGTH; ++i) {
    sprintf(&sha1_str[i * 2], "%02x", (unsigned char)NM_values_sha1(M1)[i]);
  }

  /* zz.c:
     #include <stdio.h>

     int main()
     {
     FILE *file=fopen("t.bin","wb");
     double buffer[4]= {2,-1,1,1};
     fwrite(buffer,sizeof(double),4,file);
     fclose(file);
     }
  */
  /* cc zz.c -o zz && ./zz && cat t.bin | openssl sha1 */
  char ref_str[SHA_DIGEST_LENGTH * 2] = "264ac112664a06a83ce53a7b35003c152e4cb8ed";

  info = strncmp(sha1_str, ref_str, SHA_DIGEST_LENGTH * 2);

  NM_clear(M1);
  free(M1);
  return info;
}

int test_NM_check_values_sha1() {
  int info = 0;
  NumericsMatrix *M1;
  M1 = NM_create(NM_DENSE, 2, 2);

  NM_entry(M1, 0, 0, 2.);
  NM_entry(M1, 0, 1, -1.);
  NM_entry(M1, 1, 0, 1.);
  NM_entry(M1, 1, 1, 1.);

  NM_set_values_sha1(M1);

  if (!NM_check_values_sha1(M1)) info += 1;

  NM_entry(M1, 0, 0, 3.);

  NM_clearSparse(M1);

  if (NM_check_values_sha1(M1)) info += 1;

  return info;
}
#endif

static int test_NM_compute_balancing_matrices(void) {
  int size0 = 50;
  int size1 = 50;
  NumericsMatrix *A = NM_create(NM_SPARSE, size0, size1);
  NM_triplet_alloc(A, 0);
  A->matrix2->origin = NSM_TRIPLET;
  for (int i = 0; i < size0; i++) {
    for (int j = i; j < size1; j++) {
      NM_entry(A, i, j, i + j + 1);
    }
  }

  NM_display(A);

  BalancingMatrices *B = NM_BalancingMatrices_new(A);
  NM_compute_balancing_matrices(A, 1e-03, 10, B);

  printf("D1\n:");
  NM_display(B->D1);
  printf("D2\n:");
  NM_display(B->D2);
  printf("A\n:");
  NM_display(B->A);
  int info = 0;
  return info;
}

static int test_NM_compute_balancing_matrices_sym(void) {
  int size0 = 10;
  int size1 = 10;
  NumericsMatrix *A = NM_create(NM_SPARSE, size0, size1);
  NM_triplet_alloc(A, 0);
  A->matrix2->origin = NSM_TRIPLET;
  for (int i = 0; i < size0; i++) {
    NM_entry(A, i, i, i + i + 1);
    for (int j = i; j < size1; j++) {
      if (i != j) {
        NM_entry(A, i, j, i + j + 1);
        NM_entry(A, j, i, i + j + 1);
      }
    }
  }

  NM_display(A);

  BalancingMatrices *B = NM_BalancingMatrices_new(A);
  NM_compute_balancing_matrices(A, 1e-03, 10, B);
  printf("D1\n:");
  NM_display(B->D1);
  printf("D2\n:");
  NM_display(B->D2);
  printf("A\n:");
  NM_display(B->A);
  int info = 0;
  return info;
}

static int test_NM_compute_balancing_matrices_rectangle(void) {
  int size0 = 3;
  int size1 = 1;
  NumericsMatrix *A = NM_create(NM_SPARSE, size0, size1);
  NM_triplet_alloc(A, 0);
  A->matrix2->origin = NSM_TRIPLET;

  for (int i = 0; i < size0; i++) {
    for (int j = 0; j < size1; j++) {
      NM_entry(A, i, j, i + j + 1);
    }
  }

  NM_display(A);
  BalancingMatrices *B = NM_BalancingMatrices_new(A);
  NM_compute_balancing_matrices(A, 1e-03, 100, B);
  printf("D1\n:");
  NM_display(B->D1);
  printf("D2\n:");
  NM_display(B->D2);
  printf("A\n:");
  NM_display(B->A);
  int info = 0;
  return info;
}

static int test_NM_max_by_columns_and_rows(void) {
  int size0 = 5;
  int size1 = 5;
  NumericsMatrix *A = NM_create(NM_SPARSE, size0, size1);
  NM_triplet_alloc(A, 0);
  A->matrix2->origin = NSM_TRIPLET;
  for (int i = 0; i < size0; i++) {
    for (int j = i; j < size1; j++) {
      NM_entry(A, i, j, i + j + 1);
    }
  }

  NM_display(A);

  double *max = (double *)malloc(size0 * sizeof(double));

  int info = NM_max_by_columns(A, max);
  printf("Max by columns:\n");
  NV_display(max, size0);
  printf("Max by rows:\n");
  info += NM_max_by_rows(A, max);
  NV_display(max, size0);

  return info;
}

#if defined(WITH_MA57) || defined(WITH_MUMPS)

#if defined(WITH_MA57)
#include "NM_MA57.h"
#include "lbl.h"
#endif

static int test_NM_LDLT_refine_unit(NumericsMatrix *M, double *b) {
  int n = M->size0;
  int info = -1;
  double *y_save = (double *)malloc(n * sizeof(double));
  for (int j = 0; j < n; j++) y_save[j] = b[j];

  printf("LDLT refine preserving matrix\n");

  double *y = (double *)malloc(n * sizeof(double));
  for (int j = 0; j < n; j++) y[j] = b[j];

  NSM_linear_solver_params *p = NSM_linearSolverParams(M);
#if defined(WITH_MUMPS)
  p->solver = NSM_MUMPS;
  NM_MUMPS_set_verbosity(M, 1);
#elif defined(WITH_MA57)
  p->solver = NSM_HSL;
#else
  p->solver = NSM_CSPARSE;
#endif

  double res;

  NM_preserve(M);
  NM_display(M);
  NM_LDLT_refine(M, b, y_save, 1, 1e-12, 10, 0);
  NV_display(b, n);
  NV_display(y_save, n);
  NM_gemv(-1.0, M, b, 1.0, y);
  res = cblas_dnrm2(n, y, 1);

  printf("residual = %e\n", res);
  if (fabs(res) >= sqrt(DBL_EPSILON)) {
    info = 1;
    return info;
  } else
    info = 0;

#if defined(WITH_MA57)
  p = NSM_linearSolverParams(M->destructible);
  LBL_Data *lbl = (LBL_Data *)p->linear_solver_data;
  printf("Norm of scaled residuals lbl->ma57->rinfo[10-1] = %e \n", lbl->ma57->rinfo[10 - 1]);
  printf("Number of refinement iteration lbl->ma57->info[30-1] = %i \n",
         lbl->ma57->info[30 - 1]);
#endif

  printf("LDLT refine without preserving matrix\n");
  NM_unpreserve(M);

#ifdef WITH_OPENSSL
  NM_clear_values_sha1(M);
#endif

  for (int j = 0; j < n; j++) {
    b[j] = y_save[j];
    y[j] = b[j];
  }
  NumericsMatrix *M_copy = NM_create(NM_SPARSE, M->size0, M->size1);
  NM_copy(M, M_copy);
  NM_LDLT_refine(M, b, y_save, 1, 1e-12, 10, 0);
  NV_display(b, n);
  NM_gemv(-1.0, M_copy, b, 1.0, y);
  res = cblas_dnrm2(n, y, 1);
  printf("residual = %e\n", res);
  if (fabs(res) >= sqrt(DBL_EPSILON)) {
    info = 1;
    return info;
  } else
    info = 0;

  printf("LDLT refine with given factors\n");

  for (int j = 0; j < n; j++) {
    y[j] = 3.0 * y_save[j];
    b[j] = y[j];
  }
  NM_LDLT_refine(M, b, y, 1, 1e-12, 10, 0);
  NV_display(b, n);
  NM_gemv(-1.0, M_copy, b, 1.0, y);
  res = cblas_dnrm2(n, y, 1);
  printf("residual = %e\n", res);
  if (fabs(res) >= sqrt(DBL_EPSILON)) {
    info = 1;
    return info;
  } else
    info = 0;

  free(y);
  free(y_save);

  return info;
}

static int test_NM_LDLT_refine(void) {
  printf(
      "========= Starts Numerics tests for NumericsMatrix (test_NM_LDLT_refine)  ========= "
      "\n");

  int i, nmm = 4;
  NumericsMatrix **NMM = (NumericsMatrix **)malloc(nmm * sizeof(NumericsMatrix *));
  int info = test_build_first_4_NM(NMM);

  if (info != 0) {
    printf("Construction failed ...\n");
    return info;
  }
  printf("Construction ok ...\n");

  NumericsMatrix *M1 = NULL;
  double *b = NULL;

  int n = 10;
  b = (double *)malloc(n * sizeof(double));

  printf("test 1 ...\n");
  NumericsMatrix *Id = NM_eye(10);
  // NM_scal(Id, 5.0);
  n = Id->size0;
  for (int j = 0; j < n; j++) {
    b[j] = 2.0 * j;
    // NM_set_value(Id, j,j, 2.0*j);
  }
  info = test_NM_LDLT_refine_unit(Id, b);
  if (info != 0) return info;
  NM_clear(Id);
  free(Id);
  printf("test 1 ...ok \n");

  printf("test 2 ...\n");
  NumericsMatrix *Z = NM_create(NM_SPARSE, 2, 2);
  NM_triplet_alloc(Z, 0);
  Z->matrix2->origin = NSM_TRIPLET;
  NM_entry(Z, 0, 0, 2.0);
  NM_entry(Z, 1, 1, 2.0);
  NM_entry(Z, 0, 1, 1.0);
  NM_entry(Z, 1, 0, 1.0);
  info = test_NM_LDLT_refine_unit(Z, b);
  if (info != 0) return info;
  NM_clear(Z);
  free(Z);
  printf("test 2 ... ok\n");

  /* printf("test 3 ...\n"); */
  /* M1 = NMM[0]; */
  /* NumericsMatrix * M1T = NM_transpose(M1); */
  /* NumericsMatrix * C = NM_create(NM_DENSE,M1->size0,M1->size1); */
  /* NM_gemm(1.0, M1, M1T, 0.0, C); */
  /* //NM_display(C); */
  /* n = M1->size0; */
  /* for(int j=0; j < n; j++) */
  /*   b[j] =1.0; */
  /* info = test_NM_LDLT_refine_unit(C, b); */
  /* if(info != 0) return info; */
  /* NM_clear(M1T); */
  /* NM_clear(C); */
  /* printf("test 3 ...ok \n"); */

  /* M1=NMM[1]; */
  /* M1T = NM_transpose(M1); */
  /* C = NM_create(NM_SPARSE_BLOCK,M1->size0,M1->size1); */
  /* NM_gemm(1.0, M1, M1T, 0.0, C); */
  /* n = M1->size0; */
  /* b = (double*)malloc(n* sizeof(double)); */
  /* for (int j=0; j < n; j++) */
  /*   b[j] =1.0; */
  /* info = test_LDLT_refine_unit_unit(C, b); */
  /* if (info != 0) return info; */

  /* printf("test 5 ...\n"); */
  /* M1 = test_matrix_5(); */
  /* M1T = NM_transpose(M1); */
  /* C = NM_create(NM_SPARSE,M1->size0,M1->size1); */
  /* NM_triplet_alloc(C,0); */
  /* C->matrix2->origin= NSM_TRIPLET; */
  /* NM_gemm(1.0, M1, M1T, 0.0, C); */
  /* n = M1->size0; */
  /* for(int j=0; j < n; j++) */
  /*   b[j] =1.0; */
  /* info = test_NM_LDLT_refine_unit(C, b); */
  /* if(info != 0) return info; */
  /* printf("test 5 ... ok\n"); */

  free(b);

  printf("End of NM_LDLT...\n");

  /* free memory */

  for (i = 0; i < nmm; i++) {
    NM_clear(NMM[i]);
    free(NMM[i]);
  }
  free(NMM);
  printf("========= End Numerics tests for NumericsMatrix (test_NM_LDLT_refine) ========= \n");
  return info;
}

#endif

static int test_NM_LU_refine_unit(NumericsMatrix *M, double *b) {
  int n = M->size0;
  int info = -1;
  double *y_save = (double *)malloc(n * sizeof(double));
  for (int j = 0; j < n; j++) y_save[j] = b[j];

  printf("LU refine preserving matrix\n");

  double *y = (double *)malloc(n * sizeof(double));
  for (int j = 0; j < n; j++) y[j] = b[j];

  NSM_linear_solver_params *p = NSM_linearSolverParams(M);
#if defined(WITH_MUMPS)
  p->solver = NSM_MUMPS;
  NM_MUMPS_set_verbosity(M, 1);
#elif defined(WITH_MA57)
  p->solver = NSM_HSL;
#else
  p->solver = NSM_CSPARSE;
#endif

  double res;

  NM_preserve(M);
  // NM_display(M);

  NM_LU_refine(M, b, 1e-12, 10, &res);
  // NV_display(b,n);
  // NV_display(y_save,n);
  NM_gemv(-1.0, M, b, 1.0, y);
  res = cblas_dnrm2(n, y, 1);

  printf("residual = %e\n", res);
  if (fabs(res) >= sqrt(DBL_EPSILON)) {
    info = 1;
    return info;
  } else
    info = 0;

#if defined(WITH_MA57)
  p = NSM_linearSolverParams(M->destructible);
  LBL_Data *lbl = (LBL_Data *)p->linear_solver_data;
  printf("Norm of scaled residuals lbl->ma57->rinfo[10-1] = %e \n", lbl->ma57->rinfo[10 - 1]);
  printf("Number of refinement iteration lbl->ma57->info[30-1] = %i \n",
         lbl->ma57->info[30 - 1]);
#endif

  printf("LU refine without preserving matrix\n");
  NM_unpreserve(M);

#ifdef WITH_OPENSSL
  NM_clear_values_sha1(M);
#endif

  for (int j = 0; j < n; j++) {
    b[j] = y_save[j];
    y[j] = b[j];
  }
  NumericsMatrix *M_copy = NM_create(NM_SPARSE, M->size0, M->size1);
  NM_copy(M, M_copy);
  NM_LU_refine(M, b, 1e-12, 10, &res);
  // NV_display(b,n);
  NM_gemv(-1.0, M_copy, b, 1.0, y);
  res = cblas_dnrm2(n, y, 1);
  printf("residual = %e\n", res);
  if (fabs(res) >= sqrt(DBL_EPSILON)) {
    info = 1;
    return info;
  } else
    info = 0;

  printf("LU refine with given factors\n");

  for (int j = 0; j < n; j++) {
    y[j] = 3.0 * y_save[j];
    b[j] = y[j];
  }
  NM_LU_refine(M, b, 1e-16, 10, &res);
  // NV_display(b,n);
  NM_gemv(-1.0, M_copy, b, 1.0, y);
  res = cblas_dnrm2(n, y, 1);
  printf("residual = %e\n", res);
  if (fabs(res) >= sqrt(DBL_EPSILON)) {
    info = 1;
    return info;
  } else
    info = 0;

  free(y);
  free(y_save);

  return info;
}

static int test_NM_LU_refine(void) {
  printf(
      "========= Starts Numerics tests for NumericsMatrix (test_NM_LU_refine)  ========= \n");

  int i, nmm = 4;
  NumericsMatrix **NMM = (NumericsMatrix **)malloc(nmm * sizeof(NumericsMatrix *));
  int info = test_build_first_4_NM(NMM);

  if (info != 0) {
    printf("Construction failed ...\n");
    return info;
  }
  printf("Construction ok ...\n");

  NumericsMatrix *M1 = NULL;
  double *b = NULL;

  int n = 10;
  b = (double *)malloc(n * sizeof(double));

  printf("test 1 ...\n");
  NumericsMatrix *Id = NM_eye(10);
  // NM_scal(Id, 5.0);
  n = Id->size0;
  for (int j = 0; j < n; j++) {
    b[j] = 2.0 * j;
    // NM_set_value(Id, j,j, 2.0*j);
  }
  info = test_NM_LU_refine_unit(Id, b);
  if (info != 0) return info;
  NM_clear(Id);
  free(Id);
  printf("test 1 ...ok \n");

  printf("test 2 ...\n");
  NumericsMatrix *Z = NM_create(NM_SPARSE, 2, 2);
  NM_triplet_alloc(Z, 0);
  Z->matrix2->origin = NSM_TRIPLET;
  NM_entry(Z, 0, 0, 2.0);
  NM_entry(Z, 1, 1, 2.0);
  NM_entry(Z, 0, 1, 1.0);
  NM_entry(Z, 1, 0, 1.0);
  info = test_NM_LU_refine_unit(Z, b);
  if (info != 0) return info;
  NM_clear(Z);
  free(Z);
  printf("test 2 ... ok\n");

  /* printf("test 3 ...\n"); */
  /* M1 = NMM[0]; */
  /* NumericsMatrix * M1T = NM_transpose(M1); */
  /* NumericsMatrix * C = NM_create(NM_DENSE,M1->size0,M1->size1); */
  /* NM_gemm(1.0, M1, M1T, 0.0, C); */
  /* //NM_display(C); */
  /* n = M1->size0; */
  /* for(int j=0; j < n; j++) */
  /*   b[j] =1.0; */
  /* info = test_NM_LU_refine_unit(C, b); */
  /* if(info != 0) return info; */
  /* NM_clear(M1T); */
  /* NM_clear(C); */
  /* printf("test 3 ...ok \n"); */

  /* M1=NMM[1]; */
  /* M1T = NM_transpose(M1); */
  /* C = NM_create(NM_SPARSE_BLOCK,M1->size0,M1->size1); */
  /* NM_gemm(1.0, M1, M1T, 0.0, C); */
  /* n = M1->size0; */
  /* b = (double*)malloc(n* sizeof(double)); */
  /* for (int j=0; j < n; j++) */
  /*   b[j] =1.0; */
  /* info = test_LU_refine_unit_unit(C, b); */
  /* if (info != 0) return info; */

  /* printf("test 5 ...\n"); */
  /* M1 = test_matrix_5(); */
  /* M1T = NM_transpose(M1); */
  /* C = NM_create(NM_SPARSE,M1->size0,M1->size1); */
  /* NM_triplet_alloc(C,0); */
  /* C->matrix2->origin= NSM_TRIPLET; */
  /* NM_gemm(1.0, M1, M1T, 0.0, C); */
  /* n = M1->size0; */
  /* for(int j=0; j < n; j++) */
  /*   b[j] =1.0; */
  /* info = test_NM_LU_refine_unit(C, b); */
  /* if(info != 0) return info; */
  /* printf("test 5 ... ok\n"); */

  printf("test 6 ...\n");

  NumericsMatrix *C = NM_new_from_filename("./data/J_IPM_LU.dat");
  n = C->size0;
  free(b);
  b = NULL;
  b = (double *)malloc(n * sizeof(double));
  for (int j = 0; j < n; j++) b[j] = 1.0;
  info = test_NM_LU_refine_unit(C, b);
  if (info != 0) return info;
  printf("test 6 ... ok\n");

  free(b);

  printf("End of NM_LU...\n");

  /* free memory */

  for (i = 0; i < nmm; i++) {
    NM_clear(NMM[i]);
    free(NMM[i]);
  }
  free(NMM);
  printf("========= End Numerics tests for NumericsMatrix (test_NM_LU_refine) ========= \n");
  return info;
}

<<<<<<< HEAD
static int test_NM_create_adjacency_graph(void)
{

  printf("========= Starts Numerics tests for NumericsMatrix (test_NM_create_adjacency_graph)  ========= \n");

  int info=0;
  printf("test 1 ...\n");
  NumericsMatrix *Id = NM_eye(10);
  struct Graph* graph = NM_create_adjacency_graph(Id);
  struct connectedcomponent_node* list = NM_compute_connectedcomponents(Id);
  info = 0;
  if(info != 0) return info;
  NM_clear(Id);
  free(Id);
  list=free_connectedcomponents(list);
  graph =free_graph(graph);
  printf("test 1 ...ok \n");


  printf("test 2 ...\n");
  NumericsMatrix * Z = NM_create(NM_SPARSE,2,2);
  NM_triplet_alloc(Z,0);
  Z->matrix2->origin= NSM_TRIPLET;
  NM_entry(Z,0,0,2.0);
  NM_entry(Z,1,1,2.0);
  NM_entry(Z,0,1,1.0);
  NM_entry(Z,1,0,1.0);
  graph = NM_create_adjacency_graph(Z);
  list=NM_compute_connectedcomponents(Z);
  info = 0;
  if(info != 0) return info;
  NM_clear(Z);
  free(Z);
  list=free_connectedcomponents(list);
  graph =free_graph(graph);
  printf("test 2 ...ok \n");
  
  printf("test 3 ...\n");
  NumericsMatrix *M1 = test_matrix_5();
  graph = NM_create_adjacency_graph(M1);
  list=NM_compute_connectedcomponents(M1);
  
  unsigned int block_number;
  unsigned int * blocksizes= NULL;
  int is_diagonal_block_matrix = NM_is_diagonal_block_matrix(M1, &block_number,
							     &blocksizes);
  
  if (is_diagonal_block_matrix){
    printf("the matrix is block diagonal\n");
    printf("block_number = %i\n", block_number );
    /* for (unsigned int k = 0; k < block_number; k++) */
    /*   printf("blocksize[%i] = %i\n", k , (blocksizes)[k]); */
  }
  else
    printf("the matrix is not block diagonal\n");
  
  
  info = 0;
  if(info != 0) return info;
  NM_clear(M1);
  free(M1);
  if(info != 0) return info;
  list=free_connectedcomponents(list);
  graph =free_graph(graph);
  free(blocksizes);
  blocksizes =NULL;
  printf("test 3 ... ok\n");

  printf("test 4 ...\n");

  FILE * finput = fopen("./data/M_3Drigidbodies.dat", "r");
  NumericsMatrix *Mass =  NM_new_from_file(finput);
  fclose(finput);
  //NM_display(Mass);
  graph = NM_create_adjacency_graph(Mass);
  list= NM_compute_connectedcomponents(Mass);

  is_diagonal_block_matrix = NM_is_diagonal_block_matrix(Mass, &block_number,
							     &blocksizes);


    
  if (is_diagonal_block_matrix){
    printf("the matrix is block diagonal\n");
    printf("block_number = %i\n", block_number );
    /* for (unsigned int k = 0; k < block_number; k++) */
    /*   printf("blocksize[%i] = %i\n", k , (blocksizes)[k]); */
  }
  else
    printf("the matrix is not block diagonal\n");


  info = 0;
  if(info != 0) return info;
  NM_clear(Mass);
  free(Mass);
  if(info != 0) return info;
  list=free_connectedcomponents(list);
  graph =free_graph(graph);
  free(blocksizes);
  blocksizes =NULL;
  printf("test 4 ... ok\n");

  
  printf("test 5 ...\n");
  Z = NM_create(NM_SPARSE,5,5);
  NM_triplet_alloc(Z,0);
  Z->matrix2->origin= NSM_TRIPLET;
  NM_entry(Z,0,0,2.0);
  NM_entry(Z,1,1,2.0);
  NM_entry(Z,0,1,1.0);
  NM_entry(Z,1,0,1.0);

  NM_entry(Z,2,2,2.0);
  NM_entry(Z,3,3,2.0);
  NM_entry(Z,2,3,1.0);
  NM_entry(Z,3,3,1.0);


  NM_entry(Z,0,4,1.0);
  NM_entry(Z,4,0,1.0);
  
  
  graph = NM_create_adjacency_graph(Z);
  list=NM_compute_connectedcomponents(Z);

  is_diagonal_block_matrix = NM_is_diagonal_block_matrix(Z, &block_number,
							     &blocksizes);
  
  if (is_diagonal_block_matrix){
    printf("the matrix is block diagonal\n");
    printf("block_number = %i\n", block_number );
    /* for (unsigned int k = 0; k < block_number; k++) */
    /*   printf("blocksize[%i] = %i\n", k , (blocksizes)[k]); */
  }
  else
    printf("the matrix is not block diagonal\n");


  
  info = 0;
  if(info != 0) return info;
  NM_clear(Z);
  free(Z);
  list=free_connectedcomponents(list);
  graph =free_graph(graph);
  
  printf("test 5 ...ok \n");
  
  return info;
  
}



int main(int argc, char *argv[])
{

=======
int main(int argc, char *argv[]) {
>>>>>>> 747c75a0
#ifdef SICONOS_HAS_MPI
  MPI_Init(&argc, &argv);
#endif

 int info = NM_read_write_test();

  info += NM_add_to_diag3_test_all();

  info += to_dense_test();

  info += NM_gemm_test_all();

  info += NM_gemm_test_all2();

  info += NM_row_prod_test();

  info += NM_row_prod_no_diag_test_all();

  info += NM_row_prod_no_diag_non_square_test();

  info += test_NM_row_prod_non_square_test();

  info += NM_insert_dense_test();

  info += NM_insert_sparse_test();

  info += test_NM_row_prod_non_square_test();

  info += test_NM_iterated_power_method();

  info += test_NM_scal();

  info += test_NM_compute_balancing_matrices();
  info += test_NM_compute_balancing_matrices_sym();
  info += test_NM_compute_balancing_matrices_rectangle();
  info += test_NM_max_by_columns_and_rows();

<<<<<<< HEAD

  info +=    test_NM_inv();

  info += NM_inverse_diagonal_block_matrix_test(); 
  
  
=======
  info += test_NM_inv();
  info += NM_inverse_diagonal_block_matrix_test();
>>>>>>> 747c75a0
  info += test_NM_gesv_expert();
  info += test_NM_posv_expert();

  info += test_NM_LU_solve();
  info += test_NM_LU_solve_matrix_rhs();
  info += test_NM_Cholesky_solve_matrix_rhs();
  info += test_NM_Cholesky_solve();
  info += test_NM_Cholesky_solve_vs_posv_expert();
  info += test_NM_LDLT_solve();

#ifdef WITH_MA57
  info += test_NM_LDLT_refine();
#endif
#ifdef WITH_MUMPS
  info += test_NM_LDLT_refine();
#endif

  info += test_NM_LU_refine();

#ifdef WITH_OPENSSL
  info += test_NM_compute_values_sha1();
  info += test_NM_check_values_sha1();
#endif

<<<<<<< HEAD

   info += test_NM_create_adjacency_graph();
  


/* #ifdef SICONOS_HAS_MPI */
/*   MPI_Finalize(); */
/* #endif */
=======
#ifdef SICONOS_HAS_MPI
  MPI_Finalize();
#endif
>>>>>>> 747c75a0
  printf("info = %i\n", info);
  return info;
}<|MERGE_RESOLUTION|>--- conflicted
+++ resolved
@@ -35,12 +35,9 @@
 #include "NumericsVector.h"              // for NV_equal
 #include "SiconosBlas.h"                 // for cblas_ddot, cblas_dgemv, cbl...
 #include "SparseBlockMatrix.h"           // for SBM_zero_matrix_for_multiply
-<<<<<<< HEAD
 #include "graph.h"  //
-
 #include "siconos_debug.h"                       // for DEBUG_EXPR, DEBUG_PRINTF
-=======
->>>>>>> 747c75a0
+
 #include "numericsMatrixTestFunction.h"  // for test_build_first_4_NM, NM_de...
 #include "numerics_verbose.h"            // for numerics_error
 #include "sanitizer.h"                   // for MSAN_INIT_VAR
@@ -2126,7 +2123,7 @@
   return !NM_equal(AAinv, Id);
 }
 
-<<<<<<< HEAD
+
 static int NM_inverse_diagonal_block_matrix_test_unit(NumericsMatrix *A, int block_number, unsigned int * blocksize) {
 
   int size0 = A->size0;
@@ -2163,21 +2160,7 @@
   NM_triplet_alloc(A,0);
   A->matrix2->origin= NSM_TRIPLET;
 
-  for(int i =0; i < 3; i++)
-  {
-=======
-static int NM_inverse_diagonal_block_matrix_test(void) {
-  printf(
-      "========= Starts Numerics tests for NumericsMatrix  "
-      "NM_inverse_diagonal_block_matrix_test ========= \n");
-  int size0 = 12;
-  int size1 = 12;
-  NumericsMatrix *A = NM_create(NM_SPARSE, size0, size1);
-  NM_triplet_alloc(A, 0);
-  A->matrix2->origin = NSM_TRIPLET;
-
   for (int i = 0; i < 3; i++) {
->>>>>>> 747c75a0
     NM_entry(A, i, i, 1.0);
   }
   for (int i = 3; i < 6; i++) {
@@ -2193,7 +2176,7 @@
   FILE *fileout = fopen("dataA.py", "w");
   NM_write_in_file_python(A, fileout);
   fclose(fileout);
-<<<<<<< HEAD
+
   
   unsigned int blocksize[3] = {3,3,6};
   int info = NM_inverse_diagonal_block_matrix_test_unit(A,3,blocksize);
@@ -2221,27 +2204,7 @@
   printf("========= End Numerics tests for NumericsMatrix  NM_inverse_diagonal_block_matrix_test ========= \n\n\n");
 
   
-  
   return  !info;
-=======
-
-  unsigned int blocksize[3] = {3, 3, 6};
-
-  NumericsMatrix *Ainv = NM_inverse_diagonal_block_matrix(A, 3, blocksize);
-
-  // NM_display(Ainv);
-  NumericsMatrix *AAinv = NM_multiply(A, Ainv);
-  // NM_display(AAinv);
-
-  NumericsMatrix *Id = NM_eye(size0);
-
-  // NM_display(Id);
-  printf(
-      "========= End Numerics tests for NumericsMatrix  NM_inverse_diagonal_block_matrix_test "
-      "========= \n");
-  // getchar();
-  return !NM_equal(AAinv, Id);
->>>>>>> 747c75a0
 }
 
 static int test_NM_inv(void) {
@@ -3870,7 +3833,6 @@
   return info;
 }
 
-<<<<<<< HEAD
 static int test_NM_create_adjacency_graph(void)
 {
 
@@ -4029,9 +3991,6 @@
 int main(int argc, char *argv[])
 {
 
-=======
-int main(int argc, char *argv[]) {
->>>>>>> 747c75a0
 #ifdef SICONOS_HAS_MPI
   MPI_Init(&argc, &argv);
 #endif
@@ -4069,17 +4028,10 @@
   info += test_NM_compute_balancing_matrices_rectangle();
   info += test_NM_max_by_columns_and_rows();
 
-<<<<<<< HEAD
-
-  info +=    test_NM_inv();
-
+  info += test_NM_inv();
   info += NM_inverse_diagonal_block_matrix_test(); 
   
-  
-=======
-  info += test_NM_inv();
-  info += NM_inverse_diagonal_block_matrix_test();
->>>>>>> 747c75a0
+ 
   info += test_NM_gesv_expert();
   info += test_NM_posv_expert();
 
@@ -4104,20 +4056,12 @@
   info += test_NM_check_values_sha1();
 #endif
 
-<<<<<<< HEAD
-
    info += test_NM_create_adjacency_graph();
   
-
-
-/* #ifdef SICONOS_HAS_MPI */
-/*   MPI_Finalize(); */
-/* #endif */
-=======
 #ifdef SICONOS_HAS_MPI
   MPI_Finalize();
 #endif
->>>>>>> 747c75a0
+
   printf("info = %i\n", info);
   return info;
 }