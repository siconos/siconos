--- conflicted
+++ resolved
@@ -770,107 +770,104 @@
 }
 
 
-<<<<<<< HEAD
 static int NM_insert_dense_test()
 {
-    int info = 0;
-    size_t Asize0 = 5, Asize1 = 6;
-    size_t Bsize0 = 3, Bsize1 = 3;
-    size_t start_i = 1, start_j = 1;
-    size_t end_i = start_i + Bsize0;
-    size_t end_j = start_j + Bsize1;
-
-    /* create and fill the dense matrix A */
-    NumericsMatrix * A_dense = NM_create(NM_DENSE, Asize0, Asize1);
-    for (size_t i = 0; i < Asize0; ++i)
-        for (size_t j = 0; j < Asize1; ++j)
-            NM_zentry(A_dense, i, j, 10.0);
-
-    /* create and fill the dense matrix B */
-    NumericsMatrix * B_dense = NM_create(NM_DENSE, Bsize0, Bsize1);
-    for (size_t i = 0; i < Bsize0; ++i)
-        for (size_t j = 0; j < Bsize1; ++j)
-            NM_zentry(B_dense, i, j, 999.0);
-
-    /* create an expected result */
-    NumericsMatrix * AB_dense = NM_create(NM_DENSE, Asize0, Asize1);
-    NM_copy(A_dense, AB_dense);
-    for (size_t i = start_i; i < end_i; ++i)
-        for (size_t j = start_j; j < end_j; ++j)
-            NM_zentry(AB_dense, i, j, 999.0);
-
-    NM_insert(A_dense, B_dense, 1, 1);
-
-    //NM_display(A_dense);
-    if (!NM_equal(A_dense, AB_dense))
-        info = 1;
-
-    NM_clear(A_dense);
-    NM_clear(B_dense);
-    NM_clear(AB_dense);
-    free(A_dense);
-    free(B_dense);
-    free(AB_dense);
-    printf("== End of test NM_insert_dense_test(result = %d)\n", info);
-    return info;
+  int info = 0;
+  size_t Asize0 = 5, Asize1 = 6;
+  size_t Bsize0 = 3, Bsize1 = 3;
+  size_t start_i = 1, start_j = 1;
+  size_t end_i = start_i + Bsize0;
+  size_t end_j = start_j + Bsize1;
+
+  /* create and fill the dense matrix A */
+  NumericsMatrix * A_dense = NM_create(NM_DENSE, Asize0, Asize1);
+  for(size_t i = 0; i < Asize0; ++i)
+    for(size_t j = 0; j < Asize1; ++j)
+      NM_zentry(A_dense, i, j, 10.0);
+
+  /* create and fill the dense matrix B */
+  NumericsMatrix * B_dense = NM_create(NM_DENSE, Bsize0, Bsize1);
+  for(size_t i = 0; i < Bsize0; ++i)
+    for(size_t j = 0; j < Bsize1; ++j)
+      NM_zentry(B_dense, i, j, 999.0);
+
+  /* create an expected result */
+  NumericsMatrix * AB_dense = NM_create(NM_DENSE, Asize0, Asize1);
+  NM_copy(A_dense, AB_dense);
+  for(size_t i = start_i; i < end_i; ++i)
+    for(size_t j = start_j; j < end_j; ++j)
+      NM_zentry(AB_dense, i, j, 999.0);
+
+  NM_insert(A_dense, B_dense, 1, 1);
+
+  //NM_display(A_dense);
+  if(!NM_equal(A_dense, AB_dense))
+    info = 1;
+
+  NM_clear(A_dense);
+  NM_clear(B_dense);
+  NM_clear(AB_dense);
+  free(A_dense);
+  free(B_dense);
+  free(AB_dense);
+  printf("== End of test NM_insert_dense_test(result = %d)\n", info);
+  return info;
 }
 
 static int NM_insert_sparse_test()
 {
-    int info = 0;
-    size_t Asize0 = 5, Asize1 = 6;
-    size_t Bsize0 = 3, Bsize1 = 3;
-    size_t start_i = 1, start_j = 1;
-    size_t end_i = start_i + Bsize0;
-    size_t end_j = start_j + Bsize1;
-
-    /* create and fill the dense matrix A */
-    NumericsMatrix * A_sparse = NM_create(NM_SPARSE, Asize0, Asize1);
-    NM_triplet_alloc(A_sparse, 12);
-    A_sparse->matrix2->origin = NSM_TRIPLET;
-
-    for (size_t i = 0; i < Asize0; i += 2)
-        for (size_t j = 0; j < Asize1; j += 2)
-            NM_zentry(A_sparse, i, j, 10.0);
-
-    /* create and fill the dense matrix B */
-    NumericsMatrix * B_sparse = NM_create(NM_SPARSE, Bsize0, Bsize1);
-    NM_triplet_alloc(B_sparse, 4);
-    B_sparse->matrix2->origin = NSM_TRIPLET;
-
-    for (size_t i = 0; i < Bsize0; i += 2)
-        for (size_t j = 0; j < Bsize1; j += 2)
-            NM_zentry(B_sparse, i, j, 999.0);
-
-    /* create an expected result */
-    NumericsMatrix * AB_sparse = NM_create(NM_SPARSE, Asize0, Asize1);
-    NM_copy(A_sparse, AB_sparse);
-    for (size_t i = start_i; i < end_i; i += 2)
-        for (size_t j = start_j; j < end_j; j += 2)
-            NM_zentry(AB_sparse, i, j, 999.0);
-
-    NM_insert(A_sparse, B_sparse, 1, 1);
-
-    //NM_display(A_sparse);
-    if (!NM_equal(A_sparse, AB_sparse))
-        info = 1;
-
-    NM_clear(A_sparse);
-    NM_clear(B_sparse);
-    NM_clear(AB_sparse);
-    free(A_sparse);
-    free(B_sparse);
-    free(AB_sparse);
-
-    printf("== End of test NM_insert_sparse_test(result = %d)\n", info);
-    return info;
-}
-
-
-CS_INT cs_print (const cs *A, CS_INT brief);
-=======
+  int info = 0;
+  size_t Asize0 = 5, Asize1 = 6;
+  size_t Bsize0 = 3, Bsize1 = 3;
+  size_t start_i = 1, start_j = 1;
+  size_t end_i = start_i + Bsize0;
+  size_t end_j = start_j + Bsize1;
+
+  /* create and fill the dense matrix A */
+  NumericsMatrix * A_sparse = NM_create(NM_SPARSE, Asize0, Asize1);
+  NM_triplet_alloc(A_sparse, 12);
+  A_sparse->matrix2->origin = NSM_TRIPLET;
+
+  for(size_t i = 0; i < Asize0; i += 2)
+    for(size_t j = 0; j < Asize1; j += 2)
+      NM_zentry(A_sparse, i, j, 10.0);
+
+  /* create and fill the dense matrix B */
+  NumericsMatrix * B_sparse = NM_create(NM_SPARSE, Bsize0, Bsize1);
+  NM_triplet_alloc(B_sparse, 4);
+  B_sparse->matrix2->origin = NSM_TRIPLET;
+
+  for(size_t i = 0; i < Bsize0; i += 2)
+    for(size_t j = 0; j < Bsize1; j += 2)
+      NM_zentry(B_sparse, i, j, 999.0);
+
+  /* create an expected result */
+  NumericsMatrix * AB_sparse = NM_create(NM_SPARSE, Asize0, Asize1);
+  NM_copy(A_sparse, AB_sparse);
+  for(size_t i = start_i; i < end_i; i += 2)
+    for(size_t j = start_j; j < end_j; j += 2)
+      NM_zentry(AB_sparse, i, j, 999.0);
+
+  NM_insert(A_sparse, B_sparse, 1, 1);
+
+  //NM_display(A_sparse);
+  if(!NM_equal(A_sparse, AB_sparse))
+    info = 1;
+
+  NM_clear(A_sparse);
+  NM_clear(B_sparse);
+  NM_clear(AB_sparse);
+  free(A_sparse);
+  free(B_sparse);
+  free(AB_sparse);
+
+  printf("== End of test NM_insert_sparse_test(result = %d)\n", info);
+  return info;
+}
+
+
 CS_INT cs_print(const cs *A, CS_INT brief);
->>>>>>> f3b3ddbb
+
 
 static int NM_gemv_test(NumericsMatrix** MM)
 {
