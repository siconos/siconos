#include <stdio.h>                 // for printf, fclose, fopen, FILE, NULL
/* Siconos is a program dedicated to modeling, simulation and control
 * of non smooth dynamical systems.
 *
 * Copyright 2020 INRIA.
 *
 * Licensed under the Apache License, Version 2.0 (the "License");
 * you may not use this file except in compliance with the License.
 * You may obtain a copy of the License at
 *
 * http://www.apache.org/licenses/LICENSE-2.0
 *
 * Unless required by applicable law or agreed to in writing, software
 * distributed under the License is distributed on an "AS IS" BASIS,
 * WITHOUT WARRANTIES OR CONDITIONS OF ANY KIND, either express or implied.
 * See the License for the specific language governing permissions and
 * limitations under the License.
*/

#include <stdlib.h>                // for malloc
#include "CSparseMatrix_internal.h"         // for cs_dl_entry, CS_INT, cs_dl_print
#include "NumericsFwd.h"           // for NumericsMatrix, NumericsSparseMatrix
#include "NumericsMatrix.h"        // for NM_entry, NM_display, NM_create
#include "NumericsSparseMatrix.h"  // for NumericsSparseMatrix, NSM_TRIPLET
#include "NumericsVector.h"        // for NV_display

#ifdef SICONOS_HAS_MPI
#include <mpi.h>
#endif
int add_square_triplet(void);
int add_square_csc(void);
int add_square_triplet_into_csc(void);
int add_rectangle_triplet(void);

int add_square_triplet()
{


  int size0 =3;
  int size1 =3;

  // product of triplet matrices into triplet matrix
  NumericsMatrix * A  = NM_create(NM_SPARSE, size0, size1);
  NM_triplet_alloc(A,0);
  A->matrix2->origin= NSM_TRIPLET;
  NM_entry(A, 0, 0, 1);
  NM_entry(A, 0, 1, 2);
  NM_entry(A, 0, 2, 3);
  NM_entry(A, 1, 1, 2);
  NM_entry(A, 1, 2, 3);
  NM_display(A);


  NumericsMatrix * B  = NM_create(NM_SPARSE, size0, size1);
  NM_triplet_alloc(B,0);
  B->matrix2->origin= NSM_TRIPLET;
  NM_entry(B, 0, 0, 1);
  NM_entry(B, 1, 1, 2);
  NM_entry(B, 2, 2, 3);
  NM_display(B);

  double alpha = 2.0;
  double beta =2.0;
  NumericsMatrix * C = NM_add(alpha, A, beta, B);
  NM_display(C);

  NumericsMatrix * Cref  = NM_create(NM_SPARSE, size0, size1);
  NM_triplet_alloc(Cref,0);
  Cref->matrix2->origin= NSM_TRIPLET;
  NM_entry(Cref, 0, 0, 4);
  NM_entry(Cref, 0, 1, 4);
  NM_entry(Cref, 0, 2, 6);
  NM_entry(Cref, 1, 1, 8);
  NM_entry(Cref, 1, 2, 6);
  NM_entry(Cref, 2, 2, 6);
  NM_display(Cref);

  printf("add_square_triplet: NM_equal(C,Cref) =%i \n", NM_equal(C,Cref));
  int info = (int)!NM_equal(C,Cref);
  
  NM_clear(A);
  NM_clear(B);
  NM_clear(C);
  NM_clear(Cref);

  return info;

}

int add_square_csc()
{


  int size0 =3;
  int size1 =3;

  // product of csc matrices into csc matrix
  NumericsMatrix * A  = NM_create(NM_SPARSE, size0, size1);
  NM_csc_empty_alloc(A,0);
  A->matrix2->origin= NSM_CSC;
  NM_entry(A, 0, 0, 1);
  NM_entry(A, 0, 1, 2);
  NM_entry(A, 0, 2, 3);
  NM_entry(A, 1, 1, 2);
  NM_entry(A, 1, 2, 3);
  /* NM_display(A); */


  NumericsMatrix * B  = NM_create(NM_SPARSE, size0, size1);
  NM_csc_empty_alloc(B,0);
  B->matrix2->origin= NSM_CSC;
  NM_entry(B, 0, 0, 1);
  NM_entry(B, 1, 1, 2);
  NM_entry(B, 2, 2, 3);
  /* NM_display(B); */

  double alpha = 2.0;
  double beta =  2.0;
  NumericsMatrix * C = NM_add(alpha, A, beta, B);
  NM_display(C);

  NumericsMatrix * Cref  = NM_create(NM_SPARSE, size0, size1);
  NM_csc_empty_alloc(Cref,0);
  Cref->matrix2->origin= NSM_CSC;
  NM_entry(Cref, 0, 0, 4);
  NM_entry(Cref, 0, 1, 4);
  NM_entry(Cref, 0, 2, 6);
  NM_entry(Cref, 1, 1, 8);
  NM_entry(Cref, 1, 2, 6);
  NM_entry(Cref, 2, 2, 6);
  NM_display(Cref);
  printf("add_square_csc: NM_equal(C,Cref) =%i \n", NM_equal(C,Cref));
  int info = (int)!NM_equal(C,Cref);
  
  NM_clear(A);
  NM_clear(B);
  NM_clear(C);
  NM_clear(Cref);

  return info;

}

int add_rectangle_triplet()
{


  int size0 =3;
  int size1 =9;

  // product of triplet matrices into triplet matrix
  NumericsMatrix * A  = NM_create(NM_SPARSE, size0, size1);
  NM_triplet_alloc(A,0);
  A->matrix2->origin= NSM_TRIPLET;
  NM_entry(A, 0, 0, 1);
  NM_entry(A, 0, 1, 2);
  NM_entry(A, 0, 2, 3);
  NM_entry(A, 1, 1, 2);
  NM_entry(A, 1, 2, 3);
  NM_entry(A, 2, 6, 2);
  NM_entry(A, 2, 5, 22);
  NM_display(A);


  NumericsMatrix * B  = NM_create(NM_SPARSE, size0, size1);
  NM_triplet_alloc(B,0);
  B->matrix2->origin= NSM_TRIPLET;
  NM_entry(B, 0, 0, 1);
  NM_entry(B, 1, 1, 2);
  NM_entry(B, 2, 2, 3);
  NM_entry(B, 0, 3, 1);
  NM_entry(B, 1, 4, 2);
  NM_entry(B, 2, 5, 3);
  NM_display(B);

  double alpha = 1.0;
  double beta  = 2.0;
  NumericsMatrix * C = NM_add(alpha, A, beta, B);
  NM_display(C);

  NumericsMatrix * Cref  = NM_create(NM_SPARSE, size0, size1);
  NM_triplet_alloc(Cref,0);
  Cref->matrix2->origin= NSM_TRIPLET;
  NM_entry(Cref, 0, 0, 3);
  NM_entry(Cref, 0, 1, 2);
  NM_entry(Cref, 0, 2, 3);
  NM_entry(Cref, 0, 3, 2);

  NM_entry(Cref, 1, 1, 6);
  NM_entry(Cref, 1, 2, 3);
  NM_entry(Cref, 1, 4, 4);

  NM_entry(Cref, 2, 2, 6);


  NM_entry(Cref, 2, 5, 28);
  NM_entry(Cref, 2, 6, 2);
  NM_display(Cref);

  printf("add_rectangle_triplet : NM_equal(C,Cref) =%i \n", NM_equal(C,Cref));
  int info = (int)!NM_equal(C,Cref);
  
  NM_clear(A);
  NM_clear(B);
  NM_clear(C);
  NM_clear(Cref);

  return info;



}

static int add_test(void)
{

  int info = add_square_triplet();
  info += add_square_csc();
  info +=  add_rectangle_triplet();

  return info;
}


/* create an empty triplet matrix, insert 2 elements, print and free */
static int test_CSparseMatrix_alloc(void)
{
  CSparseMatrix *m = cs_spalloc(0,0,0,0,1); /* coo format */

  CS_INT info1 = 1-cs_entry(m, 3, 4, 1.0);
  CS_INT info2 = 1-cs_entry(m, 1, 2, 2.0);

  CS_INT info3 = 1-cs_print(m, 0);

  m=cs_spfree(m);

  CS_INT info4 = 1-(m==NULL);

  return (int)(info1+info2+info3+info4);
}

static int test_CSparseMatrix_spsolve_unit(CSparseMatrix *M )
{
  //cs_print(M, 0);

  CSparseMatrix *b_triplet = cs_spalloc(M->m, M->n,M->n, 1, 1); /* coo format */
  for (int i =0; i < M->n; i++)
    cs_entry(b_triplet, i, i, 1.0);

  CSparseMatrix *B = cs_compress(b_triplet);

  CSparseMatrix *X = cs_spalloc(M->m, M->n, M->nzmax, 1,0); /* csr format */

  CSparseMatrix_factors* cs_lu_M = (CSparseMatrix_factors*) malloc(sizeof(CSparseMatrix_factors));

  int info = 1-CSparseMatrix_lu_factorization(1, M, 1e-14, cs_lu_M);


  if (info)
  {
    printf("problem in Lu factor\n");
    return info;
  }
  /* printf(" L:\n"); */
  /* cs_print(cs_lu_M->N->L, 0); */
  /* printf(" U:\n"); */
  /* cs_print(cs_lu_M->N->U, 0); */


  info = 1-CSparseMatrix_spsolve(cs_lu_M, X, B);
  if (info)
  {
    printf("problem in spsolve\n");
    return info;
  }
  CSparseMatrix* I = cs_multiply(M, B);
  //printf(" M * M^-1:\n");
  //cs_print(I, 0);

  CSparseMatrix *Id = cs_compress(b_triplet);

  CSparseMatrix* check = cs_add(I, Id, 1.0, -1.0);
  //cs_print(check, 0);

  double error = cs_norm(check);
  printf("residual =%e\n", error);

  cs_spfree(b_triplet);
  cs_spfree(B);
  cs_spfree(X);
  CSparseMatrix_free_lu_factors(cs_lu_M);
  cs_spfree(I);
  cs_spfree(Id);
  cs_spfree(check);

  
  if (error > 1e-12)
  {
    return 1;

  }

  return  info;
}


static int test_CSparseMatrix_spsolve(void)
{
  printf("start - test_CSparseMatrix_spsolve\n");
  CSparseMatrix *m_triplet = cs_spalloc(3,3,3,1,1); /* coo format */
  cs_entry(m_triplet, 0, 0, 1.0);
  cs_entry(m_triplet, 1, 1, 2.0);
  cs_entry(m_triplet, 2, 2, 4.0);
//  CS_INT info4 = 1-cs_print(m_triplet, 0);
  CSparseMatrix *M = cs_compress(m_triplet);

  int info =  test_CSparseMatrix_spsolve_unit(M);

  cs_entry(m_triplet, 0, 1, 3.0);
  cs_entry(m_triplet, 0, 2, 6.0);
  cs_entry(m_triplet, 1, 2, 5.0);

  CSparseMatrix *M1 = cs_compress(m_triplet);
  info +=  test_CSparseMatrix_spsolve_unit(M1);

  cs_entry(m_triplet, 1, 0, 7.0);
  cs_entry(m_triplet, 2, 0, 8.0);
  cs_entry(m_triplet, 2, 1, 9.0);

  CSparseMatrix *M2 = cs_compress(m_triplet);
  info +=  test_CSparseMatrix_spsolve_unit(M2);
  cs_spfree(M);
  cs_spfree(M1);
  cs_spfree(M2);
  cs_spfree(m_triplet);
  

  int size0 =10;
  int size1 =10;
  CSparseMatrix *a_triplet = cs_spalloc(size0,size1,size0,1,1); /* coo format */
  for(int i =0; i < size0; i++)
  {
    for(int j =i; j < size1; j++)
    {
      cs_entry(a_triplet, i, j, i+j+1);
    }
  }
  CSparseMatrix *A = cs_compress(a_triplet);
  info +=  test_CSparseMatrix_spsolve_unit(A);
  printf("end - test_CSparseMatrix_spsolve\n");
  cs_spfree(A);
  cs_spfree(a_triplet);
  return  info;
}
static int test_CSparseMatrix_chol_spsolve_unit(CSparseMatrix *M )
{
  //cs_print(M, 0);


  CSparseMatrix *b_triplet = cs_spalloc(M->m, M->n,M->n, 1, 1); /* coo format */
  for (int i =0; i < M->n; i++)
    cs_entry(b_triplet, i, i, 1.0);


  CSparseMatrix *B = cs_compress(b_triplet);

  CSparseMatrix *X = cs_spalloc(M->m, M->n, M->nzmax, 1,0); /* csc format */

  CSparseMatrix_factors* cs_chol_M = (CSparseMatrix_factors*) malloc(sizeof(CSparseMatrix_factors));

  int info = 1-CSparseMatrix_chol_factorization(1, M, cs_chol_M);

  if (info)
  {
    printf("problem in Cholesky factor\n");
    return info;
  }
  /* printf(" L:\n"); */
  /* cs_print(cs_chol_M->N->L, 0); */

  info = 1-CSparseMatrix_chol_spsolve(cs_chol_M, X, B);
  if (info)
  {
    printf("problem in chol_spsolve\n");
    return info;
  }
  CSparseMatrix* I = cs_multiply(M, B);
  //printf(" M * M^-1:\n");
  //cs_print(I, 0);

  CSparseMatrix *Id = cs_compress(b_triplet);

  CSparseMatrix* check = cs_add(I, Id, 1.0, -1.0);
  //cs_print(check, 0);

  double error = cs_norm(check);
  printf("residual =%e\n", error);
  cs_spfree(b_triplet);
  cs_spfree(B);
  cs_spfree(X);
  CSparseMatrix_free_lu_factors(cs_chol_M);
  cs_spfree(I);
  cs_spfree(Id);
  cs_spfree(check);

  if (error > 1e-12)
  {
    return 1;

  }
  //printf("info =%i\n", info);
  return  info;
}


static int test_CSparseMatrix_chol_spsolve(void)
{
  printf("start - test_CSparseMatrix_chol_spsolve \n");
  CSparseMatrix *m_triplet = cs_spalloc(3,3,3,1,1); /* coo format */
  cs_entry(m_triplet, 0, 0, 1.0);
  cs_entry(m_triplet, 1, 1, 2.0);
  cs_entry(m_triplet, 2, 2, 4.0);
//  CS_INT info4 = 1-cs_print(m_triplet, 0);
  CSparseMatrix *M = cs_compress(m_triplet);

  int info =  test_CSparseMatrix_chol_spsolve_unit(M);
  if (info) return 1;

  cs_entry(m_triplet, 0, 1, 3.0);
  cs_entry(m_triplet, 0, 2, 6.0);
  cs_entry(m_triplet, 1, 2, 5.0);
  cs_entry(m_triplet, 1, 0, 3.0);
  cs_entry(m_triplet, 2, 0, 6.0);
  cs_entry(m_triplet, 2, 1, 5.0);
  CSparseMatrix *M2 = cs_compress(m_triplet);
  CSparseMatrix *M2T = cs_transpose(M2,1);
  CSparseMatrix *M2M2T = cs_multiply(M2,M2T);
  info =  test_CSparseMatrix_chol_spsolve_unit(M2M2T);
  cs_spfree(M);
  cs_spfree(M2);
  cs_spfree(M2T);
  cs_spfree(M2M2T);
  cs_spfree(m_triplet);
  if (info) return 1;

  int size0 =10;
  int size1 =10;
  CSparseMatrix *a_triplet = cs_spalloc(size0,size1,size0,1,1); /* coo format */
  for(int i =0; i < size0; i++)
  {
    for(int j =i; j < size1; j++)
    {
      cs_entry(a_triplet, i, j, i+j+1);
    }
  }
  CSparseMatrix *A = cs_compress(a_triplet);
  CSparseMatrix *AT = cs_transpose(A,1);
  CSparseMatrix *AAT = cs_multiply(A,AT);

  info =  test_CSparseMatrix_chol_spsolve_unit(AAT);
  cs_spfree(a_triplet);
  cs_spfree(A);
  cs_spfree(AT);
  cs_spfree(AAT);
  printf("end - test_CSparseMatrix_chol_spsolve \n");
  return  info;
}
static int test_CSparseMatrix_ldlt_solve_unit(CSparseMatrix *M )
{
  //cs_print(M, 0);

  double * b = (double * )calloc(M->n, sizeof(double));
  for (int k = 0 ; k < M->n; k++)
  {
    b[k] = 3*k+3;
  }
  double * b_backup = (double * )calloc(M->n, sizeof(double));
  for (int k = 0 ; k < M->n; k++)
  {
    b_backup[k] = b[k];
  }
  double * x = (double * )calloc(M->n, sizeof(double));

  CSparseMatrix_factors* cs_ldlt_M = (CSparseMatrix_factors*) malloc(sizeof(CSparseMatrix_factors));

  int info = 1-CSparseMatrix_ldlt_factorization(1, M, cs_ldlt_M);

  if (info)
  {
    printf("problem in LDLT factor\n");
    return info;
  }
  /* printf(" L:\n"); */
  /* cs_print(cs_ldlt_M->N->L, 0); */

  info = 1-CSparseMatrix_ldlt_solve(cs_ldlt_M, x, b);
  if (info)
  {
    printf("problem in ldlt_spsolve\n");
    return info;
  }


  /* compute residual */
  CSparseMatrix_aaxpby(1.0, M, b, -1.0, b_backup);
  
  double error =0.0;
  for (int k =0; k < M->n ; k++)
  {
    error += b_backup[k]*b_backup[k];
  }
  error = sqrt(error);
  
  free(b);
  free(x);
  free(b_backup);

  printf("residual =%e\n", error);
  if (error > 1e-12)
  {
    return 1;

  }
  printf("info =%i\n", info);
  return  info;
}


static int test_CSparseMatrix_ldlt_solve(void)
{
  printf("\nstart - test_CSparseMatrix_ldlt_solve \n");
  CSparseMatrix *m_triplet = cs_spalloc(3,3,3,1,1); /* coo format */
  cs_entry(m_triplet, 0, 0, 1.0);
  cs_entry(m_triplet, 1, 1, 2.0);
  cs_entry(m_triplet, 2, 2, 4.0);
//  CS_INT info4 = 1-cs_print(m_triplet, 0);
  CSparseMatrix *M = cs_compress(m_triplet);
  printf("test 1 ....");
  int info =  test_CSparseMatrix_ldlt_solve_unit(M);
  if (info) return 1;
  printf("ok\n");

  cs_entry(m_triplet, 0, 1, 3.0);
  cs_entry(m_triplet, 0, 2, 6.0);
  cs_entry(m_triplet, 1, 2, 5.0);
  cs_entry(m_triplet, 1, 0, 3.0);
  cs_entry(m_triplet, 2, 0, 6.0);
  cs_entry(m_triplet, 2, 1, 5.0);
  CSparseMatrix *M2 = cs_compress(m_triplet);
  CSparseMatrix *M2T = cs_transpose(M2,1);
  CSparseMatrix *M2M2T = cs_multiply(M2,M2T);
  printf("test 2 ....");
  info =  test_CSparseMatrix_ldlt_solve_unit(M2M2T);
  if (info) return 1;
  printf("ok\n");
  int size0 =10;
  int size1 =10;
  CSparseMatrix *a_triplet = cs_spalloc(size0,size1,size0,1,1); /* coo format */
  for(int i =0; i < size0; i++)
  {
    for(int j =i; j < size1; j++)
    {
      cs_entry(a_triplet, i, j, i+j+1);
    }
  }
  CSparseMatrix *A = cs_compress(a_triplet);
  CSparseMatrix *AT = cs_transpose(A,1);
  CSparseMatrix *AAT = cs_multiply(A,AT);
  printf("test 3 ....");
  info =  test_CSparseMatrix_ldlt_solve_unit(AAT);
  printf("ok\n");
  printf("end - test_CSparseMatrix_ldlt_solve \n");
  return  info;
}


int main()
{
#ifdef SICONOS_HAS_MPI
  MPI_Init(NULL, NULL);
#endif
  int info = add_test();

  info += test_CSparseMatrix_alloc();
  info += test_CSparseMatrix_spsolve();
  printf("info : %i\n", info);
  info += test_CSparseMatrix_chol_spsolve();
<<<<<<< HEAD
  info += test_CSparseMatrix_ldlt_solve();

=======
  printf("info : %i\n", info);
  
>>>>>>> c6043abb
#ifdef SICONOS_HAS_MPI
  MPI_Finalize();
#endif

  return info;
}<|MERGE_RESOLUTION|>--- conflicted
+++ resolved
@@ -585,16 +585,11 @@
   info += test_CSparseMatrix_spsolve();
   printf("info : %i\n", info);
   info += test_CSparseMatrix_chol_spsolve();
-<<<<<<< HEAD
   info += test_CSparseMatrix_ldlt_solve();
-
-=======
   printf("info : %i\n", info);
-  
->>>>>>> c6043abb
+
 #ifdef SICONOS_HAS_MPI
   MPI_Finalize();
 #endif
-
   return info;
 }