/* Copyright 2024 INRIA.
 * Siconos is a program dedicated to modeling, simulation and control
 * of non smooth dynamical systems.
 * Siconos is a free software; you can redistribute it and/or modify
 * it under the terms of the GNU Lesser General Public License as published by
 * the Free Software Foundation; either version 2 of the License, or
 * (at your option) any later version.
 * Siconos is distributed in the hope that it will be useful,
 * but WITHOUT ANY WARRANTY; without even the implied warranty of
 * MERCHANTABILITY or FITNESS FOR A PARTICULAR PURPOSE.  See the
 * GNU Lesser General Public License for more details.
 *
 * You should have received a copy of the GNU Lesser General Public License
 * along with Siconos; if not, write to the Free Software
 * Foundation, Inc., 51 Franklin St, Fifth Floor, Boston, MA  02110-1301  USA
 *
 * Contact: Vincent ACARY, siconos-team@lists.gforge.inria.fr
 */
#define _POSIX_C_SOURCE 200112L

#include "CSparseMatrix.h"

#include <assert.h>  // for assert
#include <float.h>   // for DBL_EPSILON
#include <math.h>    // for fabs
#include <stdio.h>   // for fprintf, sscanf, printf, NULL, fgets
#include <stdlib.h>  // for realloc, exit, free, malloc, EXIT_FAILURE
#include <string.h>  // for strtok_r, memcpy, strncmp

#include "ldl.h"
#include "numerics_verbose.h"  // for CHECK_IO
#if defined(_WIN32) || defined(_WIN64)
/* We are on Windows */
#define strtok_r strtok_s
#endif

#if defined(__cplusplus)
#undef restrict
#include <sys/cdefs.h>  // for __restrict
#define restrict __restrict
#endif
/* #define DEBUG_NOCOLOR */
/* #define DEBUG_STDOUT */
/* #define DEBUG_MESSAGES */
#include "siconos_debug.h"  // for DEBUG_PRINTF

#ifdef DEBUG_MESSAGES
#include "NumericsVector.h"
#endif

<<<<<<< HEAD
double CSparseMatrix_get_value(const CSparseMatrix *A, CS_INT i, CS_INT j)
{
=======
double CSparseMatrix_get_value(const CSparseMatrix *A, CS_INT i, CS_INT j) {
>>>>>>> 716e499e
  CS_INT *Ai = A->i;
  CS_INT *Ap = A->p;
  double *Ax = A->x;

<<<<<<< HEAD
  if (A->nz == -1) {

    for (CS_INT row = Ap[j]; row < Ap[j + 1]; row++) {
      if (i == Ai[row]) return Ax[row];
    }
  }
  else if (A->nz >= 0) {
    for (CS_INT row = 0 ; row < A->nz; row++) {
      if ((i == Ai[row]) && (j == Ap[row]) ) return Ax[row];
    }
=======
  for (CS_INT row = Ap[j]; row < Ap[j + 1]; row++) {
    if (i == Ai[row]) return Ax[row];
>>>>>>> 716e499e
  }
  else if (A->nz == -2) {
    for (CS_INT col = Ap[i]; col < Ap[i + 1]; col++) {
      if (j == Ai[col]) return Ax[col];
    }
  }

  else
    {
      fprintf(stderr, "CSparseMatrix_get_value :: format\n");
      exit(EXIT_FAILURE);
    }
  return 0.0;
}

void CSparseMatrix_write_in_file_python(const CSparseMatrix *const m, FILE *file) {
  fprintf(file, "m = %" PRCS_INT "; \n", m->m);
  fprintf(file, "n = %" PRCS_INT "; \n", m->n);
  fprintf(file, "data= [");
  for (int i = 0; i < m->m; i++) {
    fprintf(file, "[");
    for (int j = 0; j < m->n; j++) {
      fprintf(file, "%32.24e,\t ", CSparseMatrix_get_value((CSparseMatrix *)m, i, j));
    }
    fprintf(file, "],\n");
  }
  fprintf(file, "]");
}

<<<<<<< HEAD
int CSparseMatrix_is_equal(const CSparseMatrix *A, const CSparseMatrix *B, double tol) {


  CS_INT m  = A->n;
  CS_INT n = A->m;
  double *Ax = A->x;

  if (m != B->m) return 1;
  if (n != B->n) return 1;


  for (CS_INT i =0; i < m; i++)
    {
      for (CS_INT j =0; j < n; j++)
	{
	  if (fabs(CSparseMatrix_get_value(A, i,j) - CSparseMatrix_get_value(B, i,j)) > tol)
	    return 0;
	}
    }

  return 1;
}


=======
>>>>>>> 716e499e
/* y = alpha*A*x+beta*y */
int CSparseMatrix_aaxpby(const double alpha, const CSparseMatrix *A, const double *restrict x,
                         const double beta, double *restrict y) {
  CS_INT n, m, *Ap, *Ai;
  double *Ax;
  if (!CS_CSC(A) || !x || !y) return (0); /* check inputs */
  {
    n = A->n;
    m = A->m;
    Ap = A->p;
    Ai = A->i;
    Ax = A->x;

<<<<<<< HEAD
    if ((beta == 1.0) && (alpha == 1.0)) {
      for (int j = 0; j < n; j++) {
        for (CS_INT p = Ap[j]; p < Ap[j + 1]; p++) {
          y[Ai[p]] += Ax[p] * x[j];
        }
      }
    } else {
      for (int j = 0; j < m; j++) {
        y[j] *= beta;
      }

      for (int j = 0; j < n; j++) {
        for (CS_INT p = Ap[j]; p < Ap[j + 1]; p++) {
          y[Ai[p]] += alpha * Ax[p] * x[j];
        }
=======
    for (int j = 0; j < m; j++) {
      y[j] *= beta;
    }

    for (int j = 0; j < n; j++) {
      for (CS_INT p = Ap[j]; p < Ap[j + 1]; p++) {
        y[Ai[p]] += alpha * Ax[p] * x[j];
>>>>>>> 716e499e
      }
    }
  }
  return 1;
}
/* A <-- alpha*A */
int CSparseMatrix_scal(const double alpha, const CSparseMatrix *A) {
  CS_INT n, *Ap;
  double *Ax;
  if (!CS_CSC(A)) return (0); /* check inputs */
  {
    n = A->n;
    Ap = A->p;
    Ax = A->x;
    for (int j = 0; j < n; j++) {
      for (CS_INT p = Ap[j]; p < Ap[j + 1]; p++) {
        Ax[p] = alpha * Ax[p];
      }
    }
  }
  return 1;
}

int CSparseMatrix_check_triplet(CSparseMatrix *T) {
  if (T->nz < 0) {
    fprintf(stderr,
            "CSparseMatrix_check_triplet :: given CSparseMatrix is not in a triplet form: nz "
            "= " CS_ID,
            T->nz);
    return 1;
  }
  CS_INT nb_row = T->m;
  CS_INT nb_col = T->n;
  CS_INT *Ti = T->i;
  CS_INT *Tp = T->p;
  int info = 0;
  CS_INT cc = 0;
  CS_INT max_row = -1;
  CS_INT max_col = -1;

  for (CS_INT indx = 0; indx < T->nz; ++indx) {
    if (Ti[indx] >= nb_row) {
      printf("CSparseMatrix_check_triplet :: matrix element " CS_ID " has a row number " CS_ID
             "  > " CS_ID " the number of rows\n",
             indx, Ti[indx], nb_row);
      info = 1;
    }
    if (Tp[indx] >= nb_col) {
      printf("CSparseMatrix_check_triplet :: matrix element " CS_ID " has a row number " CS_ID
             " > " CS_ID " the number of rows\n",
             indx, Tp[indx], nb_col);
      info = 1;
    }
    if (Tp[indx] < max_col) {
      printf("CSparseMatrix_check_csc :: " CS_ID " at index " CS_ID " > " CS_ID "\n", Tp[indx],
             indx, max_col);
    }
    if (Tp[indx] == cc) {
      if (Ti[indx] <= max_row) {
        printf("CSparseMatrix_check_triplet :: matrix element at column " CS_ID
               " has a row number " CS_ID "  > " CS_ID " the max on that column\n",
               cc, Ti[indx], max_row);
      } else {
        max_row = Ti[indx];
      }
    } else {
      cc = Tp[indx];
      max_row = -1;
    }
  }
  return info;
}

int CSparseMatrix_check_csc(CSparseMatrix *T) {
  if (T->nz != -1) {
    fprintf(stderr,
            "CSparseMatrix_check_csc :: given CSparseMatrix is not in a csc form: nz "
            "= %" PRCS_INT "\n",
            T->nz);
    return 1;
  }

  CS_INT nb_row = T->m;
  CS_INT nb_col = T->n;
  CS_INT *Ti = T->i;
  CS_INT *Tp = T->p;
  int info = 0;

  for (CS_INT j = 0; j < nb_col; ++j) {
    CS_INT max_indx = -1;
    if (Tp[j] > Tp[j + 1]) {
      printf("CSparseMatrix_check_csc :: %" PRCS_INT " at index %" PRCS_INT
             " smaller than %" PRCS_INT "\n",
             Tp[j + 1], j, Tp[j]);
    }
    for (CS_INT p = Tp[j]; p < Tp[j + 1]; ++p) {
      if (Ti[p] <= max_indx) {
        printf("CSparseMatrix_check_csc :: matrix element (%" PRCS_INT ",%" PRCS_INT
               ") at index %" PRCS_INT " has a row number < %" PRCS_INT " the previous max\n",
               Ti[p], j, p, max_indx);
        info = 1;
      } else if (Ti[p] >= nb_row) {
        printf("CSparseMatrix_check_csc :: matrix element (%" PRCS_INT ",%" PRCS_INT
               ") at index %" PRCS_INT " has a row number > %" PRCS_INT " the max\n",
               Ti[p], j, p, nb_row);
        info = 1;
      } else {
        max_indx = Ti[p];
      }
    }
  }
  return info;
}

CSparseMatrix *CSparseMatrix_spfree_on_stack(CSparseMatrix *A) {
  if (!A) return NULL; /* do nothing if A already NULL */
  cs_free(A->p);
  A->p = NULL;
  cs_free(A->i);
  A->i = NULL;
  cs_free(A->x);
  A->x = NULL;
  return NULL;
}

int CSparseMatrix_lu_factorization(CS_INT order, const cs *A, double tol,
                                   CSparseMatrix_factors *cs_lu_A) {
  assert(A);
  cs_lu_A->n = A->n;
  css *S = cs_sqr(order, A, 0);
  cs_lu_A->S = S;
  cs_lu_A->N = cs_lu(A, S, tol);

  return (S && cs_lu_A->N);
}
int CSparseMatrix_chol_factorization(CS_INT order, const cs *A,
                                     CSparseMatrix_factors *cs_chol_A) {
  assert(A);
  cs_chol_A->n = A->n;
  css *S = cs_schol(order, A);
  cs_chol_A->S = S;
  cs_chol_A->N = cs_chol(A, S);

  return (S && cs_chol_A->N);
}
int CSparseMatrix_ldlt_factorization(CS_INT order, const cs *A,
                                     CSparseMatrix_factors *cs_ldlt_A) {
  assert(A);

  CS_INT *Ap, *Ai, *Lp, *Li;
  CS_INT *Parent;
  CS_ENTRY *Ax, *Lx;
  css *S;
  csn *N;
  CS_INT n, lnz;
  DEBUG_EXPR(cs_print(A, 1););
  Ap = A->p;
  Ai = A->i;
  Ax = A->x;

  cs_ldlt_A->n = n = A->n;

  /* could be good to good cs_spalloc */

  cs_ldlt_A->N = N = cs_calloc(1, sizeof(csn)); /* allocate result N */
  cs_ldlt_A->N->L = cs_calloc(1, sizeof(cs));   /* allocate the cs struct */
  cs_ldlt_A->N->L->m = n;
  cs_ldlt_A->N->L->n = n;
  cs_ldlt_A->N->L->nz = -1;
  cs_ldlt_A->N->L->p = Lp = cs_malloc(n + 1, sizeof(CS_INT));

  cs_ldlt_A->S = S = cs_calloc(1, sizeof(css)); /* allocate result S */
  cs_ldlt_A->S->parent = Parent = cs_malloc(n + 1, sizeof(CS_INT));

  CS_INT *Lnz = cs_malloc(n, sizeof(CS_INT));
  CS_INT *Flag = cs_malloc(n, sizeof(CS_INT));

  /* ordering with amd */
  CS_INT *Perm, *PermInv;
  cs_ldlt_A->N->pinv = Perm = cs_amd(order, A); /* We used pinv to store Perm !! */
  PermInv = cs_malloc(n, sizeof(CS_INT));

  DEBUG_EXPR(for (int k = 0; k < n + 1; k++) { printf("%li\t", Perm[k]); } printf("\n"););

  /* symbolic factorization to get Lp, Parent, Lnz, and Pinv */
  LDL_symbolic(n, Ap, Ai, Lp, Parent, Lnz, Flag, Perm, PermInv);
  DEBUG_EXPR(for (int k = 0; k < n + 1; k++) { printf("%li\t", Lp[k]); } printf("\n"););
  DEBUG_EXPR(for (int k = 0; k < n; k++) { printf("%li\t", Flag[k]); } printf("\n"););

  /* factorization */
  lnz = Lp[n];
  DEBUG_PRINTF("Lp[n] = %ld\n", Lp[n]);
  cs_ldlt_A->N->L->i = Li = cs_malloc(lnz, sizeof(CS_INT));
  cs_ldlt_A->N->L->x = Lx = cs_malloc(lnz, sizeof(CS_ENTRY));

  CS_INT *Pattern = cs_malloc(n, sizeof(CS_INT));
  CS_ENTRY *D;
  cs_ldlt_A->N->B = D =
      cs_malloc(n, sizeof(CS_ENTRY)); /* We use cs_ldlt_A->N->B  for storing D !! */
  CS_ENTRY *Y = cs_malloc(n, sizeof(CS_ENTRY));
  LDL_numeric(n, Ap, Ai, Ax, Lp, Parent, Lnz, Li, Lx, D, Y, Flag, Pattern, Perm, PermInv);

  DEBUG_EXPR(cs_print(cs_ldlt_A->N->L, 1););
  DEBUG_EXPR(NV_display(D, n));

  cs_free(Lnz);
  cs_free(Flag);
  cs_free(PermInv);
  cs_free(Pattern);
  cs_free(Y);

  return (S && cs_ldlt_A->N);
}

void CSparseMatrix_free_lu_factors(CSparseMatrix_factors *cs_lu_A) {
  assert(cs_lu_A);
  if (cs_lu_A) {
    cs_lu_A->n = -1;

    cs_sfree(cs_lu_A->S);
    cs_lu_A->S = NULL;

    cs_nfree(cs_lu_A->N);
    cs_lu_A->N = NULL;

    free(cs_lu_A);
  }
}

/* Solve Ax = b with the factorization of A stored in the cs_lu_A
 * This is extracted from cs_lusol, you need to synchronize any changes! */
CS_INT CSparseMatrix_solve(CSparseMatrix_factors *cs_lu_A, double *x, double *b) {
  assert(cs_lu_A);

  CS_INT ok;
  CS_INT n = cs_lu_A->n;
  css *S = cs_lu_A->S;
  csn *N = cs_lu_A->N;
  ok = (S && N && x);
  if (ok) {
    cs_ipvec(N->pinv, b, x, n); /* x = b(p) */
    cs_lsolve(N->L, x);         /* x = L\x */
    cs_usolve(N->U, x);         /* x = U\x */
    cs_ipvec(S->q, x, b, n);    /* b(q) = x */
  }
  return (ok);
}

/* Solve Ax = B with the factorization of A stored in the cs_lu_A
 * B is a sparse matrix (CSparseMatrix_factors)
 * This is extracted from cs_lusol, you need to synchronize any changes! */
CS_INT CSparseMatrix_spsolve(CSparseMatrix_factors *cs_lu_A, CSparseMatrix *X,
                             CSparseMatrix *B) {
  assert(cs_lu_A);
  DEBUG_BEGIN("CSparseMatrix_spsolve(...)\n");

  if (!CS_CSC(X)) return 1; /* check inputs */
  if (!CS_CSC(B)) return 1; /* check inputs */

  CS_INT ok;
  CS_INT n = cs_lu_A->n;
  csn *N = cs_lu_A->N;
  if (!N) return 1;
  css *S = cs_lu_A->S;
  if (!S) return 1;

  CS_ENTRY *x, *b, *Xx, *Bx;
  CS_INT *xi, *pinv, *q, top, k, i, p, *Bp, *Bi, *Xp, *Xi;

  x = cs_malloc(n, sizeof(CS_ENTRY));    /* get CS_ENTRY workspace */
  b = cs_malloc(n, sizeof(CS_ENTRY));    /* get CS_ENTRY workspace */
  xi = cs_malloc(2 * n, sizeof(CS_INT)); /* get CS_INT workspace */

  CS_INT xnz = 0;
  Xp = X->p;
  Xi = X->i;
  Xx = X->x;
  Xp[0] = 0;
  pinv = N->pinv;
  /* --- 1. First step X = L\B ---------------------------------------------- */
  for (k = 0; k < B->n; k++) {
    /* permutation of the rows  of B(:,k) */
    for (p = B->p[k]; p < B->p[k + 1]; p++) x[B->i[p]] = B->x[p]; /* scatter B  */
    for (p = B->p[k]; p < B->p[k + 1]; p++) {
      CS_INT i_old = B->i[p];
      B->i[p] = pinv[i_old]; /* permute row indices with N->pinv */
      B->x[p] = x[i_old];
    }
    /* call spsolve */
    top = cs_spsolve(N->L, B, k, xi, x, NULL, 1); /* x = L\B(:,col) */
    /* store the result in X */
    if (Xp[k] + n - top > X->nzmax &&
        !cs_sprealloc(X, 2 * (X->nzmax) + n - top)) /* realloc X if need */
    {
      return 1; /* (cs_done(X, w, x, 0)) ;   */ /* out of memory */
    }
    Xp = X->p;
    Xi = X->i;
    Xx = X->x;
    for (p = top; p < n; p++) {
      i = xi[p];   /* x(i) is nonzero */
      Xi[xnz] = i; /* store the result in X */
      Xx[xnz++] = x[i];
    }
    Xp[k + 1] = Xp[k] + n - top;
  }
  DEBUG_EXPR(cs_print(X, 0););

  /* --- 2. First step B = U\B ---------------------------------------------- */
  DEBUG_PRINT("2- Second step B = U\\X\n");
  CS_INT bnz = 0;
  Bp = B->p;
  Bi = B->i;
  Bx = B->x;
  Bp[0] = 0;
  q = S->q;
  for (k = 0; k < X->n; k++) {
    top = cs_spsolve(N->U, X, k, xi, x, NULL, 0); /* x = U\X(:,col) */

    /* store the result in B */
    if (Bp[k] + n - top > B->nzmax && !cs_sprealloc(B, 2 * (B->nzmax) + n - top)) {
      return 1; /* (cs_done(X, w, x, 0)) ;   */ /* out of memory */
    }
    Bp = B->p;
    Bi = B->i;
    Bx = B->x;
    for (p = top; p < n; p++) {
      i = xi[p];      /* x(i) is nonzero */
      Bi[bnz] = q[i]; /* permute the indices with S->q */
      Bx[bnz++] = x[i];
    }
    Bp[k + 1] = Bp[k] + n - top;
  }
  DEBUG_EXPR(cs_print(B, 0));
  ok = 1;
  free(x);
  free(b);
  free(xi);
  DEBUG_END("CSparseMatrix_spsolve(...)\n");
  return (ok);
}

CS_INT CSparseMatrix_chol_solve(CSparseMatrix_factors *cs_chol_A, double *x, double *b) {
  assert(cs_chol_A);

  CS_INT ok;
  CS_INT n = cs_chol_A->n;
  css *S = cs_chol_A->S;
  csn *N = cs_chol_A->N;
  ok = (S && N && x);
  if (ok) {
    cs_ipvec(S->pinv, b, x, n); /* x = P*b */
    cs_lsolve(N->L, x);         /* x = L\x */
    cs_ltsolve(N->L, x);        /* x = L'\x */
    cs_pvec(S->pinv, x, b, n);  /* b = P'*x */
  }
  return (ok);
}

/* Solve Ax = B with the factorization of A stored in the cs_chol_A
 * B is a sparse matrix (CSparseMatrix_factors)
 * This is extracted from cs_lusol, you need to synchronize any changes! */
CS_INT CSparseMatrix_chol_spsolve(CSparseMatrix_factors *cs_chol_A, CSparseMatrix *X,
                                  CSparseMatrix *B) {
  DEBUG_BEGIN("CSparseMatrix_chol_spsolve(...)\n");

  if (!CS_CSC(X)) return 1; /* check inputs */
  if (!CS_CSC(B)) return 1; /* check inputs */

  CS_INT ok;
  CS_INT n = cs_chol_A->n;
  csn *N = cs_chol_A->N;
  if (!N) return 1;
  css *S = cs_chol_A->S;
  if (!S) return 1;

  CS_ENTRY *x, *b, *Xx, *Bx;
  CS_INT *xi, *pinv, top, k, i, p, *Bp, *Bi, *Xp, *Xi;

  x = cs_malloc(n, sizeof(CS_ENTRY));    /* get CS_ENTRY workspace */
  b = cs_malloc(n, sizeof(CS_ENTRY));    /* get CS_ENTRY workspace */
  xi = cs_malloc(2 * n, sizeof(CS_INT)); /* get CS_INT workspace */

  CS_INT xnz = 0;
  Xp = X->p;
  Xi = X->i;
  Xx = X->x;
  Xp[0] = 0;
  pinv = S->pinv;

  /* for (i =0; i <n; i++) printf("pinv[%li] = %li\t", i, pinv[i]); */
  /* printf("\n"); */

  /* --- 1. First step X = L\B ---------------------------------------------- */
  for (k = 0; k < B->n; k++) {
    /* permutation of the rows  of B(:,k) */
    for (p = B->p[k]; p < B->p[k + 1]; p++) x[B->i[p]] = B->x[p]; /* scatter B  */
    for (p = B->p[k]; p < B->p[k + 1]; p++) {
      CS_INT i_old = B->i[p];
      B->i[p] = pinv[i_old]; /* permute row indices with N->pinv */
      B->x[p] = x[i_old];
    }
    /* call spsolve */
    top = cs_spsolve(N->L, B, k, xi, x, NULL, 1); /* x = L\B(:,col) */
    /* store the result in X */
    if (Xp[k] + n - top > X->nzmax &&
        !cs_sprealloc(X, 2 * (X->nzmax) + n - top)) /* realloc X if need */
    {
      return 1; /* (cs_done(X, w, x, 0)) ;   */ /* out of memory */
    }
    Xp = X->p;
    Xi = X->i;
    Xx = X->x;
    for (p = top; p < n; p++) {
      i = xi[p];   /* x(i) is nonzero */
      Xi[xnz] = i; /* store the result in X */
      Xx[xnz++] = x[i];
    }
    Xp[k + 1] = Xp[k] + n - top;
  }
  DEBUG_EXPR(cs_print(X, 0););

  /* --- 2. First step B = L'\B ---------------------------------------------- */
  DEBUG_PRINT("2- Second step B = L'\\X\n");

  CSparseMatrix *LT = cs_transpose(N->L, 1);
  CS_INT bnz = 0;
  Bp = B->p;
  Bi = B->i;
  Bx = B->x;
  Bp[0] = 0;
  for (k = 0; k < X->n; k++) {
    top = cs_spsolve(LT, X, k, xi, x, NULL, 0); /* x = U\X(:,col) */

    /* store the result in B */
    if (Bp[k] + n - top > B->nzmax && !cs_sprealloc(B, 2 * (B->nzmax) + n - top)) {
      return 1; /* (cs_done(X, w, x, 0)) ;   */ /* out of memory */
    }
    Bp = B->p;
    Bi = B->i;
    Bx = B->x;
    /* permutation with S->pinv */
    cs_pvec(pinv, x, b, n); /* b = P'*x */
    // for(p = top ; p < n ; p++) b [q ? q [p] : p] = x [p] ;  /* b(q) = x */
    for (p = top; p < n; p++) {
      i = xi[p];                                           /* x(i) is nonzero */
      i = pinv[i]; /* permute the indices with S->pinv */  // to be checked carefully
      Bi[bnz] = i;
      Bx[bnz++] = b[i];
    }
    Bp[k + 1] = Bp[k] + n - top;
  }
  DEBUG_EXPR(cs_print(B, 0));
  ok = 1;
  free(x);
  free(b);
  free(xi);
  DEBUG_END("CSparseMatrix_chol_spsolve(...)\n");
  return (ok);
}

CS_INT CSparseMatrix_ldlt_solve(CSparseMatrix_factors *cs_ldlt_A, double *x, double *b) {
  assert(cs_ldlt_A);

  CS_INT ok;

  CS_INT n = cs_ldlt_A->n;
  css *S = cs_ldlt_A->S;
  csn *N = cs_ldlt_A->N;
  ok = (S && N && x);

  cs *L;
  CS_INT *Lp, *Li;
  CS_ENTRY *Lx;

  if (ok) {
    CS_INT *P = cs_ldlt_A->N->pinv; /* We used pinv to store Perm !! */
    CS_ENTRY *D = cs_ldlt_A->N->B;  /* We use cs_ldlt_A->N->B  for storing D !! */

    L = cs_ldlt_A->N->L;
    Lp = L->p;
    Li = L->i;
    Lx = L->x;

    /* solve Ax=b */
    if (P) {
      /* the factorization is LDL' = PAP' */
      LDL_perm(n, x, b, P);          /* y = Pb */
      LDL_lsolve(n, x, Lp, Li, Lx);  /* y = L\y */
      LDL_dsolve(n, x, D);           /* y = D\y */
      LDL_ltsolve(n, x, Lp, Li, Lx); /* y = L'\y */
      LDL_permt(n, b, x, P);         /* x = P'y */
    } else {
      /* the factorization is LDL' = A */
      DEBUG_EXPR(NV_display(b, n));
      DEBUG_EXPR(NV_display(D, n));
      LDL_lsolve(n, b, Lp, Li, Lx);  /* x = L\x */
      LDL_dsolve(n, b, D);           /* x = D\x */
      LDL_ltsolve(n, b, Lp, Li, Lx); /* x = L'\x */
      DEBUG_EXPR(NV_display(b, n));
    }
  }
  return (ok);
}

CSparseMatrix *CSparseMatrix_new_from_file(FILE *file) {
  CS_INT m = 0, n = 0, nzmax = 0, nz, p, j, *Ap, *Ai;
  long long foo;
  double *Ax;
  int info = 0;
  char line[2048];

  /* CHECK_IO(fscanf(file, "%20[^\n]", line ), &info); */
  /* fscanf(file, "%2047[^\n]", line ); */

  if (fgets(line, 2047, file) != NULL) {
    DEBUG_PRINTF("line = %s\n", line);
  }
  if (fgets(line, 2047, file) != NULL) {
    DEBUG_PRINTF("line = %s\n", line);
  }
  if (fgets(line, 2047, file) != NULL) {
    DEBUG_PRINTF("line = %s\n", line);
  }

  char *str1, *str2, *token, *subtoken;
  char *saveptr1, *saveptr2;
  const char s_1[2] = " ", s_2[2] = "-";
  int k;
  int is_triplet = 0;
<<<<<<< HEAD
  int is_csr = 0;
  for(k = 1, str1 = line; ; k++, str1 = NULL)
  {
=======
  for (k = 1, str1 = line;; k++, str1 = NULL) {
>>>>>>> 716e499e
    token = strtok_r(str1, s_1, &saveptr1);
    if (token == NULL) break;
    DEBUG_PRINTF("%d: %s\n", k, token);
    if (strncmp(token, "triplet:", 8) == 0) {
      DEBUG_PRINT(" triplet matrix\n");
      is_triplet = 1;
    }
<<<<<<< HEAD
    if(strncmp(token, "csr:",4) == 0)
    {
      DEBUG_PRINT(" csr matrix\n");
      is_csr =1;
    }
    int shift = is_triplet + is_csr;
    if(k==1+shift)
    {
      int kk =0;
      for(str2 = token; ; str2 = NULL)
      {
=======
    if (k == 1 + is_triplet) {
      int kk = 0;
      for (str2 = token;; str2 = NULL) {
>>>>>>> 716e499e
        subtoken = strtok_r(str2, s_2, &saveptr2);
        if (kk == 0) {
          if (1 == sscanf(subtoken, "%lld", &foo)) m = (CS_INT)foo;
        }
        if (kk == 2) {
          if (1 == sscanf(subtoken, "%lld", &foo) && kk) n = (CS_INT)foo;
        }
        kk = kk + 1;
        if (subtoken == NULL) break;
        DEBUG_PRINTF(" --> %s\n", subtoken);
      }
      DEBUG_PRINTF("m = %li, n = %li \n", m, n);
    }

<<<<<<< HEAD
    if(k==3+shift)
    {
      if(1 == sscanf(token, "%lld", &foo))
        nzmax = (CS_INT)foo;
    }
    if(k==6  && shift)
    {
      if(1 == sscanf(token, "%lld", &foo))
        nz = (CS_INT)foo;
=======
    if (k == 3 + is_triplet) {
      if (1 == sscanf(token, "%lld", &foo)) nzmax = (CS_INT)foo;
    }
    if (k == 6 && is_triplet) {
      if (1 == sscanf(token, "%lld", &foo)) nz = (CS_INT)foo;
>>>>>>> 716e499e
    }
  }

  CSparseMatrix *out = cs_spalloc(m, n, nzmax, 1, is_triplet);

<<<<<<< HEAD
  if(is_triplet)
  {
    out->nz=nz;
  }
  else if (is_csr)
    {
      out->nz=-2;
    }
  else
  {
    out->nz=-1;
=======
  if (is_triplet) {
    out->nz = nz;
  } else {
    out->nz = -1;
>>>>>>> 716e499e
  }

  Ai = out->i;
  Ap = out->p;
  Ax = out->x;

  long long int val1, val2;
  double val3;
  if (out->nz < 0) {
    for (j = 0; j < n; j++) {
      /* fprintf(file,"    col %lld : locations %lld to %lld\n",  (long long int)j,  (long long
       * int)Ap [j],  (long long int)Ap [j+1]-1); */

      if (fgets(line, 2047, file) != NULL) {
        DEBUG_PRINTF("line 1 = %s\n", line);
      }
      for (k = 1, str1 = line;; k++, str1 = NULL) {
        token = strtok_r(str1, s_1, &saveptr1);
        if (token == NULL) break;
        DEBUG_PRINTF("%d: %s\n", k, token);
        if (k == 2) {
          if (1 == sscanf(token, "%lld", &val1)) {
            DEBUG_PRINTF(" j- col = %lli\n", j - val1);
          }
          assert(j - val1 == 0);
        }
        if (k == 5) {
          if (1 == sscanf(token, "%lld", &val1)) Ap[j] = (CS_INT)val1;
        }
        if (k == 7) {
          if (1 == sscanf(token, "%lld", &val2)) Ap[j + 1] = (CS_INT)val2 + 1;
        }
      }
<<<<<<< HEAD
      DEBUG_PRINTF("    row %lld : locations %lld to %lld\n", (long long int)j, (long long int)Ap [j], (long long int)Ap [j+1]-1);
=======
      DEBUG_PRINTF("    col %lld : locations %lld to %lld\n", (long long int)j,
                   (long long int)Ap[j], (long long int)Ap[j + 1] - 1);
>>>>>>> 716e499e

      for (p = Ap[j]; p < Ap[j + 1]; p++) {
        if (fgets(line, 2047, file) != NULL) {
          DEBUG_PRINTF("line 2 = %s\n", line);
        }

        for (k = 1, str1 = line;; k++, str1 = NULL) {
          token = strtok_r(str1, s_1, &saveptr1);
          if (token == NULL) break;
          DEBUG_PRINTF("%d: %s\n", k, token);
          if (k == 1) {
            if (1 == sscanf(token, "%lld", &val1)) Ai[p] = (CS_INT)val1;
          }
          if (k == 3) {
            if (1 == sscanf(token, "%32le", &val3)) Ax[p] = val3;
          }
        }
      }
    }
  } else {
    /* fprintf(file,"triplet: %lld-by-%lld, nzmax: %lld nnz: %lld\n",  (long long int)m,  (long
     * long int)n, */
    /*         (long long int)nzmax,  (long long int)nz) ; */

    for (p = 0; p < nz; p++) {
      CHECK_IO(fscanf(file, "    %lld %lld : %32le\n", &val1, &val2, &val3), &info);
      DEBUG_PRINTF("    %lld %lld : %32le\n", val1, val2, val3);
      Ai[p] = (CS_INT)val1;
      Ap[p] = (CS_INT)val2;
      Ax[p] = val3;
      DEBUG_PRINTF("    %lld %lld : %g\n", (long long int)Ai[p], (long long int)Ap[p],
                   (double)Ax[p]);
    }
  }
  return out;
}

/* add an entry to triplet matrix only if value is not (nearly) null */
CS_INT CSparseMatrix_zentry(CSparseMatrix *T, CS_INT i, CS_INT j, double x, double threshold) {
  if (fabs(x) >= threshold) {
    return cs_entry(T, i, j, x);
  } else {
    return 1;
  }
}
/* add a block (col-major dense) to triplet matrix only if value is not (nearly) null */
CS_INT CSparseMatrix_block_dense_zentry(CSparseMatrix *T, CS_INT row_off, CS_INT col_off,
                                        double *x, CS_INT row_size, CS_INT col_size,
                                        double threshold) {
  for (CS_INT j = 0; j < col_size; ++j) {
    for (CS_INT i = 0; i < row_size; ++i) {
      // col-major

<<<<<<< HEAD
      CSparseMatrix_zentry(T, i + row_off, j + col_off, x[i + j*row_size], DBL_EPSILON);
=======
      CSparseMatrix_zentry(T, i + row_off, j + col_off, x[i + j * row_size], DBL_EPSILON);
>>>>>>> 716e499e
    }
  }
  return 1;
}

/* add an entry to a symmetric triplet matrix only if value is not (nearly) null */
CS_INT CSparseMatrix_symmetric_zentry(CSparseMatrix *T, CS_INT i, CS_INT j, double x,
                                      double threshold) {
  if (fabs(x) >= threshold) {
    if (j <= i) {
      return cs_entry(T, i, j, x);
    }
  }
  return 1;
}

<<<<<<< HEAD

int CSparseMatrix_print(const CSparseMatrix *A, int brief)
{
  CS_INT nz = A->nz;
  if (nz > -2)  // triplet and csc cases
  {
    cs_print(A, brief);
  } else {
    CS_INT p, j, m, n, nzmax, nz, *Ap, *Ai;
    CS_ENTRY *Ax;
    if (!A) {
      printf("(null)\n");
      return (0);
    }
    m = A->m;
    n = A->n;
    Ap = A->p;
    Ai = A->i;
    Ax = A->x;
    nzmax = A->nzmax;
    nz = A->nz;
    printf("CXSparse Version %d.%d.%d, %s.  %s\n", CS_VER, CS_SUBVER, CS_SUBSUB, CS_DATE,
           CS_COPYRIGHT);
    printf("csr :%g-by-%g, nzmax: %g nnz: %g, 1-norm: %g\n", (double)m, (double)n,
           (double)nzmax, (double)(Ap[n]), cs_norm(A));
    for (j = 0; j < n; j++) {
      printf("    row %g : locations %g to %g\n", (double)j, (double)(Ap[j]),
             (double)(Ap[j + 1] - 1));
      for (p = Ap[j]; p < Ap[j + 1]; p++) {
        printf("      %g : ", (double)(Ai[p]));
#ifdef CS_COMPLEX
        printf("(%g, %g)\n", Ax ? CS_REAL(Ax[p]) : 1, Ax ? CS_IMAG(Ax[p]) : 0);
#else
        printf("%g\n", Ax ? Ax[p] : 1);
#endif
        if (brief && p > 20) {
          printf("  ...\n");
          return (1);
        }
      }
    }
  }


=======
int CSparseMatrix_print(const CSparseMatrix *A, int brief) {
  cs_print(A, brief);
>>>>>>> 716e499e
  return 0;
}

/* add an entry to triplet matrix */
CS_INT CSparseMatrix_entry(CSparseMatrix *T, CS_INT i, CS_INT j, double x) {
  return cs_entry(T, i, j, x);
}

/* add an entry to a symmetric triplet matrix */
CS_INT CSparseMatrix_symmetric_entry(CSparseMatrix *T, CS_INT i, CS_INT j, double x) {
  if (j <= i) {
    return cs_entry(T, i, j, x);
  }
  return 1;
}

<<<<<<< HEAD

int CSparseMatrix_print_in_file(const CSparseMatrix *A, int brief, FILE* file)
{
  CS_INT m, n, nzmax, nz, p, j, *Ap, *Ai ;
  double *Ax ;
  if(!A)
  {
    fprintf(file,"(null)\n") ;
    return (0) ;
  }
  m = A->m ;
  n = A->n ;
  Ap = A->p ;
  Ai = A->i ;
  Ax = A->x ;
  nzmax = A->nzmax ;
  nz = A->nz ;
  fprintf(file,"CSparse Version %d.%d.%d, %s.  %s\n", CS_VER, CS_SUBVER,
          CS_SUBSUB, CS_DATE, CS_COPYRIGHT) ;
  if(nz ==-1)
  {
    fprintf(file,"%lld-by-%lld, nzmax: %lld nnz: %lld, 1-norm: %g\n",
            (long long int)m, (long long int)n, (long long int)nzmax,
            (long long int)Ap [n],  cs_norm(A)) ;
    for(j = 0 ; j < n ; j++)
    {
      fprintf(file,"    col %lld : locations %lld to %lld\n", (long long int)j, (long long int)Ap [j], (long long int)Ap [j+1]-1);
      for(p = Ap [j] ; p < Ap [j+1] ; p++)
      {
        fprintf(file,"      %lld : %g\n", (long long int)Ai [p], Ax ? Ax [p] : 1) ;
        if(brief && p > 20)
        {
          fprintf(file,"  ...\n") ;
          return (1) ;
        }
      }
    }
  }
  else if(nz == -2)
  {
    fprintf(file,"csr: %lld-by-%lld, nzmax: %lld nnz: %lld, 1-norm: %g\n",
            (long long int)m, (long long int)n, (long long int)nzmax,
            (long long int)Ap [n],  cs_norm(A)) ;
    for(j = 0 ; j < n ; j++)
    {
      fprintf(file,"    row %lld : locations %lld to %lld\n", (long long int)j, (long long int)Ap [j], (long long int)Ap [j+1]-1);
      for(p = Ap [j] ; p < Ap [j+1] ; p++)
      {
        fprintf(file,"      %lld : %g\n", (long long int)Ai [p], Ax ? Ax [p] : 1) ;
        if(brief && p > 20)
        {
          fprintf(file,"  ...\n") ;
          return (1) ;
        }
      }
    }
  }
  else
  {
    fprintf(file,"triplet: %lld-by-%lld, nzmax: %lld nnz: %lld\n", (long long int)m, (long long int)n,
            (long long int)nzmax, (long long int)nz) ;
    for(p = 0 ; p < nz ; p++)
    {
      fprintf(file,"    %lld %lld : %g\n", (long long int)Ai [p], (long long int)Ap [p], Ax ? Ax [p] : 1) ;
      if(brief && p > 20)
      {
        fprintf(file,"  ...\n") ;
        return (1) ;
=======
int CSparseMatrix_print_in_file(const CSparseMatrix *A, int brief, FILE *file) {
  CS_INT m, n, nzmax, nz, p, j, *Ap, *Ai;
  double *Ax;
  if (!A) {
    fprintf(file, "(null)\n");
    return (0);
  }
  m = A->m;
  n = A->n;
  Ap = A->p;
  Ai = A->i;
  Ax = A->x;
  nzmax = A->nzmax;
  nz = A->nz;
  fprintf(file, "CSparse Version %d.%d.%d, %s.  %s\n", CS_VER, CS_SUBVER, CS_SUBSUB, CS_DATE,
          CS_COPYRIGHT);
  if (nz < 0) {
    fprintf(file, "%lld-by-%lld, nzmax: %lld nnz: %lld, 1-norm: %g\n", (long long int)m,
            (long long int)n, (long long int)nzmax, (long long int)Ap[n], cs_norm(A));
    for (j = 0; j < n; j++) {
      fprintf(file, "    col %lld : locations %lld to %lld\n", (long long int)j,
              (long long int)Ap[j], (long long int)Ap[j + 1] - 1);
      for (p = Ap[j]; p < Ap[j + 1]; p++) {
        fprintf(file, "      %lld : %g\n", (long long int)Ai[p], Ax ? Ax[p] : 1);
        if (brief && p > 20) {
          fprintf(file, "  ...\n");
          return (1);
        }
      }
    }
  } else {
    fprintf(file, "triplet: %lld-by-%lld, nzmax: %lld nnz: %lld\n", (long long int)m,
            (long long int)n, (long long int)nzmax, (long long int)nz);
    for (p = 0; p < nz; p++) {
      fprintf(file, "    %lld %lld : %g\n", (long long int)Ai[p], (long long int)Ap[p],
              Ax ? Ax[p] : 1);
      if (brief && p > 20) {
        fprintf(file, "  ...\n");
        return (1);
>>>>>>> 716e499e
      }
    }
  }
  return (1);
}

int CSparseMatrix_print_in_Matlab_file(const CSparseMatrix *A, int brief, FILE *file) {
  CS_INT m, n, nzmax, nz, p, j, *Ap, *Ai;
  double *Ax;
  if (!A) {
    fprintf(file, "(null)\n");
    return (0);
  }
  m = A->m;
  n = A->n;
  Ap = A->p;
  Ai = A->i;
  Ax = A->x;
  nzmax = A->nzmax;
  nz = A->nz;
  /* fprintf(file,"CSparse Version %d.%d.%d, %s.  %s\n", CS_VER, CS_SUBVER, */
  /*         CS_SUBSUB, CS_DATE, CS_COPYRIGHT) ; */
  if (nz < 0) {
    fprintf(file, "%lld-by-%lld, nzmax: %lld nnz: %lld, 1-norm: %g\n", (long long int)m,
            (long long int)n, (long long int)nzmax, (long long int)Ap[n], cs_norm(A));
    for (j = 0; j < n; j++) {
      fprintf(file, "    col %lld : locations %lld to %lld\n", (long long int)j,
              (long long int)Ap[j], (long long int)Ap[j + 1] - 1);
      for (p = Ap[j]; p < Ap[j + 1]; p++) {
        fprintf(file, "      %lld : %10.50g\n", (long long int)Ai[p], Ax ? Ax[p] : 1);
        if (brief && p > 20) {
          fprintf(file, "  ...\n");
          return (1);
        }
      }
    }
  } else {
    for (p = 0; p < nz; p++) {
      fprintf(file, "    %lld %lld %20.16e\n", (long long int)Ai[p] + 1,
              (long long int)Ap[p] + 1, Ax ? Ax[p] : 1);
      if (brief && p > 20) {
        fprintf(file, "  ...\n");
        return (1);
      }
    }
    fprintf(file, "    %lld %lld %g\n", (long long int)m, (long long int)n, 0.0);
  }
  return (1);
}

CS_INT CSparseMatrix_to_dense(const CSparseMatrix *const A, double *B) {
  CS_INT p, j, m, n, nz, *Ap, *Ai;
  CS_ENTRY *Ax;

  if (!A) {
    printf("CSparseMatrix_to_dense :: A = null\n");
    return (1);
  }

  m = A->m;
  n = A->n;
  nz = A->nz;
  Ap = A->p;
  Ai = A->i;
  Ax = A->x;
  Ax = A->x;

  if (nz >= 0) {
    for (p = 0; p < nz; p++) {
      DEBUG_PRINTF("    %g %g : ", (double)(Ai[p]), (double)(Ap[p]));
      DEBUG_PRINTF("%g\n", Ax ? Ax[p] : 1);
      DEBUG_PRINTF("B %g\n", B[Ai[p] + Ap[p] * m]);
      B[Ai[p] + Ap[p] * m] = Ax[p];
    }
  } else {
    for (j = 0; j < n; j++) {
      DEBUG_PRINTF("    col %g : locations %g to %g\n", (double)j, (double)(Ap[j]),
                   (double)(Ap[j + 1] - 1));
      for (p = Ap[j]; p < Ap[j + 1]; p++) {
        DEBUG_PRINTF("      %g %g : ", (double)(Ai[p]), Ax ? Ax[p] : 1);
        B[Ai[p] + j * m] = Ax[p];
      }
    }
  }
  return (0);
}

CSparseMatrix *CSparseMatrix_alloc_for_copy(const CSparseMatrix *const m) {
  assert(m);
  CSparseMatrix *out = NULL;
  if (m->nz >= 0) /* triplet  */
  {
    out = cs_spalloc(m->m, m->n, m->nzmax, 1, 1);
  } else if (m->nz == -1) /* csc */
  {
    out = cs_spalloc(m->m, m->n, m->nzmax, 1, 0);
  } else if (m->nz == -2) /* csr  */
  {
    out = cs_spalloc(m->n, m->m, m->nzmax, 1, 0);
    out->nz = -2;
    out->m = m->m;
    out->n = m->n;
  } else {
    fprintf(stderr, "NM_copy :: error unknown type " CS_ID " for CSparse matrix\n", m->nz);
    exit(EXIT_FAILURE);
  }

  return out;
}

void CSparseMatrix_copy(const CSparseMatrix *const A, CSparseMatrix *B) {
  assert(A);
  assert(B);

  if (B->nzmax < A->nzmax) {
    B->x = (double *)realloc(B->x, (size_t)A->nzmax * sizeof(double));
    B->i = (CS_INT *)realloc(B->i, (size_t)A->nzmax * sizeof(CS_INT));
  } else if (!(B->x)) {
    B->x = (double *)malloc((size_t)A->nzmax * sizeof(double));
  }

  if (A->nz >= 0) {
    /* triplet */
    B->p = (CS_INT *)realloc(B->p, (size_t)A->nzmax * sizeof(CS_INT));
  } else if ((A->nz == -1) && (B->n < A->n)) {
    /* csc */
    B->p = (CS_INT *)realloc(B->p, ((size_t)A->n + 1) * sizeof(CS_INT));
  } else if ((A->nz == -2) && (B->m < A->m)) {
    /* csr */
    B->p = (CS_INT *)realloc(B->p, ((size_t)A->m + 1) * sizeof(CS_INT));
  }

  B->nzmax = A->nzmax;
  B->nz = A->nz;
  B->m = A->m;
  B->n = A->n;

  memcpy(B->x, A->x, (size_t)A->nzmax * sizeof(double));
  memcpy(B->i, A->i, (size_t)A->nzmax * sizeof(CS_INT));

  size_t size_cpy = 0;
  if (A->nz >= 0) {
    size_cpy = (size_t)A->nzmax;
  } else if (A->nz == -1) {
    size_cpy = (size_t)A->n + 1;
  } else if (A->nz == -2) {
    size_cpy = (size_t)A->m + 1;
  } else
    numerics_error("CSparseMatrix_copy", "Wrong nz value in CSparseMatrix.");

  memcpy(B->p, A->p, size_cpy * sizeof(CS_INT));
}

int CSparseMatrix_max_by_columns(const CSparseMatrix *A, double *max) {
  CS_INT p, j, n, *Ap;
  CS_ENTRY *Ax;
  double s;

  if (!CS_CSC(A) || !A->x) return (-1); /* check inputs */
  n = A->n;
  Ap = A->p;
  Ax = A->x;
  /* loop over the column */
  for (j = 0; j < n; j++) {
    /* loop over the element of the row */
    p = Ap[j];
    s = Ax[p];
    for (p = Ap[j]; p < Ap[j + 1]; p++) s = CS_MAX(Ax[p], s);
    max[j] = s;
  }
  return 0;
}
int CSparseMatrix_max_abs_by_columns(const CSparseMatrix *A, double *max) {
  CS_INT p, j, n, *Ap;
  CS_ENTRY *Ax;
  double s;

  if (!CS_CSC(A) || !A->x) return (-1); /* check inputs */
  n = A->n;
  Ap = A->p;
  Ax = A->x;
  /* loop over the column */
  for (j = 0; j < n; j++) {
    /* loop over the element of the row */
    p = Ap[j];
    s = fabs(Ax[p]);
    for (p = Ap[j]; p < Ap[j + 1]; p++) s = CS_MAX(fabs(Ax[p]), s);
    max[j] = s;
  }
  return 0;
}<|MERGE_RESOLUTION|>--- conflicted
+++ resolved
@@ -48,19 +48,13 @@
 #include "NumericsVector.h"
 #endif
 
-<<<<<<< HEAD
-double CSparseMatrix_get_value(const CSparseMatrix *A, CS_INT i, CS_INT j)
-{
-=======
+
 double CSparseMatrix_get_value(const CSparseMatrix *A, CS_INT i, CS_INT j) {
->>>>>>> 716e499e
   CS_INT *Ai = A->i;
   CS_INT *Ap = A->p;
   double *Ax = A->x;
 
-<<<<<<< HEAD
   if (A->nz == -1) {
-
     for (CS_INT row = Ap[j]; row < Ap[j + 1]; row++) {
       if (i == Ai[row]) return Ax[row];
     }
@@ -69,10 +63,6 @@
     for (CS_INT row = 0 ; row < A->nz; row++) {
       if ((i == Ai[row]) && (j == Ap[row]) ) return Ax[row];
     }
-=======
-  for (CS_INT row = Ap[j]; row < Ap[j + 1]; row++) {
-    if (i == Ai[row]) return Ax[row];
->>>>>>> 716e499e
   }
   else if (A->nz == -2) {
     for (CS_INT col = Ap[i]; col < Ap[i + 1]; col++) {
@@ -102,7 +92,6 @@
   fprintf(file, "]");
 }
 
-<<<<<<< HEAD
 int CSparseMatrix_is_equal(const CSparseMatrix *A, const CSparseMatrix *B, double tol) {
 
 
@@ -126,9 +115,6 @@
   return 1;
 }
 
-
-=======
->>>>>>> 716e499e
 /* y = alpha*A*x+beta*y */
 int CSparseMatrix_aaxpby(const double alpha, const CSparseMatrix *A, const double *restrict x,
                          const double beta, double *restrict y) {
@@ -142,7 +128,6 @@
     Ai = A->i;
     Ax = A->x;
 
-<<<<<<< HEAD
     if ((beta == 1.0) && (alpha == 1.0)) {
       for (int j = 0; j < n; j++) {
         for (CS_INT p = Ap[j]; p < Ap[j + 1]; p++) {
@@ -158,15 +143,6 @@
         for (CS_INT p = Ap[j]; p < Ap[j + 1]; p++) {
           y[Ai[p]] += alpha * Ax[p] * x[j];
         }
-=======
-    for (int j = 0; j < m; j++) {
-      y[j] *= beta;
-    }
-
-    for (int j = 0; j < n; j++) {
-      for (CS_INT p = Ap[j]; p < Ap[j + 1]; p++) {
-        y[Ai[p]] += alpha * Ax[p] * x[j];
->>>>>>> 716e499e
       }
     }
   }
@@ -697,13 +673,10 @@
   const char s_1[2] = " ", s_2[2] = "-";
   int k;
   int is_triplet = 0;
-<<<<<<< HEAD
+
   int is_csr = 0;
   for(k = 1, str1 = line; ; k++, str1 = NULL)
   {
-=======
-  for (k = 1, str1 = line;; k++, str1 = NULL) {
->>>>>>> 716e499e
     token = strtok_r(str1, s_1, &saveptr1);
     if (token == NULL) break;
     DEBUG_PRINTF("%d: %s\n", k, token);
@@ -711,7 +684,6 @@
       DEBUG_PRINT(" triplet matrix\n");
       is_triplet = 1;
     }
-<<<<<<< HEAD
     if(strncmp(token, "csr:",4) == 0)
     {
       DEBUG_PRINT(" csr matrix\n");
@@ -723,11 +695,7 @@
       int kk =0;
       for(str2 = token; ; str2 = NULL)
       {
-=======
-    if (k == 1 + is_triplet) {
-      int kk = 0;
-      for (str2 = token;; str2 = NULL) {
->>>>>>> 716e499e
+
         subtoken = strtok_r(str2, s_2, &saveptr2);
         if (kk == 0) {
           if (1 == sscanf(subtoken, "%lld", &foo)) m = (CS_INT)foo;
@@ -742,7 +710,7 @@
       DEBUG_PRINTF("m = %li, n = %li \n", m, n);
     }
 
-<<<<<<< HEAD
+
     if(k==3+shift)
     {
       if(1 == sscanf(token, "%lld", &foo))
@@ -752,19 +720,11 @@
     {
       if(1 == sscanf(token, "%lld", &foo))
         nz = (CS_INT)foo;
-=======
-    if (k == 3 + is_triplet) {
-      if (1 == sscanf(token, "%lld", &foo)) nzmax = (CS_INT)foo;
-    }
-    if (k == 6 && is_triplet) {
-      if (1 == sscanf(token, "%lld", &foo)) nz = (CS_INT)foo;
->>>>>>> 716e499e
     }
   }
 
   CSparseMatrix *out = cs_spalloc(m, n, nzmax, 1, is_triplet);
 
-<<<<<<< HEAD
   if(is_triplet)
   {
     out->nz=nz;
@@ -776,12 +736,6 @@
   else
   {
     out->nz=-1;
-=======
-  if (is_triplet) {
-    out->nz = nz;
-  } else {
-    out->nz = -1;
->>>>>>> 716e499e
   }
 
   Ai = out->i;
@@ -815,12 +769,8 @@
           if (1 == sscanf(token, "%lld", &val2)) Ap[j + 1] = (CS_INT)val2 + 1;
         }
       }
-<<<<<<< HEAD
-      DEBUG_PRINTF("    row %lld : locations %lld to %lld\n", (long long int)j, (long long int)Ap [j], (long long int)Ap [j+1]-1);
-=======
       DEBUG_PRINTF("    col %lld : locations %lld to %lld\n", (long long int)j,
                    (long long int)Ap[j], (long long int)Ap[j + 1] - 1);
->>>>>>> 716e499e
 
       for (p = Ap[j]; p < Ap[j + 1]; p++) {
         if (fgets(line, 2047, file) != NULL) {
@@ -873,12 +823,7 @@
   for (CS_INT j = 0; j < col_size; ++j) {
     for (CS_INT i = 0; i < row_size; ++i) {
       // col-major
-
-<<<<<<< HEAD
-      CSparseMatrix_zentry(T, i + row_off, j + col_off, x[i + j*row_size], DBL_EPSILON);
-=======
       CSparseMatrix_zentry(T, i + row_off, j + col_off, x[i + j * row_size], DBL_EPSILON);
->>>>>>> 716e499e
     }
   }
   return 1;
@@ -895,7 +840,6 @@
   return 1;
 }
 
-<<<<<<< HEAD
 
 int CSparseMatrix_print(const CSparseMatrix *A, int brief)
 {
@@ -940,10 +884,7 @@
   }
 
 
-=======
-int CSparseMatrix_print(const CSparseMatrix *A, int brief) {
-  cs_print(A, brief);
->>>>>>> 716e499e
+
   return 0;
 }
 
@@ -960,16 +901,12 @@
   return 1;
 }
 
-<<<<<<< HEAD
-
-int CSparseMatrix_print_in_file(const CSparseMatrix *A, int brief, FILE* file)
-{
-  CS_INT m, n, nzmax, nz, p, j, *Ap, *Ai ;
-  double *Ax ;
-  if(!A)
-  {
-    fprintf(file,"(null)\n") ;
-    return (0) ;
+int CSparseMatrix_print_in_file(const CSparseMatrix *A, int brief, FILE *file) {
+  CS_INT m, n, nzmax, nz, p, j, *Ap, *Ai;
+  double *Ax;
+  if (!A) {
+    fprintf(file, "(null)\n");
+    return (0);
   }
   m = A->m ;
   n = A->n ;
@@ -1029,47 +966,7 @@
       {
         fprintf(file,"  ...\n") ;
         return (1) ;
-=======
-int CSparseMatrix_print_in_file(const CSparseMatrix *A, int brief, FILE *file) {
-  CS_INT m, n, nzmax, nz, p, j, *Ap, *Ai;
-  double *Ax;
-  if (!A) {
-    fprintf(file, "(null)\n");
-    return (0);
-  }
-  m = A->m;
-  n = A->n;
-  Ap = A->p;
-  Ai = A->i;
-  Ax = A->x;
-  nzmax = A->nzmax;
-  nz = A->nz;
-  fprintf(file, "CSparse Version %d.%d.%d, %s.  %s\n", CS_VER, CS_SUBVER, CS_SUBSUB, CS_DATE,
-          CS_COPYRIGHT);
-  if (nz < 0) {
-    fprintf(file, "%lld-by-%lld, nzmax: %lld nnz: %lld, 1-norm: %g\n", (long long int)m,
-            (long long int)n, (long long int)nzmax, (long long int)Ap[n], cs_norm(A));
-    for (j = 0; j < n; j++) {
-      fprintf(file, "    col %lld : locations %lld to %lld\n", (long long int)j,
-              (long long int)Ap[j], (long long int)Ap[j + 1] - 1);
-      for (p = Ap[j]; p < Ap[j + 1]; p++) {
-        fprintf(file, "      %lld : %g\n", (long long int)Ai[p], Ax ? Ax[p] : 1);
-        if (brief && p > 20) {
-          fprintf(file, "  ...\n");
-          return (1);
-        }
-      }
-    }
-  } else {
-    fprintf(file, "triplet: %lld-by-%lld, nzmax: %lld nnz: %lld\n", (long long int)m,
-            (long long int)n, (long long int)nzmax, (long long int)nz);
-    for (p = 0; p < nz; p++) {
-      fprintf(file, "    %lld %lld : %g\n", (long long int)Ai[p], (long long int)Ap[p],
-              Ax ? Ax[p] : 1);
-      if (brief && p > 20) {
-        fprintf(file, "  ...\n");
-        return (1);
->>>>>>> 716e499e
+
       }
     }
   }
