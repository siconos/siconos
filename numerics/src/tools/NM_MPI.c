--- conflicted
+++ resolved
@@ -23,22 +23,12 @@
 #include "numerics_verbose.h"
 MPI_Comm NM_MPI_comm(NumericsMatrix* A) {
   assert(A);
-
-<<<<<<< HEAD
-  if(NM_internalData(A)->mpi_comm == MPI_COMM_NULL)
-  {
-
-    if(verbose>1)
-      numerics_warning("NM_MPI_comm", "warning, MPI communicator has not been initialized, MPI_COMM_WORLD will be used." );   
-
-=======
   if (NM_internalData(A)->mpi_comm == MPI_COMM_NULL) {
     if (verbose) {
       fprintf(stderr,
               "siconos/numerics: warning, MPI communicator has not been initialized,\n");
       fprintf(stderr, "siconos/numerics: MPI_COMM_WORLD will be used.\n");
     }
->>>>>>> 747c75a0
     NM_internalData(A)->mpi_comm = MPI_COMM_WORLD;
   }
   return NM_internalData(A)->mpi_comm = MPI_COMM_WORLD;
