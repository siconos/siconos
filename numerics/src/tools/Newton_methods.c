--- conflicted
+++ resolved
@@ -29,18 +29,10 @@
 #include "NumericsMatrix.h"    // for NM_LU_solve, NM_tgemv, NM_duplicate, NM_clear
 #include "SiconosBlas.h"       // for cblas_dcopy, cblas_dnrm2, cblas_dscal
 #include "SolverOptions.h"     // for SolverOptions, SICONOS_DPARAM_RESIDU
-<<<<<<< HEAD
-#include "siconos_debug.h"             // for DEBUG_PRINT
-#include "line_search.h"       // for search_data, fill_nm_data, free_ls_data
-#include "numerics_verbose.h"  // for numerics_printf_verbose, numerics_printf
-                               // 
-#include "hdf5_logger.h"       // for SN_logh5_scalar_double, SN_logh5_vec_d...
-=======
 #include "hdf5_logger.h"       // for SN_logh5_scalar_double, SN_logh5_vec_d...
 #include "line_search.h"       // for search_data, fill_nm_data, free_ls_data
 #include "numerics_verbose.h"  // for numerics_printf_verbose, numerics_printf
 #include "siconos_debug.h"     // for DEBUG_PRINT
->>>>>>> 747c75a0
 #include "sn_logger.h"         // for SN_LOG_SCALAR, SN_LOG_VEC, SN_LOG_MAT
 
 typedef double (*linesearch_fptr)(int n, double theta, double preRHS, search_data*);
@@ -204,26 +196,24 @@
 
   unsigned log_hdf5 = SN_logh5_loglevel(SN_LOGLEVEL_ALL);
   const char* hdf5_filename = getenv("SICONOS_HDF5_NAME");
-<<<<<<< HEAD
-  if(!hdf5_filename) hdf5_filename = "newton_lsa.hdf5";
-=======
-  if (!hdf5_filename) hdf5_filename = "test.hdf5";
->>>>>>> 747c75a0
+  if (!hdf5_filename) hdf5_filename = "newton_lsa.hdf5";
   SN_logh5* logger_s = NULL;
   if (log_hdf5) {
     logger_s = SN_logh5_init(hdf5_filename, itermax);
     SN_logh5_scalar_uinteger(0, "version", logger_s->file);
   }
 
-<<<<<<< HEAD
-
-  numerics_printf_verbose(1,"---- newton_LSA :: start iterations. current error = %1e required tolerance = %.1e ", err, tol);
-  numerics_printf_verbose(1, "---- newton_LSA | it  | norm of F | norm of grad F | error   | tol     | ls iter | ls step  |  Ax=b error |");
-  numerics_printf_verbose(1, "---- newton_LSA |-----------------------------------------------------------------------------------------|");
-  
-=======
-  numerics_printf_verbose(1, "--- newton_LSA :: start iterations");
->>>>>>> 747c75a0
+  numerics_printf_verbose(
+      1, "---- newton_LSA :: start iterations. current error = %1e required tolerance = %.1e ",
+      err, tol);
+  numerics_printf_verbose(1,
+                          "---- newton_LSA | it  | norm of F | norm of grad F | error   | tol "
+                          "    | ls iter | ls step  |  Ax=b error |");
+  numerics_printf_verbose(1,
+                          "---- newton_LSA "
+                          "|------------------------------------------------------------------"
+                          "-----------------------|");
+
   // Newton Iteration
   while ((iter < itermax) && (err > tol)) {
     ++iter;
@@ -334,16 +324,8 @@
             SN_LOG_VEC(log_hdf5, SN_logh5_vec_double(n, workV1, "desc_merit_direction",
                                                      logger_s->group));
         }
-<<<<<<< HEAD
-      }
-      else
-      {
+      } else {
         numerics_printf("Problem in NM_LU_solve, info = %d", info_dir_search);
-=======
-      } else {
-        numerics_printf("Problem in DGESV, info = %d", info_dir_search);
->>>>>>> 747c75a0
-
         options->iparam[SICONOS_IPARAM_ITER_DONE] = iter;
         options->dparam[SICONOS_DPARAM_RESIDU] = theta;
         *info = 2;
@@ -470,46 +452,30 @@
       options->callback->collectStatsIteration(options->callback->env, (int)n, z, F, err,
                                                &stats_iteration);
     }
-<<<<<<< HEAD
-    numerics_printf_verbose(1, "---- newton_LSA | %3i | %9.2e | %14.2e | %.1e | %.1e | %7i | %8.1e | %11.e |",
-			    iter, norm_F_merit, norm_JacThetaF_merit, err, tol, 0, tau, 0.0);
-
-    /* numerics_printf_verbose(1,"--- newton_LSA :: iter = %i,  norm merit function = %e, norm grad. merit function = %e, err = %e > tol = %e", */
+
+    numerics_printf_verbose(
+        1, "---- newton_LSA | %3i | %9.2e | %14.2e | %.1e | %.1e | %7i | %8.1e | %11.e |",
+        iter, norm_F_merit, norm_JacThetaF_merit, err, tol, 0, tau, 0.0);
+
+    /* numerics_printf_verbose(1,"--- newton_LSA :: iter = %i,  norm merit function = %e, norm
+     * grad. merit function = %e, err = %e > tol = %e", */
     /* 			    iter, norm_F_merit, norm_JacThetaF_merit, err, tol); */
-=======
-    numerics_printf_verbose(1,
-                            "--- newton_LSA :: iter = %i,  norm merit function = %e, norm "
-                            "grad. merit function = %e, err = %e > tol = %e",
-                            iter, norm_F_merit, norm_JacThetaF_merit, err, tol);
->>>>>>> 747c75a0
   }
 
   options->iparam[SICONOS_IPARAM_ITER_DONE] = iter;
   options->dparam[SICONOS_DPARAM_RESIDU] = err;
 
-<<<<<<< HEAD
-
-  if(err > tol)
-  {
-    numerics_printf_verbose(1,"--- newton_LSA :: No convergence of the Newton algo after %d iterations, error = %.1e and residue = %.1e ", iter, err, theta);
-    *info = 1;
-  }
-  else
-  {
-    numerics_printf_verbose(1,"--- newton_LSA :: Convergence of the Newton algo after %d iterations, error = %.1e and residue = %.1e ", iter, err, theta);
-=======
   if (err > tol) {
     numerics_printf_verbose(1,
                             "--- newton_LSA :: No convergence of the Newton algo after %d "
-                            "iterations and residue = %g ",
-                            iter, theta);
+                            "iterations, error = %.1e and residue = %.1e ",
+                            iter, err, theta);
     *info = 1;
   } else {
     numerics_printf_verbose(1,
                             "--- newton_LSA :: Convergence of the Newton algo after %d "
-                            "iterations and residue = %g ",
-                            iter, theta);
->>>>>>> 747c75a0
+                            "iterations, error = %.1e and residue = %.1e ",
+                            iter, err, theta);
     *info = 0;
   }
 
