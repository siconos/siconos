--- conflicted
+++ resolved
@@ -120,797 +120,7 @@
 #if defined(__cplusplus) && !defined(BUILD_AS_CPP)
 extern "C" {
 #endif
-<<<<<<< HEAD
-  /**************************************************/
-  /** Constructors and destructors   ****************/
-  /**************************************************/
-
-  /** Creation of an empty NumericsMatrix.
-   *
-   *  \return a pointer to allocated space
-   */
-  RawNumericsMatrix* NM_new(void);
-  RawNumericsMatrix* NM_eye(int size);
-  RawNumericsMatrix* NM_scalar(int size, double s);
-
-  /** create a NumericsMatrix and allocate the memory according to the matrix type
-   *
-   *  \param storageType the type of storage
-   *  \param size0 number of rows
-   *  \param size1 number of columns
-   *  \return a pointer to a NumericsMatrix
-   */
-  RawNumericsMatrix* NM_create(NM_types storageType, int size0, int size1);
-
-  /** create a NumericsMatrix and possibly set the data
-   *
-   *  \param storageType the type of storage
-   *  \param size0 number of rows
-   *  \param size1 number of columns
-   *  \param data pointer to the matrix data. If NULL, all matrixX fields are
-   *  set to NULL
-   *  \return a pointer to a NumericsMatrix
-   */
-  RawNumericsMatrix* NM_create_from_data(int storageType, int size0, int size1, void* data);
-  RawNumericsMatrix* NM_create_from_filename(const char *filename);
-  RawNumericsMatrix* NM_create_from_file(FILE *file);
-
-  /** Copy NumericsMatrix version.
-   *
-   *  \param[in] A a NumericsMatrix
-   *  \param[in,out] B a NumericsMatrix
-   */
-  void NM_version_copy(const NumericsMatrix* const A, NumericsMatrix* B);
-
-  /** Copy a NumericsMatrix inside another NumericsMatrix (deep).
-   *  Reallocations are performed if B cannot hold a copy of A
-   *
-   *  \param[in] A a NumericsMatrix
-   *  \param[in,out] B a NumericsMatrix
-   */
-  void NM_copy(const NumericsMatrix* const A, NumericsMatrix* B);
-
-  /** Copy a NumericsMatrix to s sparse one.
-   *  Allocation or reallocation are performed on B
-   *  \warning It is assumed that B has been properly initialized: its storageType must
-   *  be set to NM_SPARSE.
-   *
-   *  \param[in] A a NumericsMatrix
-   *  \param[in,out] B a NumericsMatrix
-   *  \param threshold if the original matrix is dense, a threshold can be applied
-   *  on the absolute value of the entries
-   */
-  void NM_copy_to_sparse(NumericsMatrix* A, NumericsMatrix* B, double threshold);
-
-  /** create a NumericsMatrix similar to the another one. The structure is the same
-   *
-   *  \param mat the model matrix
-   *  \return a pointer to a NumericsMatrix
-   */
-  RawNumericsMatrix* NM_duplicate(NumericsMatrix* mat);
-
-
-  /** Creation, if needed, of sparse matrix storage.
-   *
-   *  \param[in,out] A a NumericsMatrix
-   *  \return a pointer on the sparse matrix storage
-   */
-  NumericsSparseMatrix* numericsSparseMatrix(NumericsMatrix* A);
-
-  /** Creation, if needed, of triplet storage from sparse block storage.
-   *
-   *  \param[in,out] A a NumericsMatrix initialized with sparsed block storage.
-   *  \return the triplet sparse Matrix created in A.
-   */
-  CSparseMatrix* NM_triplet(NumericsMatrix* A);
-
-  /** Creation, if needed, of half triplet storage from sparse block storage.
-   *
-   *  \param[in,out] A a NumericsMatrix initialized with sparsed block storage.
-   *  \return the triplet sparse Matrix created in A.
-   */
-  CSparseMatrix* NM_half_triplet(NumericsMatrix* A);
-
-  /** Creation, if needed, of compress column storage of a NumericsMatrix.
-   *
-   *  \param[in,out] A a NumericsMatrix with sparse block storage initialized
-   *  \return the compressed column CSparseMatrix created in A.
-   */
-  CSparseMatrix* NM_csc(NumericsMatrix *A);
-
-  /** Creation, if needed, of the transposed compress column storage
-   *  from compress column storage.
-   *
-   *  \param[in,out] A a NumericsMatrix with sparse block storage.
-   *  \return the transposed compressed column matrix created in A.
-   */
-  CSparseMatrix* NM_csc_trans(NumericsMatrix* A);
-
-  /** Creation, if needed, of compress row storage of a NumericsMatrix
-   *  \warning This rely on the MKL
-   *
-   *  \param[in,out] A a NumericsMatrix with sparse block storage initialized
-   *  \return the compressed row CSparseMatrix created in A.
-   */
-  CSparseMatrix* NM_csr(NumericsMatrix *A);
-
-  /** fill an existing NumericsMatrix struct
-   *
-   *  \param[in,out] M the struct to fill
-   *  \param storageType the type of storage
-   *  \param size0 number of rows
-   *  \param size1 number of columns
-   *  \param data pointer to the matrix data. If NULL, all matrixX fields are
-   *  set to NULL
-   */
-  void NM_fill(NumericsMatrix* M, NM_types storageType, int size0, int size1, void* data);
-
-  /** new NumericsMatrix with sparse storage from minimal set of data
-   *
-   *  \param[in] size0 number of rows
-   *  \param[in] size1 number of columns
-   *  \param[in] m1 the SparseBlockStructuredMatrix
-   *  \return  a pointer to a NumericsMatrix
-   */
-  RawNumericsMatrix* NM_new_SBM(int size0, int size1, SparseBlockStructuredMatrix* m1);
-
-  /** new NumericsMatrix equal to the transpose of a given matrix
-   *
-   *  \param[in] A
-   *  \return  a pointer to a NumericsMatrix
-   */
-  RawNumericsMatrix* NM_transpose(NumericsMatrix * A);
-
-  /** set NumericsMatrix fields to NULL
-   *
-   *  \param A a matrix
-   */
-  void NM_null(NumericsMatrix* A);
-
-  /** Check if a matrix is destructible.
-   *
-   *  \param[in] A the NumericsMatrix
-   *  \return true if the matrix is destructible */
-  bool NM_destructible(const NumericsMatrix* A);
-
-  /** Preservation of a matrix before in-place transformations such as
-   *  factorizations.
-   *
-   *  \param[in] A the NumericsMatrix
-   *  \return a pointer on the preserved Matrix;
-   */
-  RawNumericsMatrix* NM_preserve(NumericsMatrix* A);
-
-  /** Set the matrix as destructible, clear the preserved data.
-   *
-   *  \param[in] A the NumericsMatrix
-   *  \return a pointer on the Matrix;
-   */
-  RawNumericsMatrix* NM_unpreserve(NumericsMatrix* A);
-
-  /** Check for a previous LU factorization.
-   *
-   *  \param[in] A the NumericsMatrix
-   *  \return true if the matrix has been LU factorized.
-   */
-  bool NM_LU_factorized(const NumericsMatrix* const A);
-
-  /** Check for a previous Cholesky factorization.
-   *
-   *  \param[in] A the NumericsMatrix
-   *  \return true if the matrix has been Cholesky factorized.
-   */
-  bool NM_Cholesky_factorized(const NumericsMatrix* const A);
-
-  /** Check for a previous LDLT factorization.
-   *
-   *  \param[in] A the NumericsMatrix
-   *  \return true if the matrix has been Cholesky factorized.
-   */
-  bool NM_LDLT_factorized(const NumericsMatrix* const A);
-
-  /** Set the factorization flag.
-   *
-   *  \param[in] A the NumericsMatrix,
-   *  \param[in] flag a boolean.
-   */
-  void NM_set_LU_factorized(NumericsMatrix* A, bool flag);
-  void NM_set_Cholesky_factorized(NumericsMatrix* A, bool flag);
-  void NM_set_LDLT_factorized(NumericsMatrix* A, bool flag);
-
-  /** update the size of the matrix based on the matrix data
-   *
-   *  \param[in,out] A the matrix which size is updated*/
-  void NM_update_size(NumericsMatrix* A);
-
-  /** Allocate a csc matrix in A
-   *
-   *  \param A the matrix
-   *  \param nzmax number of non-zero elements
-   */
-  void NM_csc_alloc(NumericsMatrix* A, CS_INT nzmax);
-
-  /** Allocate a csc matrix in A and set the vector of
-   *  column pointers to 0 such that the matrix is empty.
-   *
-   *  \param A the matrix
-   *  \param nzmax number of non-zero elements
-   */
-  void NM_csc_empty_alloc(NumericsMatrix* A, CS_INT nzmax);
-
-  /** Allocate a triplet matrix in A
-   *
-   *  \param A the matrix
-   *  \param nzmax maximum number of non-zero elements
-   */
-  void NM_triplet_alloc(NumericsMatrix* A, CS_INT nzmax);
-
-
-  /**
-      Free memory for a NumericsMatrix. Warning: call this function only if you are sure that
-      memory has been allocated for the structure in Numerics. This function is assumed that the memory is "owned" by this structure.
-      Note that this function does not free m.
-
-      \param m the matrix to be deleted.
-   */
-
-  void NM_clear(NumericsMatrix* m);
-
-  NumericsMatrix *  NM_free(NumericsMatrix* m);
-
-  /**
-      Free memory for a NumericsMatrix except the dense matrix that is assumed not to be owned.
-
-      \param m the matrix to be cleared.
-   */
-  void NM_clear_not_dense(NumericsMatrix* m);
-  NumericsMatrix *  NM_free_not_dense(NumericsMatrix* m);
-  /**
-     Free memory for a NumericsMatrix except the SBM matrix that is assumed not to be owned.
-     Note that this function does not free m.
-
-     \param m the matrix to be cleared.
-   */
-  void NM_clear_not_SBM(NumericsMatrix* m);
-  NumericsMatrix * NM_free_not_SBM(NumericsMatrix* m);
-
-
-  /** Free memory for a NumericsMatrix except for a given storage. Warning: call this function only if you are sure that
-      memory has been allocated for the structure in Numerics. This function is assumed that the memory is "owned" by this structure.
-      Note that this function does not free m.
-
-      \param m the matrix to be deleted.
-      \param storageType to be kept.
-   */
-  void NM_clear_other_storages(NumericsMatrix* M, NM_types storageType);
-
-  /** insert an non zero entry into a NumericsMatrix.
-   *  for storageType = NM_SPARSE, a conversion to triplet is done for performing the entry in the
-   *  matrix. This method is expensive in terms of memory management. For a lot of entries, use
-   *  preferably a triplet matrix.
-   *
-   *  \param M the NumericsMatrix
-   *  \param i row index
-   *  \param j column index
-   *  \param val the value to be inserted.
-   *  \param threshold a threshold to filter the small value in magnitude (useful for dense to sparse conversion)
-   */
-  void NM_zentry(NumericsMatrix* M, int i, int j, double val, double threshold);
-
-  /** insert an entry into a NumericsMatrix.
-   *  for storageType = NM_SPARSE, a conversion to triplet is done for performing the entry in the
-   *  matrix. This method is expensive in terms of memory management. For a lot of entries, use
-   *  preferably a triplet matrix.
-   *
-   *  \param M the NumericsMatrix
-   *  \param i row index
-   *  \param j column index
-   *  \param val the value to be inserted.
-   */
-  void NM_entry(NumericsMatrix* M, int i, int j, double val);
-
-  /** get the value of a NumericsMatrix.
-   *
-   *  \param M the NumericsMatrix
-   *  \param i row index
-   *  \param j column index
-   *  \return  the value to be inserted.
-   */
-  double NM_get_value(const NumericsMatrix* const M, int i, int j);
-
-  /** compare to NumericsMatrix up to machine accuracy (DBL_EPSILON)
-   *
-   *  \param A the NumericsMatrix
-   *  \param B the NumericsMatrix
-   */
-  bool NM_equal(NumericsMatrix* A, NumericsMatrix* B);
-
-  /** compare to NumericsMatrix up to a given tolerance
-   *
-   *  \param A the NumericsMatrix
-   *  \param B the NumericsMatrix
-   *  \param tol the tolerance
-   */
-  bool NM_compare(NumericsMatrix* A, NumericsMatrix* B, double tol);
-
-  /** return the number of non-zero element. For a dense matrix, it is the
-   *  product of the dimensions (e.g. an upper bound). For a sparse matrix, it is the true number
-   *
-   *  \param M the matrix
-   *  \return the number (or an upper bound) of non-zero elements in the matrix
-   */
-  size_t NM_nnz(const NumericsMatrix* M);
-
-  /** get the (square) diagonal block of a NumericsMatrix. No allocation is done.
-   *
-   *  \param[in] M a NumericsMatrix
-   *  \param[in] block_row_nb the number of the block Row. Useful only in sparse case
-   *  \param[in] start_row the starting row. Useful only in dense case.
-   *  \param[in] size of the diag block. Only useful in dense case.
-   *  \param[out] Block the target. In the dense and sparse case (*Block) must be allocated by caller.
-   *   In case of SBM case **Bout contains the resulting block (from the SBM).
-   */
-  void NM_extract_diag_block(NumericsMatrix* M, int block_row_nb, size_t start_row,
-                             int size, double **Block);
-
-  SparseBlockStructuredMatrix *  NM_extract_diagonal_blocks(NumericsMatrix* M, size_t block_size);
-
-
-  /** get a 3x3 diagonal block of a NumericsMatrix. No allocation is done.
-   *
-   *  \param[in] M a NumericsMatrix
-   *  \param[in] block_row_nb the number of the block row
-   *  \param[out] Block the target. In the dense and sparse case (*Block) must be allocated by caller.
-   *   In case of SBM case **Bout contains the resulting block (from the SBM).
-   */
-
-  void NM_extract_diag_block3(NumericsMatrix* M, int block_row_nb, double **Block);
-
-  /** get a 2x2 diagonal block of a NumericsMatrix. No allocation is done.
-   *
-   *  \param[in] M a NumericsMatrix
-   *  \param[in] block_row_nb the number of the block row
-   *  \param[out] Block the target. In the dense and sparse case (*Block) must be allocated by caller.
-   *   In case of SBM case **Bout contains the resulting block (from the SBM).
-   */
-
-  void NM_extract_diag_block2(NumericsMatrix* M, int block_row_nb, double **Block);
-
-  /** get a 5x5 diagonal block of a NumericsMatrix. No allocation is done.
-   *
-   *  \param[in] M a NumericsMatrix
-   *  \param[in] block_row_nb the number of the block row
-   *  \param[out] Block the target. In the dense and sparse case (*Block) must be allocated by caller.
-   *   In case of SBM case **Bout contains the resulting block (from the SBM).
-   */
-  void NM_extract_diag_block5(NumericsMatrix* M, int block_row_nb, double **Block);
-
-  /** get a 3x3 diagonal block of a NumericsMatrix. No allocation is done.
-   *
-   *  \param[in] M a NumericsMatrix
-   *  \param[in] block_row_nb the number of the block row
-   *  \param[out] Block the target.
-   * In all cases (dense, sbm, and sparse) (*Block) must be allocated by caller.
-   * A copy is always performed
-   */
-  void NM_copy_diag_block3(NumericsMatrix* M, int block_row_nb, double **Block);
-
-
-  /** Set the submatrix B into the matrix A on the position defined in
-   *  (start_i, start_j) position.
-   *
-   *  \param[in] A a pointer to NumerixMatrix
-   *  \param[in] B a pointer toNumericsMatrix
-   *  \param[in] start_i a start row index
-   *  \param[in] start_j a start column index
-   */
-  void NM_insert(NumericsMatrix* A, const NumericsMatrix* const B,
-                 const unsigned int start_i, const unsigned int start_j);
-
-  //  Matrix - vector product
-
-  /**
-      Matrix - vector product y = A*x + y
-
-      \param[in] sizeX dim of the vector x
-      \param[in] sizeY dim of the vector y
-      \param[in] A the matrix to be multiplied
-      \param[in] x the vector to be multiplied
-      \param[in,out] y the resulting vector
-  */
-  void NM_prod_mv_3x3(int sizeX, int sizeY,  NumericsMatrix* A,
-                             double* const x, double* y);
-
-  /**
-      Row of a Matrix - vector product y = rowA*x or y += rowA*x, rowA being a submatrix of A (sizeY rows and sizeX columns)
-
-      \param[in] sizeX dim of the vector x
-      \param[in] sizeY dim of the vector y
-      \param[in] currentRowNumber position of the first row of rowA in A (warning: real row if A is a double*, block-row if A is a SparseBlockStructuredMatrix)
-      \param[in] A the matrix to be multiplied
-      \param[in] x the vector to be multiplied
-      \param[in,out] y the resulting vector
-      \param[in] init = 0 for y += Ax, =1 for y = Ax
-  */
-  void NM_row_prod(int sizeX, int sizeY, int currentRowNumber, NumericsMatrix*  A, const double* const x, double* y, int init);
-
-  /**
-      Row of a Matrix - vector product y = rowA*x or y += rowA*x, rowA being a submatrix of A (sizeY rows and sizeX columns)
-
-      \param[in] sizeX dim of the vector x
-      \param[in] sizeY dim of the vector y
-      \param[in] block_start block number (only used for SBM)
-      \param[in] row_start position of the first row of A (unused if A is SBM)
-      \param[in] A the matrix to be multiplied
-      \param[in] x the vector to be multiplied
-      \param[in,out] y the resulting vector
-      \param[in] xsave storage for saving the part of x set to 0
-      \param[in] init if True y = Ax, else y += Ax
-  */
-  void NM_row_prod_no_diag(size_t sizeX, size_t sizeY, int block_start, size_t row_start, NumericsMatrix* A, double* x, double* y, double* xsave, bool init);
-
-  /**
-      Row of a Matrix - vector product y = rowA*x or y += rowA*x, rowA being a submatrix of A (3 rows and sizeX columns)
-
-      \param[in] sizeX dim of the vector x
-      \param[in] block_start block number (only used for SBM)
-      \param[in] row_start position of the first row of A (unused if A is SBM)
-      \param[in] A the matrix to be multiplied
-      \param[in] x the vector to be multiplied
-      \param[in,out] y the resulting vector
-      \param[in] init if True y = Ax, else y += Ax
-  */
-  void NM_row_prod_no_diag3(size_t sizeX, int block_start, size_t row_start, NumericsMatrix* A, double* x, double* y, bool init);
-
-  /** Row of a Matrix - vector product y = rowA*x or y += rowA*x, rowA being a submatrix of A (2 rows and sizeX columns)
-      \param[in] sizeX dim of the vector x
-      \param[in] block_start block number (only used for SBM)
-      \param[in] row_start position of the first row of A (unused if A is SBM)
-      \param[in] A the matrix to be multiplied
-      \param[in] x the vector to be multiplied
-      \param[in,out] y the resulting vector
-      \param[in] init if True y = Ax, else y += Ax
-  */
-  void NM_row_prod_no_diag2(size_t sizeX, int block_start, size_t row_start, NumericsMatrix* A, double* x, double* y, bool init);
-
-
-  void NM_row_prod_no_diag1x1(size_t sizeX, int block_start, size_t row_start, NumericsMatrix* A, double* x, double* y, bool init);
-
-  /** Matrix vector multiplication : y = alpha A x + beta y
-   *
-   *  \param[in] alpha scalar
-   *  \param[in] A a NumericsMatrix
-   *  \param[in] x pointer on a dense vector of size A->size1
-   *  \param[in] beta scalar
-   *  \param[in,out] y pointer on a dense vector of size A->size1
-   */
-  void NM_gemv(const double alpha, NumericsMatrix* A, const double *x,
-               const double beta,
-               double *y);
-
-  /** Matrix matrix multiplication : C = alpha A B + beta C
-   *
-   *  \param[in] alpha scalar
-   *  \param[in] A a NumericsMatrix
-   *  \param[in] B a NumericsMatrix
-   *  \param[in] beta scalar
-   *  \param[in,out] C a NumericsMatrix
-   */
-  void NM_gemm(const double alpha, NumericsMatrix* A, NumericsMatrix* B,
-               const double beta, NumericsMatrix *C);
-
-   /** Matrix matrix multiplication : C = A B
-   *
-   *  \param[in] A a NumericsMatrix
-   *  \param[in] B a NumericsMatrix
-   *  \param[in,out] C a NumericsMatrix
-   */
-  RawNumericsMatrix * NM_multiply(NumericsMatrix* A, NumericsMatrix* B);
-
-  /** Transposed matrix multiplication : y += alpha transpose(A) x + y
-   *
-   *  \param[in] alpha scalar
-   *  \param[in] A a NumericsMatrix
-   *  \param[in] x pointer on a dense vector of size A->size1
-   *  \param[in] beta scalar
-   *  \param[in,out] y pointer on a dense vector of size A->size1
-   */
-  void NM_tgemv(const double alpha, NumericsMatrix* A, const double *x,
-                const double beta,
-                double *y);
-
-
-  // matrix and vector display
-
-  void NM_dense_to_sparse(NumericsMatrix* A, NumericsMatrix* B, double threshold);
-
-  /**
-     Copy a NumericsMatrix into another with dense storage.
-
-     \param A source matrix (any kind of storage)
-     \param B targeted matrix, must be dense with the same dimension as A
-  */
-  int NM_to_dense(NumericsMatrix* A, NumericsMatrix* B);
-
-  /**
-     Screen display of the matrix content stored as a double * array in Fortran style
-
-     \param m the matrix to be displayed
-     \param nRow the number of rows
-     \param nCol the number of columns
-     \param lDim the leading dimension of M
-  */
-  void NM_dense_display_matlab(double * m, int nRow, int nCol, int lDim);
-
-  /**
-     Screen display of the matrix content stored as a double * array in Fortran style
-
-     \param m the matrix to be displayed
-     \param nRow the number of rows
-     \param nCol the number of columns
-     \param lDim the leading dimension of M
-   */
-  void NM_dense_display(double * m, int nRow, int nCol, int lDim);
-
-  /**
-     Screen display of the vector content stored as a double * array
-
-     \param m the vector to be displayed
-     \param nRow the number of rows
-   */
-  void NM_vector_display(double * m, int nRow);
-
-
-  /**
-     Screen display of the matrix content
-
-     \param M the matrix to be displayed
-   */
-  void NM_display(const NumericsMatrix* const M);
-
-  /**
-     Screen display of the matrix storage
-
-     \param M the matrix to be displayed
-   */
-  void NM_display_storageType(const NumericsMatrix* const M);
-
-
-  /**
-     Screen display raw by raw of the matrix content
-
-     \param m the matrix to be displayed
-  */
-  void NM_display_row_by_row(const NumericsMatrix* const m);
-
-  /**************************************************/
-  /** matrix I/O                *********************/
-  /**************************************************/
-
-  /**
-     PrintInFile  of the matrix content
-
-     \param M the matrix to be printed
-     \param filename the corresponding name of the file
-  */
-  void NM_write_in_filename(const NumericsMatrix* const M, const char *filename);
-
-  /**
-     Read in file  of the matrix content
-
-     \param M the matrix to be read
-     \param filename the corresponding name of the file
-  */
-  void NM_read_in_filename(NumericsMatrix* const M, const char *filename);
-
-  /**
-     PrintInFile  of the matrix content
-
-     \param M the matrix to be printed
-     \param file filename the corresponding file
-  */
-
-  void NM_write_in_file(const NumericsMatrix* const M, FILE* file);
-
-  /**
-     Read in file  of the matrix content without performing memory allocation
-
-     \param M the matrix to be read
-     \param file the corresponding  file
-  */
-  void NM_read_in_file(NumericsMatrix* const M, FILE *file);
-
-  /**
-     Create from file a NumericsMatrix with  memory allocation
-
-     \param file the corresponding  file
-     \return 0 if the matrix
-  */
-  RawNumericsMatrix*  NM_new_from_file(FILE *file);
-  RawNumericsMatrix*  NM_new_from_filename(const char * filename);
-
-  /**
-     NM_write_in_file_scilab of the matrix content
-
-     \param M the matrix to be printed
-     \param file the corresponding file
-  */
-  void NM_write_in_file_scilab(const NumericsMatrix* const M, FILE* file);
-
- /**
-       NM_write_in_file_python of the matrix content
-
-       \param M the matrix to be printed
-       \param file the corresponding file
-  */
-  void NM_write_in_file_python(const NumericsMatrix* const M, FILE* file);
-
-  /**
-     Read in file for scilab  of the matrix content
-
-     \param M the matrix to be read
-     \param file the corresponding  file
-  */
-  void NM_read_in_file_scilab(NumericsMatrix* const M, FILE *file);
-
-  /** Clear dense storage, if it is existent.
-   *
-   *  \param[in,out] A a Numericsmatrix
-   */
-  void NM_clearDense(NumericsMatrix* A);
-
-  /** Clear sparse block storage, if it is existent.
-   *
-   *  \param[in,out] A a Numericsmatrix
-   */
-  void NM_clearSparseBlock(NumericsMatrix* A);
-
-  /** Clear sparse data, if it is existent.
-   *  The linear solver parameters are also cleared.
-   *
-   *  \param[in,out] A a Numericsmatrix
-   */
-  void NM_clearSparse(NumericsMatrix* A);
-
-  /** Clear triplet storage, if it is existent.
-   *
-   *  \param[in,out] A a Numericsmatrix
-   */
-  void NM_clearTriplet(NumericsMatrix* A);
-
-  /** Clear half triplet storage, if it is existent.
-   *
-   *  \param[in,out] A a Numericsmatrix
-   */
-  void NM_clearHalfTriplet(NumericsMatrix* A);
-
-  /** Clear compressed column storage, if it is existent.
-   *
-   *  \param[in,out] A a Numericsmatrix
-   */
-  void NM_clearCSC(NumericsMatrix* A);
-
-  /** Clear transposed compressed column storage, if it is existent.
-   *
-    *  \param[in,out] A a Numericsmatrix
-    */
-  void NM_clearCSCTranspose(NumericsMatrix* A);
-
-  /** Clear compressed row storage, if it is existent.
-   *
-   *  \param[in,out] A a Numericsmatrix
-   */
-  void NM_clearCSR(NumericsMatrix* A);
-
-  /** Clear triplet, csc, csc transposed storage, if they are existent.
-    *  Linear solver parameters are preserved.
-    *
-    *  \param[in,out] A a Numericsmatrix
-    */
-  void NM_clearSparseStorage(NumericsMatrix *A);
-
-
-
-  /* XXXXXX: to be rewritten Direct computation of the solution of a real system of linear
-   *  equations: A x = b. The factorized matrix A is kept for future solve.
-   *  If A is already factorized, the solve the linear system from it
-   *  \warning this is not enable for all the solvers, your mileage may vary
-   *  \param[in,out] A a NumericsMatrix. On a dense factorisation
-   *  A.iWork is initialized.
-   *
-   *  \param[in,out] b pointer on a dense vector of size A->size1
-   *  \param keep if set to NM_KEEP_FACTORS, keep all the info related to the factorization to
-   *  allow for future solves. If A is already factorized, just solve the linear
-   *  system. If set to NM_PRESERVE, preserve the original matrix (just used in
-   *  the dense case). if NM_NONE, discard everything.
-   *  \return 0 if successful, else the error is specific to the backend solver
-   *  used
-   */
-
-  /**
-     LU factorization of the matrix. If the matrix has already been
-     factorized (i.e if NM_LU_factorized(A) return true), nothing is
-     done. To force a new factorization one has to set factorization
-     flag to false : NM_set_LU_factorized(A, false) before the call to
-     NM_LU_factorize.
-     If the matrix is preserved, that means that a call to
-     NM_preserve(A) has been done before the call to NM_LU_factorize,
-     it is not destroyed, but the factorized part remains accessible for
-     subsequent calls to NM_LU_solve.
-     If the matrix is not preserved, then it is replaced by the
-     factorized part.
-
-     \param[in] A the NumericsMatrix
-     \return an int, 0 means the matrix has been factorized.
-  */
-  int NM_LU_factorize(NumericsMatrix* A);
-  int NM_Cholesky_factorize(NumericsMatrix* A);
-  int NM_LDLT_factorize(NumericsMatrix* A);
-
-  /** Solve linear system with multiple right hand size. A call to
-   *  NM_LU_factorize is done at the beginning.
-
-   *  \param[in] A the NumericsMatrix. A is not destroyed if it has
-   *  been preserved by a call to NM_preserve(A).
-
-   *  \param[in,out] b the right hand size which is a pointer on a
-   *  matrix of double. It is replaced by the solutions
-
-   *  \param[in] nrhs the number of right hand side.
-   *  \return 0 if the solve succeeded.
-   */
-  int NM_LU_solve(NumericsMatrix* A,  double *b, unsigned int nrhs);
-  int NM_LU_solve_matrix_rhs(NumericsMatrix* Ao, NumericsMatrix* B);
-  int NM_LU_refine(NumericsMatrix* A, double *x, double tol, int max_iter, double *residu);
-  int NM_Cholesky_solve(NumericsMatrix* A,  double *b, unsigned int nrhs);
-  int NM_Cholesky_solve_matrix_rhs(NumericsMatrix* Ao, NumericsMatrix* B);
-  int NM_LDLT_solve(NumericsMatrix* A,  double *b, unsigned int nrhs);
-  int NM_LDLT_refine(NumericsMatrix* Ao, double *x , double *b, unsigned int nrhs, double tol, int maxitref, int job );
-
-
-  int NM_gesv_expert(NumericsMatrix* A, double *b, unsigned keep);
-  int NM_posv_expert(NumericsMatrix* A, double *b, unsigned keep);
-
-  int NM_gesv_expert_multiple_rhs(NumericsMatrix* A, double *b, unsigned int n_rhs, unsigned keep);
-
-  int NM_Linear_solver_finalize(NumericsMatrix* Ao);
-
-  /** Computation of the inverse of a NumericsMatrix A usinf NM_gesv_expert
-   *
-   *  \param[in,out] A a NumericsMatrix.
-   *  \return the matrix inverse.
-   */
-  NumericsMatrix* NM_LU_inv(NumericsMatrix* A);
-
-
-  int NM_inverse_diagonal_block_matrix_in_place(NumericsMatrix* A);
-
-  /**  Computation of the inverse of a NumericsMatrix A composed of diagonal blocks
-   * for each block a dense inverse is performed and then inserted into the
-   * global inverse
-   * \param[in] A a NumericsMatrix.
-   * \param[in] block_number the number of blocks
-   * \param[in] blocksize the sizes of diagonal blocks
-   * \return the matrix inverse.
-   */
-  NumericsMatrix *  NM_inverse_diagonal_block_matrix(NumericsMatrix* A, unsigned int block_number, unsigned int * blocksizes);
-
-  /** Direct computation of the solution of a real system of linear
-   *  equations: A x = b.
-   *
-   *  \param[in,out] A a NumericsMatrix. On a dense factorisation
-   *  A.iWork is initialized.
-   *  \param[in,out] b pointer on a dense vector of size A->size1
-   *  \param preserve preserve the original matrix data. Only useful in the
-   *  dense case, where the LU factorization is done in-place.
-   *  \return 0 if successful, else the error is specific to the backend solver
-   *  used
-   */
-  static inline int NM_gesv(NumericsMatrix* A, double *b, bool preserve)
-  {
-    return NM_gesv_expert(A, b, preserve ? NM_PRESERVE : NM_NONE);
-  }
-=======
+
 /**************************************************/
 /** Constructors and destructors   ****************/
 /**************************************************/
@@ -1454,7 +664,6 @@
 
 /**
    Screen display of the matrix storage
->>>>>>> 716e499e
 
    \param M the matrix to be displayed
  */
