--- conflicted
+++ resolved
@@ -132,11 +132,8 @@
    */
   RawNumericsMatrix* NM_new(void);
   RawNumericsMatrix* NM_eye(int size);
-<<<<<<< HEAD
   RawNumericsMatrix* NM_scalar(int size, double s);
-=======
-
->>>>>>> ae729ff2
+
   /** create a NumericsMatrix and allocate the memory according to the matrix type
    * \param storageType the type of storage
    * \param size0 number of rows
